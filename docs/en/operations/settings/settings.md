---
sidebar_label: Core Settings
sidebar_position: 2
slug: /en/operations/settings/settings
toc_max_heading_level: 2
---

# Core Settings

## additional_table_filters

An additional filter expression that is applied after reading
from the specified table.

Default value: 0.

**Example**

``` sql
INSERT INTO table_1 VALUES (1, 'a'), (2, 'bb'), (3, 'ccc'), (4, 'dddd');
SELECT * FROM table_1;
```
```response
┌─x─┬─y────┐
│ 1 │ a    │
│ 2 │ bb   │
│ 3 │ ccc  │
│ 4 │ dddd │
└───┴──────┘
```
```sql
SELECT *
FROM table_1
SETTINGS additional_table_filters = {'table_1': 'x != 2'}
```
```response
┌─x─┬─y────┐
│ 1 │ a    │
│ 3 │ ccc  │
│ 4 │ dddd │
└───┴──────┘
```

## additional_result_filter

An additional filter expression to apply to the result of `SELECT` query.
This setting is not applied to any subquery.

Default value: `''`.

**Example**

``` sql
INSERT INTO table_1 VALUES (1, 'a'), (2, 'bb'), (3, 'ccc'), (4, 'dddd');
SElECT * FROM table_1;
```
```response
┌─x─┬─y────┐
│ 1 │ a    │
│ 2 │ bb   │
│ 3 │ ccc  │
│ 4 │ dddd │
└───┴──────┘
```
```sql
SELECT *
FROM table_1
SETTINGS additional_result_filter = 'x != 2'
```
```response
┌─x─┬─y────┐
│ 1 │ a    │
│ 3 │ ccc  │
│ 4 │ dddd │
└───┴──────┘
```

## allow_nondeterministic_mutations {#allow_nondeterministic_mutations}

User-level setting that allows mutations on replicated tables to make use of non-deterministic functions such as `dictGet`.

Given that, for example, dictionaries, can be out of sync across nodes, mutations that pull values from them are disallowed on replicated tables by default. Enabling this setting allows this behavior, making it the user's responsibility to ensure that the data used is in sync across all nodes.

Default value: 0.

**Example**

``` xml
<profiles>
    <default>
        <allow_nondeterministic_mutations>1</allow_nondeterministic_mutations>

        <!-- ... -->
    </default>

    <!-- ... -->

</profiles>
```

## mutations_execute_nondeterministic_on_initiator {#mutations_execute_nondeterministic_on_initiator}

If true constant nondeterministic functions (e.g. function `now()`) are executed on initiator and replaced to literals in `UPDATE` and `DELETE` queries. It helps to keep data in sync on replicas while executing mutations with constant nondeterministic functions. Default value: `false`.

## mutations_execute_subqueries_on_initiator {#mutations_execute_subqueries_on_initiator}

If true scalar subqueries are executed on initiator and replaced to literals in `UPDATE` and `DELETE` queries. Default value: `false`.

## mutations_max_literal_size_to_replace {#mutations_max_literal_size_to_replace}

The maximum size of serialized literal in bytes to replace in `UPDATE` and `DELETE` queries. Takes effect only if at least one the two settings above is enabled. Default value: 16384 (16 KiB).

## distributed_product_mode {#distributed-product-mode}

Changes the behaviour of [distributed subqueries](../../sql-reference/operators/in.md).

ClickHouse applies this setting when the query contains the product of distributed tables, i.e. when the query for a distributed table contains a non-GLOBAL subquery for the distributed table.

Restrictions:

- Only applied for IN and JOIN subqueries.
- Only if the FROM section uses a distributed table containing more than one shard.
- If the subquery concerns a distributed table containing more than one shard.
- Not used for a table-valued [remote](../../sql-reference/table-functions/remote.md) function.

Possible values:

- `deny` — Default value. Prohibits using these types of subqueries (returns the “Double-distributed in/JOIN subqueries is denied” exception).
- `local` — Replaces the database and table in the subquery with local ones for the destination server (shard), leaving the normal `IN`/`JOIN.`
- `global` — Replaces the `IN`/`JOIN` query with `GLOBAL IN`/`GLOBAL JOIN.`
- `allow` — Allows the use of these types of subqueries.

## prefer_global_in_and_join {#prefer-global-in-and-join}

Enables the replacement of `IN`/`JOIN` operators with `GLOBAL IN`/`GLOBAL JOIN`.

Possible values:

- 0 — Disabled. `IN`/`JOIN` operators are not replaced with `GLOBAL IN`/`GLOBAL JOIN`.
- 1 — Enabled. `IN`/`JOIN` operators are replaced with `GLOBAL IN`/`GLOBAL JOIN`.

Default value: `0`.

**Usage**

Although `SET distributed_product_mode=global` can change the queries behavior for the distributed tables, it's not suitable for local tables or tables from external resources. Here is when the `prefer_global_in_and_join` setting comes into play.

For example, we have query serving nodes that contain local tables, which are not suitable for distribution. We need to scatter their data on the fly during distributed processing with the `GLOBAL` keyword — `GLOBAL IN`/`GLOBAL JOIN`.

Another use case of `prefer_global_in_and_join` is accessing tables created by external engines. This setting helps to reduce the number of calls to external sources while joining such tables: only one call per query.

**See also:**

- [Distributed subqueries](../../sql-reference/operators/in.md/#select-distributed-subqueries) for more information on how to use `GLOBAL IN`/`GLOBAL JOIN`

## enable_optimize_predicate_expression {#enable-optimize-predicate-expression}

Turns on predicate pushdown in `SELECT` queries.

Predicate pushdown may significantly reduce network traffic for distributed queries.

Possible values:

- 0 — Disabled.
- 1 — Enabled.

Default value: 1.

Usage

Consider the following queries:

1.  `SELECT count() FROM test_table WHERE date = '2018-10-10'`
2.  `SELECT count() FROM (SELECT * FROM test_table) WHERE date = '2018-10-10'`

If `enable_optimize_predicate_expression = 1`, then the execution time of these queries is equal because ClickHouse applies `WHERE` to the subquery when processing it.

If `enable_optimize_predicate_expression = 0`, then the execution time of the second query is much longer because the `WHERE` clause applies to all the data after the subquery finishes.

## fallback_to_stale_replicas_for_distributed_queries {#fallback_to_stale_replicas_for_distributed_queries}

Forces a query to an out-of-date replica if updated data is not available. See [Replication](../../engines/table-engines/mergetree-family/replication.md).

ClickHouse selects the most relevant from the outdated replicas of the table.

Used when performing `SELECT` from a distributed table that points to replicated tables.

By default, 1 (enabled).

## force_index_by_date {#force_index_by_date}

Disables query execution if the index can’t be used by date.

Works with tables in the MergeTree family.

If `force_index_by_date=1`, ClickHouse checks whether the query has a date key condition that can be used for restricting data ranges. If there is no suitable condition, it throws an exception. However, it does not check whether the condition reduces the amount of data to read. For example, the condition `Date != ' 2000-01-01 '` is acceptable even when it matches all the data in the table (i.e., running the query requires a full scan). For more information about ranges of data in MergeTree tables, see [MergeTree](../../engines/table-engines/mergetree-family/mergetree.md).

## force_primary_key {#force-primary-key}

Disables query execution if indexing by the primary key is not possible.

Works with tables in the MergeTree family.

If `force_primary_key=1`, ClickHouse checks to see if the query has a primary key condition that can be used for restricting data ranges. If there is no suitable condition, it throws an exception. However, it does not check whether the condition reduces the amount of data to read. For more information about data ranges in MergeTree tables, see [MergeTree](../../engines/table-engines/mergetree-family/mergetree.md).

## use_skip_indexes {#use_skip_indexes}

Use data skipping indexes during query execution.

Possible values:

- 0 — Disabled.
- 1 — Enabled.

Default value: 1.

## force_data_skipping_indices {#force_data_skipping_indices}

Disables query execution if passed data skipping indices wasn't used.

Consider the following example:

```sql
CREATE TABLE data
(
    key Int,
    d1 Int,
    d1_null Nullable(Int),
    INDEX d1_idx d1 TYPE minmax GRANULARITY 1,
    INDEX d1_null_idx assumeNotNull(d1_null) TYPE minmax GRANULARITY 1
)
Engine=MergeTree()
ORDER BY key;

SELECT * FROM data_01515;
SELECT * FROM data_01515 SETTINGS force_data_skipping_indices=''; -- query will produce CANNOT_PARSE_TEXT error.
SELECT * FROM data_01515 SETTINGS force_data_skipping_indices='d1_idx'; -- query will produce INDEX_NOT_USED error.
SELECT * FROM data_01515 WHERE d1 = 0 SETTINGS force_data_skipping_indices='d1_idx'; -- Ok.
SELECT * FROM data_01515 WHERE d1 = 0 SETTINGS force_data_skipping_indices='`d1_idx`'; -- Ok (example of full featured parser).
SELECT * FROM data_01515 WHERE d1 = 0 SETTINGS force_data_skipping_indices='`d1_idx`, d1_null_idx'; -- query will produce INDEX_NOT_USED error, since d1_null_idx is not used.
SELECT * FROM data_01515 WHERE d1 = 0 AND assumeNotNull(d1_null) = 0 SETTINGS force_data_skipping_indices='`d1_idx`, d1_null_idx'; -- Ok.
```

## ignore_data_skipping_indices {#ignore_data_skipping_indices}

Ignores the skipping indexes specified if used by the query.

Consider the following example:

```sql
CREATE TABLE data
(
    key Int,
    x Int,
    y Int,
    INDEX x_idx x TYPE minmax GRANULARITY 1,
    INDEX y_idx y TYPE minmax GRANULARITY 1,
    INDEX xy_idx (x,y) TYPE minmax GRANULARITY 1
)
Engine=MergeTree()
ORDER BY key;

INSERT INTO data VALUES (1, 2, 3);

SELECT * FROM data;
SELECT * FROM data SETTINGS ignore_data_skipping_indices=''; -- query will produce CANNOT_PARSE_TEXT error.
SELECT * FROM data SETTINGS ignore_data_skipping_indices='x_idx'; -- Ok.
SELECT * FROM data SETTINGS ignore_data_skipping_indices='na_idx'; -- Ok.

SELECT * FROM data WHERE x = 1 AND y = 1 SETTINGS ignore_data_skipping_indices='xy_idx',force_data_skipping_indices='xy_idx' ; -- query will produce INDEX_NOT_USED error, since xy_idx is explictly ignored.
SELECT * FROM data WHERE x = 1 AND y = 2 SETTINGS ignore_data_skipping_indices='xy_idx';
```

The query without ignoring any indexes:
```sql
EXPLAIN indexes = 1 SELECT * FROM data WHERE x = 1 AND y = 2;

Expression ((Projection + Before ORDER BY))
  Filter (WHERE)
    ReadFromMergeTree (default.data)
    Indexes:
      PrimaryKey
        Condition: true
        Parts: 1/1
        Granules: 1/1
      Skip
        Name: x_idx
        Description: minmax GRANULARITY 1
        Parts: 0/1
        Granules: 0/1
      Skip
        Name: y_idx
        Description: minmax GRANULARITY 1
        Parts: 0/0
        Granules: 0/0
      Skip
        Name: xy_idx
        Description: minmax GRANULARITY 1
        Parts: 0/0
        Granules: 0/0
```

Ignoring the `xy_idx` index:
```sql
EXPLAIN indexes = 1 SELECT * FROM data WHERE x = 1 AND y = 2 SETTINGS ignore_data_skipping_indices='xy_idx';

Expression ((Projection + Before ORDER BY))
  Filter (WHERE)
    ReadFromMergeTree (default.data)
    Indexes:
      PrimaryKey
        Condition: true
        Parts: 1/1
        Granules: 1/1
      Skip
        Name: x_idx
        Description: minmax GRANULARITY 1
        Parts: 0/1
        Granules: 0/1
      Skip
        Name: y_idx
        Description: minmax GRANULARITY 1
        Parts: 0/0
        Granules: 0/0
```

Works with tables in the MergeTree family.

## convert_query_to_cnf {#convert_query_to_cnf}

When set to `true`, a `SELECT` query will be converted to conjuctive normal form (CNF). There are scenarios where rewriting a query in CNF may execute faster (view this [Github issue](https://github.com/ClickHouse/ClickHouse/issues/11749) for an explanation).

For example, notice how the following `SELECT` query is not modified (the default behavior):

```sql
EXPLAIN SYNTAX
SELECT *
FROM
(
    SELECT number AS x
    FROM numbers(20)
) AS a
WHERE ((x >= 1) AND (x <= 5)) OR ((x >= 10) AND (x <= 15))
SETTINGS convert_query_to_cnf = false;
```

The result is:

```response
┌─explain────────────────────────────────────────────────────────┐
│ SELECT x                                                       │
│ FROM                                                           │
│ (                                                              │
│     SELECT number AS x                                         │
│     FROM numbers(20)                                           │
│     WHERE ((x >= 1) AND (x <= 5)) OR ((x >= 10) AND (x <= 15)) │
│ ) AS a                                                         │
│ WHERE ((x >= 1) AND (x <= 5)) OR ((x >= 10) AND (x <= 15))     │
│ SETTINGS convert_query_to_cnf = 0                              │
└────────────────────────────────────────────────────────────────┘
```

Let's set `convert_query_to_cnf` to `true` and see what changes:

```sql
EXPLAIN SYNTAX
SELECT *
FROM
(
    SELECT number AS x
    FROM numbers(20)
) AS a
WHERE ((x >= 1) AND (x <= 5)) OR ((x >= 10) AND (x <= 15))
SETTINGS convert_query_to_cnf = true;
```

Notice the `WHERE` clause is rewritten in CNF, but the result set is the identical - the Boolean logic is unchanged:

```response
┌─explain───────────────────────────────────────────────────────────────────────────────────────────────────────────────┐
│ SELECT x                                                                                                              │
│ FROM                                                                                                                  │
│ (                                                                                                                     │
│     SELECT number AS x                                                                                                │
│     FROM numbers(20)                                                                                                  │
│     WHERE ((x <= 15) OR (x <= 5)) AND ((x <= 15) OR (x >= 1)) AND ((x >= 10) OR (x <= 5)) AND ((x >= 10) OR (x >= 1)) │
│ ) AS a                                                                                                                │
│ WHERE ((x >= 10) OR (x >= 1)) AND ((x >= 10) OR (x <= 5)) AND ((x <= 15) OR (x >= 1)) AND ((x <= 15) OR (x <= 5))     │
│ SETTINGS convert_query_to_cnf = 1                                                                                     │
└───────────────────────────────────────────────────────────────────────────────────────────────────────────────────────┘
```

Possible values: true, false

Default value: false


## fsync_metadata {#fsync-metadata}

Enables or disables [fsync](http://pubs.opengroup.org/onlinepubs/9699919799/functions/fsync.html) when writing `.sql` files. Enabled by default.

It makes sense to disable it if the server has millions of tiny tables that are constantly being created and destroyed.

## function_range_max_elements_in_block {#function_range_max_elements_in_block}

Sets the safety threshold for data volume generated by function [range](../../sql-reference/functions/array-functions.md/#range). Defines the maximum number of values generated by function per block of data (sum of array sizes for every row in a block).

Possible values:

- Positive integer.

Default value: `500,000,000`.

**See Also**

- [max_block_size](#setting-max_block_size)
- [min_insert_block_size_rows](#min-insert-block-size-rows)

## enable_http_compression {#enable_http_compression}

Enables or disables data compression in the response to an HTTP request.

For more information, read the [HTTP interface description](../../interfaces/http.md).

Possible values:

- 0 — Disabled.
- 1 — Enabled.

Default value: 0.

## http_zlib_compression_level {#http_zlib_compression_level}

Sets the level of data compression in the response to an HTTP request if [enable_http_compression = 1](#enable_http_compression).

Possible values: Numbers from 1 to 9.

Default value: 3.

## http_native_compression_disable_checksumming_on_decompress {#http_native_compression_disable_checksumming_on_decompress}

Enables or disables checksum verification when decompressing the HTTP POST data from the client. Used only for ClickHouse native compression format (not used with `gzip` or `deflate`).

For more information, read the [HTTP interface description](../../interfaces/http.md).

Possible values:

- 0 — Disabled.
- 1 — Enabled.

Default value: 0.

## http_max_uri_size {#http-max-uri-size}

Sets the maximum URI length of an HTTP request.

Possible values:

- Positive integer.

Default value: 1048576.

## table_function_remote_max_addresses {#table_function_remote_max_addresses}

Sets the maximum number of addresses generated from patterns for the [remote](../../sql-reference/table-functions/remote.md) function.

Possible values:

- Positive integer.

Default value: `1000`.

##  glob_expansion_max_elements  {#glob_expansion_max_elements}

Sets the maximum number of addresses generated from patterns for external storages and table functions (like [url](../../sql-reference/table-functions/url.md)) except the `remote` function.

Possible values:

- Positive integer.

Default value: `1000`.

## send_progress_in_http_headers {#send_progress_in_http_headers}

Enables or disables `X-ClickHouse-Progress` HTTP response headers in `clickhouse-server` responses.

For more information, read the [HTTP interface description](../../interfaces/http.md).

Possible values:

- 0 — Disabled.
- 1 — Enabled.

Default value: 0.

## max_http_get_redirects {#setting-max_http_get_redirects}

Limits the maximum number of HTTP GET redirect hops for [URL](../../engines/table-engines/special/url.md)-engine tables. The setting applies to both types of tables: those created by the [CREATE TABLE](../../sql-reference/statements/create/table.md) query and by the [url](../../sql-reference/table-functions/url.md) table function.

Possible values:

- Any positive integer number of hops.
- 0 — No hops allowed.

Default value: 0.

## insert_null_as_default {#insert_null_as_default}

Enables or disables the insertion of [default values](../../sql-reference/statements/create/table.md/#create-default-values) instead of [NULL](../../sql-reference/syntax.md/#null-literal) into columns with not [nullable](../../sql-reference/data-types/nullable.md/#data_type-nullable) data type.
If column type is not nullable and this setting is disabled, then inserting `NULL` causes an exception. If column type is nullable, then `NULL` values are inserted as is, regardless of this setting.

This setting is applicable to [INSERT ... SELECT](../../sql-reference/statements/insert-into.md/#inserting-the-results-of-select) queries. Note that `SELECT` subqueries may be concatenated with `UNION ALL` clause.

Possible values:

- 0 — Inserting `NULL` into a not nullable column causes an exception.
- 1 — Default column value is inserted instead of `NULL`.

Default value: `1`.

## join_default_strictness {#join_default_strictness}

Sets default strictness for [JOIN clauses](../../sql-reference/statements/select/join.md/#select-join).

Possible values:

- `ALL` — If the right table has several matching rows, ClickHouse creates a [Cartesian product](https://en.wikipedia.org/wiki/Cartesian_product) from matching rows. This is the normal `JOIN` behaviour from standard SQL.
- `ANY` — If the right table has several matching rows, only the first one found is joined. If the right table has only one matching row, the results of `ANY` and `ALL` are the same.
- `ASOF` — For joining sequences with an uncertain match.
- `Empty string` — If `ALL` or `ANY` is not specified in the query, ClickHouse throws an exception.

Default value: `ALL`.

## join_algorithm {#join_algorithm}

Specifies which [JOIN](../../sql-reference/statements/select/join.md) algorithm is used.

Several algorithms can be specified, and an available one would be chosen for a particular query based on kind/strictness and table engine.

Possible values:

- default

 This is the equivalent of `hash` or `direct`, if possible (same as `direct,hash`)

- grace_hash

 [Grace hash join](https://en.wikipedia.org/wiki/Hash_join#Grace_hash_join) is used.  Grace hash provides an algorithm option that provides performant complex joins while limiting memory use.

 The first phase of a grace join reads the right table and splits it into N buckets depending on the hash value of key columns (initially, N is `grace_hash_join_initial_buckets`). This is done in a way to ensure that each bucket can be processed independently. Rows from the first bucket are added to an in-memory hash table while the others are saved to disk. If the hash table grows beyond the memory limit (e.g., as set by [`max_bytes_in_join`](/docs/en/operations/settings/query-complexity.md/#max_bytes_in_join)), the number of buckets is increased and the assigned bucket for each row. Any rows which don’t belong to the current bucket are flushed and reassigned.

 Supports `INNER/LEFT/RIGHT/FULL ALL/ANY JOIN`.

- hash

 [Hash join algorithm](https://en.wikipedia.org/wiki/Hash_join) is used. The most generic implementation that supports all combinations of kind and strictness and multiple join keys that are combined with `OR` in the `JOIN ON` section.

- parallel_hash

 A variation of `hash` join that splits the data into buckets and builds several hashtables instead of one concurrently to speed up this process.

 When using the `hash` algorithm, the right part of `JOIN` is uploaded into RAM.

- partial_merge

 A variation of the [sort-merge algorithm](https://en.wikipedia.org/wiki/Sort-merge_join), where only the right table is fully sorted.

 The `RIGHT JOIN` and `FULL JOIN` are supported only with `ALL` strictness (`SEMI`, `ANTI`, `ANY`, and `ASOF` are not supported).

 When using the `partial_merge` algorithm, ClickHouse sorts the data and dumps it to the disk. The `partial_merge` algorithm in ClickHouse differs slightly from the classic realization. First, ClickHouse sorts the right table by joining keys in blocks and creates a min-max index for sorted blocks. Then it sorts parts of the left table by the `join key` and joins them over the right table. The min-max index is also used to skip unneeded right table blocks.

- direct

 This algorithm can be applied when the storage for the right table supports key-value requests.

 The `direct` algorithm performs a lookup in the right table using rows from the left table as keys. It's supported only by special storage such as [Dictionary](../../engines/table-engines/special/dictionary.md/#dictionary) or [EmbeddedRocksDB](../../engines/table-engines/integrations/embedded-rocksdb.md) and only the `LEFT` and `INNER` JOINs.

- auto

 When set to `auto`, `hash` join is tried first, and the algorithm is switched on the fly to another algorithm if the memory limit is violated.

- full_sorting_merge

 [Sort-merge algorithm](https://en.wikipedia.org/wiki/Sort-merge_join) with full sorting joined tables before joining.

- prefer_partial_merge

 ClickHouse always tries to use `partial_merge` join if possible, otherwise, it uses `hash`. *Deprecated*, same as `partial_merge,hash`.


## join_any_take_last_row {#join_any_take_last_row}

Changes the behaviour of join operations with `ANY` strictness.

:::note
This setting applies only for `JOIN` operations with [Join](../../engines/table-engines/special/join.md) engine tables.
:::

Possible values:

- 0 — If the right table has more than one matching row, only the first one found is joined.
- 1 — If the right table has more than one matching row, only the last one found is joined.

Default value: 0.

See also:

- [JOIN clause](../../sql-reference/statements/select/join.md/#select-join)
- [Join table engine](../../engines/table-engines/special/join.md)
- [join_default_strictness](#join_default_strictness)

## join_use_nulls {#join_use_nulls}

Sets the type of [JOIN](../../sql-reference/statements/select/join.md) behaviour. When merging tables, empty cells may appear. ClickHouse fills them differently based on this setting.

Possible values:

- 0 — The empty cells are filled with the default value of the corresponding field type.
- 1 — `JOIN` behaves the same way as in standard SQL. The type of the corresponding field is converted to [Nullable](../../sql-reference/data-types/nullable.md/#data_type-nullable), and empty cells are filled with [NULL](../../sql-reference/syntax.md).

Default value: 0.

## group_by_use_nulls {#group_by_use_nulls}

Changes the way the [GROUP BY clause](/docs/en/sql-reference/statements/select/group-by.md) treats the types of aggregation keys.
When the `ROLLUP`, `CUBE`, or `GROUPING SETS` specifiers are used, some aggregation keys may not be used to produce some result rows.
Columns for these keys are filled with either default value or `NULL` in corresponding rows depending on this setting.

Possible values:

- 0 — The default value for the aggregation key type is used to produce missing values.
- 1 — ClickHouse executes `GROUP BY` the same way as the SQL standard says. The types of aggregation keys are converted to [Nullable](/docs/en/sql-reference/data-types/nullable.md/#data_type-nullable). Columns for corresponding aggregation keys are filled with [NULL](/docs/en/sql-reference/syntax.md) for rows that didn't use it.

Default value: 0.

See also:

- [GROUP BY clause](/docs/en/sql-reference/statements/select/group-by.md)

## partial_merge_join_optimizations {#partial_merge_join_optimizations}

Disables optimizations in partial merge join algorithm for [JOIN](../../sql-reference/statements/select/join.md) queries.

By default, this setting enables improvements that could lead to wrong results. If you see suspicious results in your queries, disable optimizations by this setting. Optimizations can be different in different versions of the ClickHouse server.

Possible values:

- 0 — Optimizations disabled.
- 1 — Optimizations enabled.

Default value: 1.

## partial_merge_join_rows_in_right_blocks {#partial_merge_join_rows_in_right_blocks}

Limits sizes of right-hand join data blocks in partial merge join algorithm for [JOIN](../../sql-reference/statements/select/join.md) queries.

ClickHouse server:

1.  Splits right-hand join data into blocks with up to the specified number of rows.
2.  Indexes each block with its minimum and maximum values.
3.  Unloads prepared blocks to disk if it is possible.

Possible values:

- Any positive integer. Recommended range of values: \[1000, 100000\].

Default value: 65536.

## join_on_disk_max_files_to_merge {#join_on_disk_max_files_to_merge}

Limits the number of files allowed for parallel sorting in MergeJoin operations when they are executed on disk.

The bigger the value of the setting, the more RAM is used and the less disk I/O is needed.

Possible values:

- Any positive integer, starting from 2.

Default value: 64.

## any_join_distinct_right_table_keys {#any_join_distinct_right_table_keys}

Enables legacy ClickHouse server behaviour in `ANY INNER|LEFT JOIN` operations.

:::note
Use this setting only for backward compatibility if your use cases depend on legacy `JOIN` behaviour.
:::

When the legacy behaviour is enabled:

- Results of `t1 ANY LEFT JOIN t2` and `t2 ANY RIGHT JOIN t1` operations are not equal because ClickHouse uses the logic with many-to-one left-to-right table keys mapping.
- Results of `ANY INNER JOIN` operations contain all rows from the left table like the `SEMI LEFT JOIN` operations do.

When the legacy behaviour is disabled:

- Results of `t1 ANY LEFT JOIN t2` and `t2 ANY RIGHT JOIN t1` operations are equal because ClickHouse uses the logic which provides one-to-many keys mapping in `ANY RIGHT JOIN` operations.
- Results of `ANY INNER JOIN` operations contain one row per key from both the left and right tables.

Possible values:

- 0 — Legacy behaviour is disabled.
- 1 — Legacy behaviour is enabled.

Default value: 0.

See also:

- [JOIN strictness](../../sql-reference/statements/select/join.md/#join-settings)

## max_rows_in_set_to_optimize_join

Maximal size of the set to filter joined tables by each other's row sets before joining.

Possible values:

- 0 — Disable.
- Any positive integer.

Default value: 100000.

## temporary_files_codec {#temporary_files_codec}

Sets compression codec for temporary files used in sorting and joining operations on disk.

Possible values:

- LZ4 — [LZ4](https://en.wikipedia.org/wiki/LZ4_(compression_algorithm)) compression is applied.
- NONE — No compression is applied.

Default value: LZ4.

## max_block_size {#setting-max_block_size}

In ClickHouse, data is processed by blocks (sets of column parts). The internal processing cycles for a single block are efficient enough, but there are noticeable expenditures on each block. The `max_block_size` setting is a recommendation for what size of the block (in a count of rows) to load from tables. The block size shouldn’t be too small, so that the expenditures on each block are still noticeable, but not too large so that the query with LIMIT that is completed after the first block is processed quickly. The goal is to avoid consuming too much memory when extracting a large number of columns in multiple threads and to preserve at least some cache locality.

Default value: 65,536.

Blocks the size of `max_block_size` are not always loaded from the table. If it is obvious that less data needs to be retrieved, a smaller block is processed.

## preferred_block_size_bytes {#preferred-block-size-bytes}

Used for the same purpose as `max_block_size`, but it sets the recommended block size in bytes by adapting it to the number of rows in the block.
However, the block size cannot be more than `max_block_size` rows.
By default: 1,000,000. It only works when reading from MergeTree engines.

## max_concurrent_queries_for_user {#max-concurrent-queries-for-user}

The maximum number of simultaneously processed queries related to MergeTree table per user.

Possible values:

- Positive integer.
- 0 — No limit.

Default value: `0`.

**Example**

``` xml
<max_concurrent_queries_for_user>5</max_concurrent_queries_for_user>
```

## max_concurrent_queries_for_all_users {#max-concurrent-queries-for-all-users}

Throw exception if the value of this setting is less or equal than the current number of simultaneously processed queries.

Example: `max_concurrent_queries_for_all_users` can be set to 99 for all users and database administrator can set it to 100 for itself to run queries for investigation even when the server is overloaded.

Modifying the setting for one query or user does not affect other queries.

Possible values:

- Positive integer.
- 0 — No limit.

Default value: `0`.

**Example**

``` xml
<max_concurrent_queries_for_all_users>99</max_concurrent_queries_for_all_users>
```

**See Also**

- [max_concurrent_queries](/docs/en/operations/server-configuration-parameters/settings.md/#max_concurrent_queries)

## merge_tree_min_rows_for_concurrent_read {#setting-merge-tree-min-rows-for-concurrent-read}

If the number of rows to be read from a file of a [MergeTree](../../engines/table-engines/mergetree-family/mergetree.md) table exceeds `merge_tree_min_rows_for_concurrent_read` then ClickHouse tries to perform a concurrent reading from this file on several threads.

Possible values:

- Positive integer.

Default value: `163840`.

## merge_tree_min_rows_for_concurrent_read_for_remote_filesystem {#merge-tree-min-rows-for-concurrent-read-for-remote-filesystem}

The minimum number of lines to read from one file before the [MergeTree](../../engines/table-engines/mergetree-family/mergetree.md) engine can parallelize reading, when reading from remote filesystem.

Possible values:

- Positive integer.

Default value: `163840`.

## merge_tree_min_bytes_for_concurrent_read {#setting-merge-tree-min-bytes-for-concurrent-read}

If the number of bytes to read from one file of a [MergeTree](../../engines/table-engines/mergetree-family/mergetree.md)-engine table exceeds `merge_tree_min_bytes_for_concurrent_read`, then ClickHouse tries to concurrently read from this file in several threads.

Possible value:

- Positive integer.

Default value: `251658240`.

## merge_tree_min_bytes_for_concurrent_read_for_remote_filesystem {#merge-tree-min-bytes-for-concurrent-read-for-remote-filesystem}

The minimum number of bytes to read from one file before [MergeTree](../../engines/table-engines/mergetree-family/mergetree.md) engine can parallelize reading, when reading from remote filesystem.

Possible values:

- Positive integer.

Default value: `251658240`.

## merge_tree_min_rows_for_seek {#setting-merge-tree-min-rows-for-seek}

If the distance between two data blocks to be read in one file is less than `merge_tree_min_rows_for_seek` rows, then ClickHouse does not seek through the file but reads the data sequentially.

Possible values:

- Any positive integer.

Default value: 0.

## merge_tree_min_bytes_for_seek {#setting-merge-tree-min-bytes-for-seek}

If the distance between two data blocks to be read in one file is less than `merge_tree_min_bytes_for_seek` bytes, then ClickHouse sequentially reads a range of file that contains both blocks, thus avoiding extra seek.

Possible values:

- Any positive integer.

Default value: 0.

## merge_tree_coarse_index_granularity {#setting-merge-tree-coarse-index-granularity}

When searching for data, ClickHouse checks the data marks in the index file. If ClickHouse finds that required keys are in some range, it divides this range into `merge_tree_coarse_index_granularity` subranges and searches the required keys there recursively.

Possible values:

- Any positive even integer.

Default value: 8.

## merge_tree_max_rows_to_use_cache {#setting-merge-tree-max-rows-to-use-cache}

If ClickHouse should read more than `merge_tree_max_rows_to_use_cache` rows in one query, it does not use the cache of uncompressed blocks.

The cache of uncompressed blocks stores data extracted for queries. ClickHouse uses this cache to speed up responses to repeated small queries. This setting protects the cache from trashing by queries that read a large amount of data. The [uncompressed_cache_size](../../operations/server-configuration-parameters/settings.md/#server-settings-uncompressed_cache_size) server setting defines the size of the cache of uncompressed blocks.

Possible values:

- Any positive integer.

Default value: 128 ✕ 8192.

## merge_tree_max_bytes_to_use_cache {#setting-merge-tree-max-bytes-to-use-cache}

If ClickHouse should read more than `merge_tree_max_bytes_to_use_cache` bytes in one query, it does not use the cache of uncompressed blocks.

The cache of uncompressed blocks stores data extracted for queries. ClickHouse uses this cache to speed up responses to repeated small queries. This setting protects the cache from trashing by queries that read a large amount of data. The [uncompressed_cache_size](../../operations/server-configuration-parameters/settings.md/#server-settings-uncompressed_cache_size) server setting defines the size of the cache of uncompressed blocks.

Possible values:

- Any positive integer.

Default value: 2013265920.

## min_bytes_to_use_direct_io {#min-bytes-to-use-direct-io}

The minimum data volume required for using direct I/O access to the storage disk.

ClickHouse uses this setting when reading data from tables. If the total storage volume of all the data to be read exceeds `min_bytes_to_use_direct_io` bytes, then ClickHouse reads the data from the storage disk with the `O_DIRECT` option.

Possible values:

- 0 — Direct I/O is disabled.
- Positive integer.

Default value: 0.

## network_compression_method {#network_compression_method}

Sets the method of data compression that is used for communication between servers and between server and [clickhouse-client](../../interfaces/cli.md).

Possible values:

- `LZ4` — sets LZ4 compression method.
- `ZSTD` — sets ZSTD compression method.

Default value: `LZ4`.

**See Also**

- [network_zstd_compression_level](#network_zstd_compression_level)

## network_zstd_compression_level {#network_zstd_compression_level}

Adjusts the level of ZSTD compression. Used only when [network_compression_method](#network_compression_method) is set to `ZSTD`.

Possible values:

- Positive integer from 1 to 15.

Default value: `1`.

## log_queries {#log-queries}

Setting up query logging.

Queries sent to ClickHouse with this setup are logged according to the rules in the [query_log](../../operations/server-configuration-parameters/settings.md/#server_configuration_parameters-query-log) server configuration parameter.

Example:

``` text
log_queries=1
```

## log_queries_min_query_duration_ms {#log-queries-min-query-duration-ms}

If enabled (non-zero), queries faster than the value of this setting will not be logged (you can think about this as a `long_query_time` for [MySQL Slow Query Log](https://dev.mysql.com/doc/refman/5.7/en/slow-query-log.html)), and this basically means that you will not find them in the following tables:

- `system.query_log`
- `system.query_thread_log`

Only the queries with the following type will get to the log:

- `QUERY_FINISH`
- `EXCEPTION_WHILE_PROCESSING`

- Type: milliseconds
- Default value: 0 (any query)

## log_queries_min_type {#log-queries-min-type}

`query_log` minimal type to log.

Possible values:
- `QUERY_START` (`=1`)
- `QUERY_FINISH` (`=2`)
- `EXCEPTION_BEFORE_START` (`=3`)
- `EXCEPTION_WHILE_PROCESSING` (`=4`)

Default value: `QUERY_START`.

Can be used to limit which entities will go to `query_log`, say you are interested only in errors, then you can use `EXCEPTION_WHILE_PROCESSING`:

``` text
log_queries_min_type='EXCEPTION_WHILE_PROCESSING'
```

## log_query_threads {#log-query-threads}

Setting up query threads logging.

Query threads log into the [system.query_thread_log](../../operations/system-tables/query_thread_log.md) table. This setting has effect only when [log_queries](#log-queries) is true. Queries’ threads run by ClickHouse with this setup are logged according to the rules in the [query_thread_log](../../operations/server-configuration-parameters/settings.md/#server_configuration_parameters-query_thread_log) server configuration parameter.

Possible values:

- 0 — Disabled.
- 1 — Enabled.

Default value: `1`.

**Example**

``` text
log_query_threads=1
```

## log_query_views {#log-query-views}

Setting up query views logging.

When a query run by ClickHouse with this setting enabled has associated views (materialized or live views), they are logged in the [query_views_log](../../operations/server-configuration-parameters/settings.md/#server_configuration_parameters-query_views_log) server configuration parameter.

Example:

``` text
log_query_views=1
```

## log_formatted_queries {#log-formatted-queries}

Allows to log formatted queries to the [system.query_log](../../operations/system-tables/query_log.md) system table (populates `formatted_query` column in the [system.query_log](../../operations/system-tables/query_log.md)).

Possible values:

- 0 — Formatted queries are not logged in the system table.
- 1 — Formatted queries are logged in the system table.

Default value: `0`.

## log_comment {#log-comment}

Specifies the value for the `log_comment` field of the [system.query_log](../system-tables/query_log.md) table and comment text for the server log.

It can be used to improve the readability of server logs. Additionally, it helps to select queries related to the test from the `system.query_log` after running [clickhouse-test](../../development/tests.md).

Possible values:

- Any string no longer than [max_query_size](#max_query_size). If the max_query_size is exceeded, the server throws an exception.

Default value: empty string.

**Example**

Query:

``` sql
SET log_comment = 'log_comment test', log_queries = 1;
SELECT 1;
SYSTEM FLUSH LOGS;
SELECT type, query FROM system.query_log WHERE log_comment = 'log_comment test' AND event_date >= yesterday() ORDER BY event_time DESC LIMIT 2;
```

Result:

``` text
┌─type────────┬─query─────┐
│ QueryStart  │ SELECT 1; │
│ QueryFinish │ SELECT 1; │
└─────────────┴───────────┘
```

## log_processors_profiles {#log_processors_profiles}

Write time that processor spent during execution/waiting for data to `system.processors_profile_log` table.

See also:

- [`system.processors_profile_log`](../../operations/system-tables/processors_profile_log.md)
- [`EXPLAIN PIPELINE`](../../sql-reference/statements/explain.md#explain-pipeline)

## max_insert_block_size {#max_insert_block_size}

The size of blocks (in a count of rows) to form for insertion into a table.
This setting only applies in cases when the server forms the blocks.
For example, for an INSERT via the HTTP interface, the server parses the data format and forms blocks of the specified size.
But when using clickhouse-client, the client parses the data itself, and the ‘max_insert_block_size’ setting on the server does not affect the size of the inserted blocks.
The setting also does not have a purpose when using INSERT SELECT, since data is inserted using the same blocks that are formed after SELECT.

Default value: 1,048,576.

The default is slightly more than `max_block_size`. The reason for this is that certain table engines (`*MergeTree`) form a data part on the disk for each inserted block, which is a fairly large entity. Similarly, `*MergeTree` tables sort data during insertion, and a large enough block size allow sorting more data in RAM.

## min_insert_block_size_rows {#min-insert-block-size-rows}

Sets the minimum number of rows in the block that can be inserted into a table by an `INSERT` query. Smaller-sized blocks are squashed into bigger ones.

Possible values:

- Positive integer.
- 0 — Squashing disabled.

Default value: 1048576.

## min_insert_block_size_bytes {#min-insert-block-size-bytes}

Sets the minimum number of bytes in the block which can be inserted into a table by an `INSERT` query. Smaller-sized blocks are squashed into bigger ones.

Possible values:

- Positive integer.
- 0 — Squashing disabled.

Default value: 268435456.

## max_replica_delay_for_distributed_queries {#max_replica_delay_for_distributed_queries}

Disables lagging replicas for distributed queries. See [Replication](../../engines/table-engines/mergetree-family/replication.md).

Sets the time in seconds. If a replica's lag is greater than or equal to the set value, this replica is not used.

Possible values:

- Positive integer.
- 0 — Replica lags are not checked.

To prevent the use of any replica with a non-zero lag, set this parameter to 1.

Default value: 300.

Used when performing `SELECT` from a distributed table that points to replicated tables.

## max_threads {#max_threads}

The maximum number of query processing threads, excluding threads for retrieving data from remote servers (see the ‘max_distributed_connections’ parameter).

This parameter applies to threads that perform the same stages of the query processing pipeline in parallel.
For example, when reading from a table, if it is possible to evaluate expressions with functions, filter with WHERE and pre-aggregate for GROUP BY in parallel using at least ‘max_threads’ number of threads, then ‘max_threads’ are used.

Default value: the number of physical CPU cores.

For queries that are completed quickly because of a LIMIT, you can set a lower ‘max_threads’. For example, if the necessary number of entries are located in every block and max_threads = 8, then 8 blocks are retrieved, although it would have been enough to read just one.

The smaller the `max_threads` value, the less memory is consumed.

## max_insert_threads {#max-insert-threads}

The maximum number of threads to execute the `INSERT SELECT` query.

Possible values:

- 0 (or 1) — `INSERT SELECT` no parallel execution.
- Positive integer. Bigger than 1.

Default value: 0.

Parallel `INSERT SELECT` has effect only if the `SELECT` part is executed in parallel, see [max_threads](#max_threads) setting.
Higher values will lead to higher memory usage.

## max_compress_block_size {#max-compress-block-size}

The maximum size of blocks of uncompressed data before compressing for writing to a table. By default, 1,048,576 (1 MiB). Specifying a smaller block size generally leads to slightly reduced compression ratio, the compression and decompression speed increases slightly due to cache locality, and memory consumption is reduced.

:::note
This is an expert-level setting, and you shouldn't change it if you're just getting started with ClickHouse.
:::

Don’t confuse blocks for compression (a chunk of memory consisting of bytes) with blocks for query processing (a set of rows from a table).

## min_compress_block_size {#min-compress-block-size}

For [MergeTree](../../engines/table-engines/mergetree-family/mergetree.md) tables. In order to reduce latency when processing queries, a block is compressed when writing the next mark if its size is at least `min_compress_block_size`. By default, 65,536.

The actual size of the block, if the uncompressed data is less than `max_compress_block_size`, is no less than this value and no less than the volume of data for one mark.

Let’s look at an example. Assume that `index_granularity` was set to 8192 during table creation.

We are writing a UInt32-type column (4 bytes per value). When writing 8192 rows, the total will be 32 KB of data. Since min_compress_block_size = 65,536, a compressed block will be formed for every two marks.

We are writing a URL column with the String type (average size of 60 bytes per value). When writing 8192 rows, the average will be slightly less than 500 KB of data. Since this is more than 65,536, a compressed block will be formed for each mark. In this case, when reading data from the disk in the range of a single mark, extra data won’t be decompressed.

:::note
This is an expert-level setting, and you shouldn't change it if you're just getting started with ClickHouse.
:::

## max_query_size {#max_query_size}

The maximum number of bytes of a query string parsed by the SQL parser.
Data in the VALUES clause of INSERT queries is processed by a separate stream parser (that consumes O(1) RAM) and not affected by this restriction.

Default value: 262144 (= 256 KiB).

## max_parser_depth {#max_parser_depth}

Limits maximum recursion depth in the recursive descent parser. Allows controlling the stack size.

Possible values:

- Positive integer.
- 0 — Recursion depth is unlimited.

Default value: 1000.

## interactive_delay {#interactive-delay}

The interval in microseconds for checking whether request execution has been canceled and sending the progress.

Default value: 100,000 (checks for cancelling and sends the progress ten times per second).

## idle_connection_timeout {#idle_connection_timeout}

Timeout to close idle TCP connections after specified number of seconds.

Possible values:

- Positive integer (0 - close immediately, after 0 seconds).

Default value: 3600.

## connect_timeout, receive_timeout, send_timeout {#connect-timeout-receive-timeout-send-timeout}

Timeouts in seconds on the socket used for communicating with the client.

Default value: 10, 300, 300.

## handshake_timeout_ms {#handshake-timeout-ms}

Timeout in milliseconds for receiving Hello packet from replicas during handshake.

Default value: 10000.

## cancel_http_readonly_queries_on_client_close {#cancel-http-readonly-queries-on-client-close}

Cancels HTTP read-only queries (e.g. SELECT) when a client closes the connection without waiting for the response.

Default value: 0

## poll_interval {#poll-interval}

Lock in a wait loop for the specified number of seconds.

Default value: 10.

## max_distributed_connections {#max-distributed-connections}

The maximum number of simultaneous connections with remote servers for distributed processing of a single query to a single Distributed table. We recommend setting a value no less than the number of servers in the cluster.

Default value: 1024.

The following parameters are only used when creating Distributed tables (and when launching a server), so there is no reason to change them at runtime.

## distributed_connections_pool_size {#distributed-connections-pool-size}

The maximum number of simultaneous connections with remote servers for distributed processing of all queries to a single Distributed table. We recommend setting a value no less than the number of servers in the cluster.

Default value: 1024.

## max_distributed_depth {#max-distributed-depth}

Limits the maximum depth of recursive queries for [Distributed](../../engines/table-engines/special/distributed.md) tables.

If the value is exceeded, the server throws an exception.

Possible values:

- Positive integer.
- 0 — Unlimited depth.

Default value: `5`.

## max_replicated_fetches_network_bandwidth_for_server {#max_replicated_fetches_network_bandwidth_for_server}

Limits the maximum speed of data exchange over the network in bytes per second for [replicated](../../engines/table-engines/mergetree-family/replication.md) fetches for the server. Only has meaning at server startup. You can also limit the speed for a particular table with [max_replicated_fetches_network_bandwidth](../../operations/settings/merge-tree-settings.md/#max_replicated_fetches_network_bandwidth) setting.

The setting isn't followed perfectly accurately.

Possible values:

- Positive integer.
- 0 — Unlimited.

Default value: `0`.

**Usage**

Could be used for throttling speed when replicating the data to add or replace new nodes.

:::note
60000000 bytes/s approximately corresponds to 457 Mbps (60000000 / 1024 / 1024 * 8).
:::

## max_replicated_sends_network_bandwidth_for_server {#max_replicated_sends_network_bandwidth_for_server}

Limits the maximum speed of data exchange over the network in bytes per second for [replicated](../../engines/table-engines/mergetree-family/replication.md) sends for the server. Only has meaning at server startup.  You can also limit the speed for a particular table with [max_replicated_sends_network_bandwidth](../../operations/settings/merge-tree-settings.md/#max_replicated_sends_network_bandwidth) setting.

The setting isn't followed perfectly accurately.

Possible values:

- Positive integer.
- 0 — Unlimited.

Default value: `0`.

**Usage**

Could be used for throttling speed when replicating the data to add or replace new nodes.

:::note
60000000 bytes/s approximately corresponds to 457 Mbps (60000000 / 1024 / 1024 * 8).
:::

## connect_timeout_with_failover_ms {#connect-timeout-with-failover-ms}

The timeout in milliseconds for connecting to a remote server for a Distributed table engine, if the ‘shard’ and ‘replica’ sections are used in the cluster definition.
If unsuccessful, several attempts are made to connect to various replicas.

Default value: 1000.

## connect_timeout_with_failover_secure_ms

Connection timeout for selecting first healthy replica (for secure connections)

Default value: 1000.

## connection_pool_max_wait_ms {#connection-pool-max-wait-ms}

The wait time in milliseconds for a connection when the connection pool is full.

Possible values:

- Positive integer.
- 0 — Infinite timeout.

Default value: 0.

## connections_with_failover_max_tries {#connections-with-failover-max-tries}

The maximum number of connection attempts with each replica for the Distributed table engine.

Default value: 3.

## extremes {#extremes}

Whether to count extreme values (the minimums and maximums in columns of a query result). Accepts 0 or 1. By default, 0 (disabled).
For more information, see the section “Extreme values”.

## kafka_max_wait_ms {#kafka-max-wait-ms}

The wait time in milliseconds for reading messages from [Kafka](../../engines/table-engines/integrations/kafka.md/#kafka) before retry.

Possible values:

- Positive integer.
- 0 — Infinite timeout.

Default value: 5000.

See also:

- [Apache Kafka](https://kafka.apache.org/)

## kafka_disable_num_consumers_limit {#kafka-disable-num-consumers-limit}

Disable limit on kafka_num_consumers that depends on the number of available CPU cores.

Default value: false.

## postgresql_connection_pool_size {#postgresql-connection-pool-size}

Connection pool size for PostgreSQL table engine and database engine.

Default value: 16

## postgresql_connection_pool_wait_timeout {#postgresql-connection-pool-wait-timeout}

Connection pool push/pop timeout on empty pool for PostgreSQL table engine and database engine. By default it will block on empty pool.

Default value: 5000

## postgresql_connection_pool_auto_close_connection {#postgresql-connection-pool-auto-close-connection}

Close connection before returning connection to the pool.

Default value: true.

## odbc_bridge_connection_pool_size {#odbc-bridge-connection-pool-size}

Connection pool size for each connection settings string in ODBC bridge.

Default value: 16

## odbc_bridge_use_connection_pooling {#odbc-bridge-use-connection-pooling}

Use connection pooling in ODBC bridge. If set to false, a new connection is created every time.

Default value: true

## use_uncompressed_cache {#setting-use_uncompressed_cache}

Whether to use a cache of uncompressed blocks. Accepts 0 or 1. By default, 0 (disabled).
Using the uncompressed cache (only for tables in the MergeTree family) can significantly reduce latency and increase throughput when working with a large number of short queries. Enable this setting for users who send frequent short requests. Also pay attention to the [uncompressed_cache_size](../../operations/server-configuration-parameters/settings.md/#server-settings-uncompressed_cache_size) configuration parameter (only set in the config file) – the size of uncompressed cache blocks. By default, it is 8 GiB. The uncompressed cache is filled in as needed and the least-used data is automatically deleted.

For queries that read at least a somewhat large volume of data (one million rows or more), the uncompressed cache is disabled automatically to save space for truly small queries. This means that you can keep the ‘use_uncompressed_cache’ setting always set to 1.

## replace_running_query {#replace-running-query}

When using the HTTP interface, the ‘query_id’ parameter can be passed. This is any string that serves as the query identifier.
If a query from the same user with the same ‘query_id’ already exists at this time, the behaviour depends on the ‘replace_running_query’ parameter.

`0` (default) – Throw an exception (do not allow the query to run if a query with the same ‘query_id’ is already running).

`1` – Cancel the old query and start running the new one.

Set this parameter to 1 for implementing suggestions for segmentation conditions. After entering the next character, if the old query hasn’t finished yet, it should be cancelled.

## replace_running_query_max_wait_ms {#replace-running-query-max-wait-ms}

The wait time for running the query with the same `query_id` to finish, when the [replace_running_query](#replace-running-query) setting is active.

Possible values:

- Positive integer.
- 0 — Throwing an exception that does not allow to run a new query if the server already executes a query with the same `query_id`.

Default value: 5000.

## stream_flush_interval_ms {#stream-flush-interval-ms}

Works for tables with streaming in the case of a timeout, or when a thread generates [max_insert_block_size](#max_insert_block_size) rows.

The default value is 7500.

The smaller the value, the more often data is flushed into the table. Setting the value too low leads to poor performance.

## stream_poll_timeout_ms {#stream_poll_timeout_ms}

Timeout for polling data from/to streaming storages.

Default value: 500.

## load_balancing {#load_balancing}

Specifies the algorithm of replicas selection that is used for distributed query processing.

ClickHouse supports the following algorithms of choosing replicas:

- [Random](#load_balancing-random) (by default)
- [Nearest hostname](#load_balancing-nearest_hostname)
- [Hostname levenshtein distance](#load_balancing-hostname_levenshtein_distance)
- [In order](#load_balancing-in_order)
- [First or random](#load_balancing-first_or_random)
- [Round robin](#load_balancing-round_robin)

See also:

- [distributed_replica_max_ignored_errors](#distributed_replica_max_ignored_errors)

### Random (by Default) {#load_balancing-random}

``` sql
load_balancing = random
```

The number of errors is counted for each replica. The query is sent to the replica with the fewest errors, and if there are several of these, to anyone of them.
Disadvantages: Server proximity is not accounted for; if the replicas have different data, you will also get different data.

### Nearest Hostname {#load_balancing-nearest_hostname}

``` sql
load_balancing = nearest_hostname
```

The number of errors is counted for each replica. Every 5 minutes, the number of errors is integrally divided by 2. Thus, the number of errors is calculated for a recent time with exponential smoothing. If there is one replica with a minimal number of errors (i.e. errors occurred recently on the other replicas), the query is sent to it. If there are multiple replicas with the same minimal number of errors, the query is sent to the replica with a hostname that is most similar to the server’s hostname in the config file (for the number of different characters in identical positions, up to the minimum length of both hostnames).

For instance, example01-01-1 and example01-01-2 are different in one position, while example01-01-1 and example01-02-2 differ in two places.
This method might seem primitive, but it does not require external data about network topology, and it does not compare IP addresses, which would be complicated for our IPv6 addresses.

Thus, if there are equivalent replicas, the closest one by name is preferred.
We can also assume that when sending a query to the same server, in the absence of failures, a distributed query will also go to the same servers. So even if different data is placed on the replicas, the query will return mostly the same results.

### Hostname levenshtein distance {#load_balancing-hostname_levenshtein_distance}

``` sql
load_balancing = hostname_levenshtein_distance
```

Just like `nearest_hostname`, but it compares hostname in a [levenshtein distance](https://en.wikipedia.org/wiki/Levenshtein_distance) manner. For example:

``` text
example-clickhouse-0-0 ample-clickhouse-0-0
1

example-clickhouse-0-0 example-clickhouse-1-10
2

example-clickhouse-0-0 example-clickhouse-12-0
3
```

### In Order {#load_balancing-in_order}

``` sql
load_balancing = in_order
```

Replicas with the same number of errors are accessed in the same order as they are specified in the configuration.
This method is appropriate when you know exactly which replica is preferable.

### First or Random {#load_balancing-first_or_random}

``` sql
load_balancing = first_or_random
```

This algorithm chooses the first replica in the set or a random replica if the first is unavailable. It’s effective in cross-replication topology setups, but useless in other configurations.

The `first_or_random` algorithm solves the problem of the `in_order` algorithm. With `in_order`, if one replica goes down, the next one gets a double load while the remaining replicas handle the usual amount of traffic. When using the `first_or_random` algorithm, the load is evenly distributed among replicas that are still available.

It's possible to explicitly define what the first replica is by using the setting `load_balancing_first_offset`. This gives more control to rebalance query workloads among replicas.

### Round Robin {#load_balancing-round_robin}

``` sql
load_balancing = round_robin
```

This algorithm uses a round-robin policy across replicas with the same number of errors (only the queries with `round_robin` policy is accounted).

## prefer_localhost_replica {#prefer-localhost-replica}

Enables/disables preferable using the localhost replica when processing distributed queries.

Possible values:

- 1 — ClickHouse always sends a query to the localhost replica if it exists.
- 0 — ClickHouse uses the balancing strategy specified by the [load_balancing](#load_balancing) setting.

Default value: 1.

:::note
Disable this setting if you use [max_parallel_replicas](#max_parallel_replicas) without [parallel_replicas_custom_key](#parallel_replicas_custom_key).
If [parallel_replicas_custom_key](#parallel_replicas_custom_key) is set, disable this setting only if it's used on a cluster with multiple shards containing multiple replicas.
If it's used on a cluster with a single shard and multiple replicas, disabling this setting will have negative effects.
:::

## totals_mode {#totals-mode}

How to calculate TOTALS when HAVING is present, as well as when max_rows_to_group_by and group_by_overflow_mode = ‘any’ are present.
See the section “WITH TOTALS modifier”.

## totals_auto_threshold {#totals-auto-threshold}

The threshold for `totals_mode = 'auto'`.
See the section “WITH TOTALS modifier”.

## max_parallel_replicas {#max_parallel_replicas}

The maximum number of replicas for each shard when executing a query.

Possible values:

- Positive integer.

Default value: `1`.

**Additional Info**

This options will produce different results depending on the settings used.

:::note
This setting will produce incorrect results when joins or subqueries are involved, and all tables don't meet certain requirements. See [Distributed Subqueries and max_parallel_replicas](../../sql-reference/operators/in.md/#max_parallel_replica-subqueries) for more details.
:::

### Parallel processing using `SAMPLE` key

A query may be processed faster if it is executed on several servers in parallel. But the query performance may degrade in the following cases:

- The position of the sampling key in the partitioning key does not allow efficient range scans.
- Adding a sampling key to the table makes filtering by other columns less efficient.
- The sampling key is an expression that is expensive to calculate.
- The cluster latency distribution has a long tail, so that querying more servers increases the query overall latency.

### Parallel processing using [parallel_replicas_custom_key](#parallel_replicas_custom_key)

This setting is useful for any replicated table.

## parallel_replicas_custom_key {#parallel_replicas_custom_key}

An arbitrary integer expression that can be used to split work between replicas for a specific table.
The value can be any integer expression.
A query may be processed faster if it is executed on several servers in parallel but it depends on the used [parallel_replicas_custom_key](#parallel_replicas_custom_key)
and [parallel_replicas_custom_key_filter_type](#parallel_replicas_custom_key_filter_type).

Simple expressions using primary keys are preferred.

If the setting is used on a cluster that consists of a single shard with multiple replicas, those replicas will be converted into virtual shards.
Otherwise, it will behave same as for `SAMPLE` key, it will use multiple replicas of each shard.

## parallel_replicas_custom_key_filter_type {#parallel_replicas_custom_key_filter_type}

How to use `parallel_replicas_custom_key` expression for splitting work between replicas.

Possible values:

- `default` — Use the default implementation using modulo operation on the `parallel_replicas_custom_key`.
- `range` — Split the entire value space of the expression in the ranges. This type of filtering is useful if values of `parallel_replicas_custom_key` are uniformly spread across the entire integer space, e.g. hash values.

Default value: `default`.

## allow_experimental_parallel_reading_from_replicas

If true, ClickHouse will send a SELECT query to all replicas of a table (up to `max_parallel_replicas`) . It will work for any kind of MergeTree table.

Default value: `false`.

## compile_expressions {#compile-expressions}

Enables or disables compilation of frequently used simple functions and operators to native code with LLVM at runtime.

Possible values:

- 0 — Disabled.
- 1 — Enabled.

Default value: `1`.

## min_count_to_compile_expression {#min-count-to-compile-expression}

Minimum count of executing same expression before it is get compiled.

Default value: `3`.

## compile_aggregate_expressions {#compile_aggregate_expressions}

Enables or disables JIT-compilation of aggregate functions to native code. Enabling this setting can improve the performance.

Possible values:

- 0 — Aggregation is done without JIT compilation.
- 1 — Aggregation is done using JIT compilation.

Default value: `1`.

**See Also**

- [min_count_to_compile_aggregate_expression](#min_count_to_compile_aggregate_expression)

## min_count_to_compile_aggregate_expression {#min_count_to_compile_aggregate_expression}

The minimum number of identical aggregate expressions to start JIT-compilation. Works only if the [compile_aggregate_expressions](#compile_aggregate_expressions) setting is enabled.

Possible values:

- Positive integer.
- 0 — Identical aggregate expressions are always JIT-compiled.

Default value: `3`.

## use_query_cache {#use-query-cache}

If turned on, `SELECT` queries may utilize the [query cache](../query-cache.md). Parameters [enable_reads_from_query_cache](#enable-reads-from-query-cache)
and [enable_writes_to_query_cache](#enable-writes-to-query-cache) control in more detail how the cache is used.

Possible values:

- 0 - Disabled
- 1 - Enabled

Default value: `0`.

## enable_reads_from_query_cache {#enable-reads-from-query-cache}

If turned on, results of `SELECT` queries are retrieved from the [query cache](../query-cache.md).

Possible values:

- 0 - Disabled
- 1 - Enabled

Default value: `1`.

## enable_writes_to_query_cache {#enable-writes-to-query-cache}

If turned on, results of `SELECT` queries are stored in the [query cache](../query-cache.md).

Possible values:

- 0 - Disabled
- 1 - Enabled

Default value: `1`.

## query_cache_store_results_of_queries_with_nondeterministic_functions {#query-cache-store-results-of-queries-with-nondeterministic-functions}

If turned on, then results of `SELECT` queries with non-deterministic functions (e.g. `rand()`, `now()`) can be cached in the [query cache](../query-cache.md).

Possible values:

- 0 - Disabled
- 1 - Enabled

Default value: `0`.

## query_cache_min_query_runs {#query-cache-min-query-runs}

Minimum number of times a `SELECT` query must run before its result is stored in the [query cache](../query-cache.md).

Possible values:

- Positive integer >= 0.

Default value: `0`

## query_cache_min_query_duration {#query-cache-min-query-duration}

Minimum duration in milliseconds a query needs to run for its result to be stored in the [query cache](../query-cache.md).

Possible values:

- Positive integer >= 0.

Default value: `0`

## query_cache_compress_entries {#query-cache-compress-entries}

Compress entries in the [query cache](../query-cache.md). Lessens the memory consumption of the query cache at the cost of slower inserts into / reads from it.

Possible values:

- 0 - Disabled
- 1 - Enabled

Default value: `1`

## query_cache_squash_partial_results {#query-cache-squash-partial-results}

Squash partial result blocks to blocks of size [max_block_size](#setting-max_block_size). Reduces performance of inserts into the [query cache](../query-cache.md) but improves the compressability of cache entries (see [query_cache_compress-entries](#query_cache_compress_entries)).

Possible values:

- 0 - Disabled
- 1 - Enabled

Default value: `1`

## query_cache_ttl {#query-cache-ttl}

After this time in seconds entries in the [query cache](../query-cache.md) become stale.

Possible values:

- Positive integer >= 0.

Default value: `60`

## query_cache_share_between_users {#query-cache-share-between-users}

If turned on, the result of `SELECT` queries cached in the [query cache](../query-cache.md) can be read by other users.
It is not recommended to enable this setting due to security reasons.

Possible values:

- 0 - Disabled
- 1 - Enabled

Default value: `0`.

## query_cache_max_size_in_bytes {#query-cache-max-size-in-bytes}

The maximum amount of memory (in bytes) the current user may allocate in the [query cache](../query-cache.md). 0 means unlimited.

Possible values:

- Positive integer >= 0.

Default value: 0 (no restriction).

## query_cache_max_entries {#query-cache-max-entries}

The maximum number of query results the current user may store in the [query cache](../query-cache.md). 0 means unlimited.

Possible values:

- Positive integer >= 0.

Default value: 0 (no restriction).

## insert_quorum {#insert_quorum}

Enables the quorum writes.

- If `insert_quorum < 2`, the quorum writes are disabled.
- If `insert_quorum >= 2`, the quorum writes are enabled.
- If `insert_quorum = 'auto'`, use majority number (`number_of_replicas / 2 + 1`) as quorum number.

Default value: 0 - disabled.

Quorum writes

`INSERT` succeeds only when ClickHouse manages to correctly write data to the `insert_quorum` of replicas during the `insert_quorum_timeout`. If for any reason the number of replicas with successful writes does not reach the `insert_quorum`, the write is considered failed and ClickHouse will delete the inserted block from all the replicas where data has already been written.

When `insert_quorum_parallel` is disabled, all replicas in the quorum are consistent, i.e. they contain data from all previous `INSERT` queries (the `INSERT` sequence is linearized). When reading data written using `insert_quorum` and `insert_quorum_parallel` is disabled, you can turn on sequential consistency for `SELECT` queries using [select_sequential_consistency](#select_sequential_consistency).

ClickHouse generates an exception:

- If the number of available replicas at the time of the query is less than the `insert_quorum`.
- When `insert_quorum_parallel` is disabled and an attempt to write data is made when the previous block has not yet been inserted in `insert_quorum` of replicas. This situation may occur if the user tries to perform another `INSERT` query to the same table before the previous one with `insert_quorum` is completed.

See also:

- [insert_quorum_timeout](#insert_quorum_timeout)
- [insert_quorum_parallel](#insert_quorum_parallel)
- [select_sequential_consistency](#select_sequential_consistency)

## insert_quorum_timeout {#insert_quorum_timeout}

Write to a quorum timeout in milliseconds. If the timeout has passed and no write has taken place yet, ClickHouse will generate an exception and the client must repeat the query to write the same block to the same or any other replica.

Default value: 600 000 milliseconds (ten minutes).

See also:

- [insert_quorum](#insert_quorum)
- [insert_quorum_parallel](#insert_quorum_parallel)
- [select_sequential_consistency](#select_sequential_consistency)

## insert_quorum_parallel {#insert_quorum_parallel}

Enables or disables parallelism for quorum `INSERT` queries. If enabled, additional `INSERT` queries can be sent while previous queries have not yet finished. If disabled, additional writes to the same table will be rejected.

Possible values:

- 0 — Disabled.
- 1 — Enabled.

Default value: 1.

See also:

- [insert_quorum](#insert_quorum)
- [insert_quorum_timeout](#insert_quorum_timeout)
- [select_sequential_consistency](#select_sequential_consistency)

## select_sequential_consistency {#select_sequential_consistency}

Enables or disables sequential consistency for `SELECT` queries. Requires `insert_quorum_parallel` to be disabled (enabled by default).

Possible values:

- 0 — Disabled.
- 1 — Enabled.

Default value: 0.

Usage

When sequential consistency is enabled, ClickHouse allows the client to execute the `SELECT` query only for those replicas that contain data from all previous `INSERT` queries executed with `insert_quorum`. If the client refers to a partial replica, ClickHouse will generate an exception. The SELECT query will not include data that has not yet been written to the quorum of replicas.

When `insert_quorum_parallel` is enabled (the default), then `select_sequential_consistency` does not work. This is because parallel `INSERT` queries can be written to different sets of quorum replicas so there is no guarantee a single replica will have received all writes.

See also:

- [insert_quorum](#insert_quorum)
- [insert_quorum_timeout](#insert_quorum_timeout)
- [insert_quorum_parallel](#insert_quorum_parallel)

## insert_deduplicate {#insert-deduplicate}

Enables or disables block deduplication of `INSERT` (for Replicated\* tables).

Possible values:

- 0 — Disabled.
- 1 — Enabled.

Default value: 1.

By default, blocks inserted into replicated tables by the `INSERT` statement are deduplicated (see [Data Replication](../../engines/table-engines/mergetree-family/replication.md)).
For the replicated tables by default the only 100 of the most recent blocks for each partition are deduplicated (see [replicated_deduplication_window](merge-tree-settings.md/#replicated-deduplication-window), [replicated_deduplication_window_seconds](merge-tree-settings.md/#replicated-deduplication-window-seconds)).
For not replicated tables see [non_replicated_deduplication_window](merge-tree-settings.md/#non-replicated-deduplication-window).

## Asynchronous Insert settings

### async_insert {#async-insert}

Enables or disables asynchronous inserts. Note that deduplication is disabled by default, see [async_insert_deduplicate](#async-insert-deduplicate).

If enabled, the data is combined into batches before the insertion into tables, so it is possible to do small and frequent insertions into ClickHouse (up to 15000 queries per second) without buffer tables.

The data is inserted either after the [async_insert_max_data_size](#async-insert-max-data-size) is exceeded or after [async_insert_busy_timeout_ms](#async-insert-busy-timeout-ms) milliseconds since the first `INSERT` query. If the [async_insert_stale_timeout_ms](#async-insert-stale-timeout-ms) is set to a non-zero value, the data is inserted after `async_insert_stale_timeout_ms` milliseconds since the last query. Also the buffer will be flushed to disk if at least [async_insert_max_query_number](#async-insert-max-query-number) async insert queries per block were received. This last setting takes effect only if [async_insert_deduplicate](#async-insert-deduplicate) is enabled.

If [wait_for_async_insert](#wait-for-async-insert) is enabled, every client will wait for the data to be processed and flushed to the table. Otherwise, the query would be processed almost instantly, even if the data is not inserted.

Possible values:

- 0 — Insertions are made synchronously, one after another.
- 1 — Multiple asynchronous insertions enabled.

Default value: `0`.

### async_insert_threads {#async-insert-threads}

The maximum number of threads for background data parsing and insertion.

Possible values:

- Positive integer.
- 0 — Asynchronous insertions are disabled.

Default value: `16`.

### wait_for_async_insert {#wait-for-async-insert}

Enables or disables waiting for processing of asynchronous insertion. If enabled, server will return `OK` only after the data is inserted. Otherwise, it will return `OK` even if the data wasn't inserted.

Possible values:

- 0 — Server returns `OK` even if the data is not yet inserted.
- 1 — Server returns `OK` only after the data is inserted.

Default value: `1`.

### wait_for_async_insert_timeout {#wait-for-async-insert-timeout}

The timeout in seconds for waiting for processing of asynchronous insertion.

Possible values:

- Positive integer.
- 0 — Disabled.

Default value: [lock_acquire_timeout](#lock_acquire_timeout).

### async_insert_max_data_size {#async-insert-max-data-size}

The maximum size of the unparsed data in bytes collected per query before being inserted.

Possible values:

- Positive integer.
- 0 — Asynchronous insertions are disabled.

Default value: `100000`.

### async_insert_max_query_number {#async-insert-max-query-number}

The maximum number of insert queries per block before being inserted. This setting takes effect only if [async_insert_deduplicate](#async-insert-deduplicate) is enabled.

Possible values:

- Positive integer.
- 0 — Asynchronous insertions are disabled.

Default value: `450`.

### async_insert_busy_timeout_ms {#async-insert-busy-timeout-ms}

The maximum timeout in milliseconds since the first `INSERT` query before inserting collected data.

Possible values:

- Positive integer.
- 0 — Timeout disabled.

Default value: `200`.

### async_insert_stale_timeout_ms {#async-insert-stale-timeout-ms}

The maximum timeout in milliseconds since the last `INSERT` query before dumping collected data. If enabled, the settings prolongs the [async_insert_busy_timeout_ms](#async-insert-busy-timeout-ms) with every `INSERT` query as long as [async_insert_max_data_size](#async-insert-max-data-size) is not exceeded.

Possible values:

- Positive integer.
- 0 — Timeout disabled.

Default value: `0`.

### async_insert_deduplicate {#async-insert-deduplicate}

Enables or disables insert deduplication of `ASYNC INSERT` (for Replicated\* tables).

Possible values:

- 0 — Disabled.
- 1 — Enabled.

Default value: 1.

By default, async inserts are inserted into replicated tables by the `INSERT` statement enabling [async_insert](#async-insert) are deduplicated (see [Data Replication](../../engines/table-engines/mergetree-family/replication.md)).
For the replicated tables, by default, only 10000 of the most recent inserts for each partition are deduplicated (see [replicated_deduplication_window_for_async_inserts](merge-tree-settings.md/#replicated-deduplication-window-async-inserts), [replicated_deduplication_window_seconds_for_async_inserts](merge-tree-settings.md/#replicated-deduplication-window-seconds-async-inserts)).
We recommend enabling the [async_block_ids_cache](merge-tree-settings.md/#use-async-block-ids-cache) to increase the efficiency of deduplication.
This function does not work for non-replicated tables.

## deduplicate_blocks_in_dependent_materialized_views {#deduplicate-blocks-in-dependent-materialized-views}

Enables or disables the deduplication check for materialized views that receive data from Replicated\* tables.

Possible values:

      0 — Disabled.
      1 — Enabled.

Default value: 0.

Usage

By default, deduplication is not performed for materialized views but is done upstream, in the source table.
If an INSERTed block is skipped due to deduplication in the source table, there will be no insertion into attached materialized views. This behaviour exists to enable the insertion of highly aggregated data into materialized views, for cases where inserted blocks are the same after materialized view aggregation but derived from different INSERTs into the source table.
At the same time, this behaviour “breaks” `INSERT` idempotency. If an `INSERT` into the main table was successful and `INSERT` into a materialized view failed (e.g. because of communication failure with ClickHouse Keeper) a client will get an error and can retry the operation. However, the materialized view won’t receive the second insert because it will be discarded by deduplication in the main (source) table. The setting `deduplicate_blocks_in_dependent_materialized_views` allows for changing this behaviour. On retry, a materialized view will receive the repeat insert and will perform a deduplication check by itself,
ignoring check result for the source table, and will insert rows lost because of the first failure.

## insert_deduplication_token {#insert_deduplication_token}

The setting allows a user to provide own deduplication semantic in MergeTree/ReplicatedMergeTree
For example, by providing a unique value for the setting in each INSERT statement,
user can avoid the same inserted data being deduplicated.

Possible values:

- Any string

Default value: empty string (disabled)

`insert_deduplication_token` is used for deduplication _only_ when not empty.

For the replicated tables by default the only 100 of the most recent inserts for each partition are deduplicated (see [replicated_deduplication_window](merge-tree-settings.md/#replicated-deduplication-window), [replicated_deduplication_window_seconds](merge-tree-settings.md/#replicated-deduplication-window-seconds)).
For not replicated tables see [non_replicated_deduplication_window](merge-tree-settings.md/#non-replicated-deduplication-window).

:::note
`insert_deduplication_token` works on a partition level (the same as `insert_deduplication` checksum). Multiple partitions can have the same `insert_deduplication_token`.
:::

Example:

```sql
CREATE TABLE test_table
( A Int64 )
ENGINE = MergeTree
ORDER BY A
SETTINGS non_replicated_deduplication_window = 100;

INSERT INTO test_table SETTINGS insert_deduplication_token = 'test' VALUES (1);

-- the next insert won't be deduplicated because insert_deduplication_token is different
INSERT INTO test_table SETTINGS insert_deduplication_token = 'test1' VALUES (1);

-- the next insert will be deduplicated because insert_deduplication_token
-- is the same as one of the previous
INSERT INTO test_table SETTINGS insert_deduplication_token = 'test' VALUES (2);

SELECT * FROM test_table

┌─A─┐
│ 1 │
└───┘
┌─A─┐
│ 1 │
└───┘
```

## insert_keeper_max_retries

The setting sets the maximum number of retries for ClickHouse Keeper (or ZooKeeper) requests during insert into replicated MergeTree. Only Keeper requests which failed due to network error, Keeper session timeout, or request timeout are considered for retries.

Possible values:

- Positive integer.
- 0 — Retries are disabled

Default value: 0

Keeper request retries are done after some timeout. The timeout is controlled by the following settings: `insert_keeper_retry_initial_backoff_ms`, `insert_keeper_retry_max_backoff_ms`.
The first retry is done after `insert_keeper_retry_initial_backoff_ms` timeout. The consequent timeouts will be calculated as follows:
```
timeout = min(insert_keeper_retry_max_backoff_ms, latest_timeout * 2)
```

For example, if `insert_keeper_retry_initial_backoff_ms=100`, `insert_keeper_retry_max_backoff_ms=10000` and `insert_keeper_max_retries=8` then timeouts will be `100, 200, 400, 800, 1600, 3200, 6400, 10000`.

Apart from fault tolerance, the retries aim to provide a better user experience - they allow to avoid returning an error during INSERT execution if Keeper is restarted, for example, due to an upgrade.

## insert_keeper_retry_initial_backoff_ms {#insert_keeper_retry_initial_backoff_ms}

Initial timeout(in milliseconds) to retry a failed Keeper request during INSERT query execution

Possible values:

- Positive integer.
- 0 — No timeout

Default value: 100

## insert_keeper_retry_max_backoff_ms {#insert_keeper_retry_max_backoff_ms}

Maximum timeout (in milliseconds) to retry a failed Keeper request during INSERT query execution

Possible values:

- Positive integer.
- 0 — Maximum timeout is not limited

Default value: 10000

## max_network_bytes {#max-network-bytes}

Limits the data volume (in bytes) that is received or transmitted over the network when executing a query. This setting applies to every individual query.

Possible values:

- Positive integer.
- 0 — Data volume control is disabled.

Default value: 0.

## max_network_bandwidth {#max-network-bandwidth}

Limits the speed of the data exchange over the network in bytes per second. This setting applies to every query.

Possible values:

- Positive integer.
- 0 — Bandwidth control is disabled.

Default value: 0.

## max_network_bandwidth_for_user {#max-network-bandwidth-for-user}

Limits the speed of the data exchange over the network in bytes per second. This setting applies to all concurrently running queries performed by a single user.

Possible values:

- Positive integer.
- 0 — Control of the data speed is disabled.

Default value: 0.

## max_network_bandwidth_for_all_users {#max-network-bandwidth-for-all-users}

Limits the speed that data is exchanged at over the network in bytes per second. This setting applies to all concurrently running queries on the server.

Possible values:

- Positive integer.
- 0 — Control of the data speed is disabled.

Default value: 0.

## count_distinct_implementation {#count_distinct_implementation}

Specifies which of the `uniq*` functions should be used to perform the [COUNT(DISTINCT …)](../../sql-reference/aggregate-functions/reference/count.md/#agg_function-count) construction.

Possible values:

- [uniq](../../sql-reference/aggregate-functions/reference/uniq.md/#agg_function-uniq)
- [uniqCombined](../../sql-reference/aggregate-functions/reference/uniqcombined.md/#agg_function-uniqcombined)
- [uniqCombined64](../../sql-reference/aggregate-functions/reference/uniqcombined64.md/#agg_function-uniqcombined64)
- [uniqHLL12](../../sql-reference/aggregate-functions/reference/uniqhll12.md/#agg_function-uniqhll12)
- [uniqExact](../../sql-reference/aggregate-functions/reference/uniqexact.md/#agg_function-uniqexact)

Default value: `uniqExact`.

## skip_unavailable_shards {#skip_unavailable_shards}

Enables or disables silently skipping of unavailable shards.

Shard is considered unavailable if all its replicas are unavailable. A replica is unavailable in the following cases:

- ClickHouse can’t connect to replica for any reason.

    When connecting to a replica, ClickHouse performs several attempts. If all these attempts fail, the replica is considered unavailable.

- Replica can’t be resolved through DNS.

    If replica’s hostname can’t be resolved through DNS, it can indicate the following situations:

    - Replica’s host has no DNS record. It can occur in systems with dynamic DNS, for example, [Kubernetes](https://kubernetes.io), where nodes can be unresolvable during downtime, and this is not an error.

    - Configuration error. ClickHouse configuration file contains a wrong hostname.

Possible values:

- 1 — skipping enabled.

    If a shard is unavailable, ClickHouse returns a result based on partial data and does not report node availability issues.

- 0 — skipping disabled.

    If a shard is unavailable, ClickHouse throws an exception.

Default value: 0.

## distributed_group_by_no_merge {#distributed-group-by-no-merge}

Do not merge aggregation states from different servers for distributed query processing, you can use this in case it is for certain that there are different keys on different shards

Possible values:

- `0` — Disabled (final query processing is done on the initiator node).
- `1` - Do not merge aggregation states from different servers for distributed query processing (query completely processed on the shard, initiator only proxy the data), can be used in case it is for certain that there are different keys on different shards.
- `2` - Same as `1` but applies `ORDER BY` and `LIMIT` (it is not possible when the query processed completely on the remote node, like for `distributed_group_by_no_merge=1`) on the initiator (can be used for queries with `ORDER BY` and/or `LIMIT`).

Default value: `0`

**Example**

```sql
SELECT *
FROM remote('127.0.0.{2,3}', system.one)
GROUP BY dummy
LIMIT 1
SETTINGS distributed_group_by_no_merge = 1
FORMAT PrettyCompactMonoBlock

┌─dummy─┐
│     0 │
│     0 │
└───────┘
```

```sql
SELECT *
FROM remote('127.0.0.{2,3}', system.one)
GROUP BY dummy
LIMIT 1
SETTINGS distributed_group_by_no_merge = 2
FORMAT PrettyCompactMonoBlock

┌─dummy─┐
│     0 │
└───────┘
```

## distributed_push_down_limit {#distributed-push-down-limit}

Enables or disables [LIMIT](#limit) applying on each shard separately.

This will allow to avoid:
- Sending extra rows over network;
- Processing rows behind the limit on the initiator.

Starting from 21.9 version you cannot get inaccurate results anymore, since `distributed_push_down_limit` changes query execution only if at least one of the conditions met:
- [distributed_group_by_no_merge](#distributed-group-by-no-merge) > 0.
- Query **does not have** `GROUP BY`/`DISTINCT`/`LIMIT BY`, but it has `ORDER BY`/`LIMIT`.
- Query **has** `GROUP BY`/`DISTINCT`/`LIMIT BY` with `ORDER BY`/`LIMIT` and:
    - [optimize_skip_unused_shards](#optimize-skip-unused-shards) is enabled.
    - [optimize_distributed_group_by_sharding_key](#optimize-distributed-group-by-sharding-key) is enabled.

Possible values:

- 0 — Disabled.
- 1 — Enabled.

Default value: `1`.

See also:

- [distributed_group_by_no_merge](#distributed-group-by-no-merge)
- [optimize_skip_unused_shards](#optimize-skip-unused-shards)
- [optimize_distributed_group_by_sharding_key](#optimize-distributed-group-by-sharding-key)

## optimize_skip_unused_shards_limit {#optimize-skip-unused-shards-limit}

Limit for number of sharding key values, turns off `optimize_skip_unused_shards` if the limit is reached.

Too many values may require significant amount for processing, while the benefit is doubtful, since if you have huge number of values in `IN (...)`, then most likely the query will be sent to all shards anyway.

Default value: 1000

## optimize_skip_unused_shards {#optimize-skip-unused-shards}

Enables or disables skipping of unused shards for [SELECT](../../sql-reference/statements/select/index.md) queries that have sharding key condition in `WHERE/PREWHERE` (assuming that the data is distributed by sharding key, otherwise a query yields incorrect result).

Possible values:

- 0 — Disabled.
- 1 — Enabled.

Default value: 0

## optimize_skip_unused_shards_rewrite_in {#optimize-skip-unused-shards-rewrite-in}

Rewrite IN in query for remote shards to exclude values that does not belong to the shard (requires optimize_skip_unused_shards).

Possible values:

- 0 — Disabled.
- 1 — Enabled.

Default value: 1 (since it requires `optimize_skip_unused_shards` anyway, which `0` by default)

## allow_nondeterministic_optimize_skip_unused_shards {#allow-nondeterministic-optimize-skip-unused-shards}

Allow nondeterministic (like `rand` or `dictGet`, since later has some caveats with updates) functions in sharding key.

Possible values:

- 0 — Disallowed.
- 1 — Allowed.

Default value: 0

## optimize_skip_unused_shards_nesting {#optimize-skip-unused-shards-nesting}

Controls [`optimize_skip_unused_shards`](#optimize-skip-unused-shards) (hence still requires [`optimize_skip_unused_shards`](#optimize-skip-unused-shards)) depends on the nesting level of the distributed query (case when you have `Distributed` table that look into another `Distributed` table).

Possible values:

- 0 — Disabled, `optimize_skip_unused_shards` works always.
- 1 — Enables `optimize_skip_unused_shards` only for the first level.
- 2 — Enables `optimize_skip_unused_shards` up to the second level.

Default value: 0

## force_optimize_skip_unused_shards {#force-optimize-skip-unused-shards}

Enables or disables query execution if [optimize_skip_unused_shards](#optimize-skip-unused-shards) is enabled and skipping of unused shards is not possible. If the skipping is not possible and the setting is enabled, an exception will be thrown.

Possible values:

- 0 — Disabled. ClickHouse does not throw an exception.
- 1 — Enabled. Query execution is disabled only if the table has a sharding key.
- 2 — Enabled. Query execution is disabled regardless of whether a sharding key is defined for the table.

Default value: 0

## force_optimize_skip_unused_shards_nesting {#force_optimize_skip_unused_shards_nesting}

Controls [`force_optimize_skip_unused_shards`](#force-optimize-skip-unused-shards) (hence still requires [`force_optimize_skip_unused_shards`](#force-optimize-skip-unused-shards)) depends on the nesting level of the distributed query (case when you have `Distributed` table that look into another `Distributed` table).

Possible values:

- 0 - Disabled, `force_optimize_skip_unused_shards` works always.
- 1 — Enables `force_optimize_skip_unused_shards` only for the first level.
- 2 — Enables `force_optimize_skip_unused_shards` up to the second level.

Default value: 0

## optimize_distributed_group_by_sharding_key {#optimize-distributed-group-by-sharding-key}

Optimize `GROUP BY sharding_key` queries, by avoiding costly aggregation on the initiator server (which will reduce memory usage for the query on the initiator server).

The following types of queries are supported (and all combinations of them):

- `SELECT DISTINCT [..., ]sharding_key[, ...] FROM dist`
- `SELECT ... FROM dist GROUP BY sharding_key[, ...]`
- `SELECT ... FROM dist GROUP BY sharding_key[, ...] ORDER BY x`
- `SELECT ... FROM dist GROUP BY sharding_key[, ...] LIMIT 1`
- `SELECT ... FROM dist GROUP BY sharding_key[, ...] LIMIT 1 BY x`

The following types of queries are not supported (support for some of them may be added later):

- `SELECT ... GROUP BY sharding_key[, ...] WITH TOTALS`
- `SELECT ... GROUP BY sharding_key[, ...] WITH ROLLUP`
- `SELECT ... GROUP BY sharding_key[, ...] WITH CUBE`
- `SELECT ... GROUP BY sharding_key[, ...] SETTINGS extremes=1`

Possible values:

- 0 — Disabled.
- 1 — Enabled.

Default value: 0

See also:

- [distributed_group_by_no_merge](#distributed-group-by-no-merge)
- [distributed_push_down_limit](#distributed-push-down-limit)
- [optimize_skip_unused_shards](#optimize-skip-unused-shards)

:::note
Right now it requires `optimize_skip_unused_shards` (the reason behind this is that one day it may be enabled by default, and it will work correctly only if data was inserted via Distributed table, i.e. data is distributed according to sharding_key).
:::

## optimize_throw_if_noop {#setting-optimize_throw_if_noop}

Enables or disables throwing an exception if an [OPTIMIZE](../../sql-reference/statements/optimize.md) query didn’t perform a merge.

By default, `OPTIMIZE` returns successfully even if it didn’t do anything. This setting lets you differentiate these situations and get the reason in an exception message.

Possible values:

- 1 — Throwing an exception is enabled.
- 0 — Throwing an exception is disabled.

Default value: 0.

## optimize_skip_merged_partitions {#optimize-skip-merged-partitions}

Enables or disables optimization for [OPTIMIZE TABLE ... FINAL](../../sql-reference/statements/optimize.md) query if there is only one part with level > 0 and it doesn't have expired TTL.

- `OPTIMIZE TABLE ... FINAL SETTINGS optimize_skip_merged_partitions=1`

By default, `OPTIMIZE TABLE ... FINAL` query rewrites the one part even if there is only a single part.

Possible values:

- 1 - Enable optimization.
- 0 - Disable optimization.

Default value: 0.

## optimize_functions_to_subcolumns {#optimize-functions-to-subcolumns}

Enables or disables optimization by transforming some functions to reading subcolumns. This reduces the amount of data to read.

These functions can be transformed:

- [length](../../sql-reference/functions/array-functions.md/#array_functions-length) to read the [size0](../../sql-reference/data-types/array.md/#array-size) subcolumn.
- [empty](../../sql-reference/functions/array-functions.md/#function-empty) to read the [size0](../../sql-reference/data-types/array.md/#array-size) subcolumn.
- [notEmpty](../../sql-reference/functions/array-functions.md/#function-notempty) to read the [size0](../../sql-reference/data-types/array.md/#array-size) subcolumn.
- [isNull](../../sql-reference/operators/index.md#operator-is-null) to read the [null](../../sql-reference/data-types/nullable.md/#finding-null) subcolumn.
- [isNotNull](../../sql-reference/operators/index.md#is-not-null) to read the [null](../../sql-reference/data-types/nullable.md/#finding-null) subcolumn.
- [count](../../sql-reference/aggregate-functions/reference/count.md) to read the [null](../../sql-reference/data-types/nullable.md/#finding-null) subcolumn.
- [mapKeys](../../sql-reference/functions/tuple-map-functions.md/#mapkeys) to read the [keys](../../sql-reference/data-types/map.md/#map-subcolumns) subcolumn.
- [mapValues](../../sql-reference/functions/tuple-map-functions.md/#mapvalues) to read the [values](../../sql-reference/data-types/map.md/#map-subcolumns) subcolumn.

Possible values:

- 0 — Optimization disabled.
- 1 — Optimization enabled.

Default value: `0`.

## optimize_trivial_count_query {#optimize-trivial-count-query}

Enables or disables the optimization to trivial query `SELECT count() FROM table` using metadata from MergeTree. If you need to use row-level security, disable this setting.

Possible values:

   - 0 — Optimization disabled.
   - 1 — Optimization enabled.

Default value: `1`.

See also:

- [optimize_functions_to_subcolumns](#optimize-functions-to-subcolumns)

## optimize_trivial_approximate_count_query {#optimize_trivial_approximate_count_query}

Use an approximate value for trivial count optimization of storages that support such estimation, for example, EmbeddedRocksDB.

Possible values:

   - 0 — Optimization disabled.
   - 1 — Optimization enabled.

Default value: `0`.

## optimize_count_from_files {#optimize_count_from_files}

Enables or disables the optimization of counting number of rows from files in different input formats. It applies to table functions/engines `file`/`s3`/`url`/`hdfs`/`azureBlobStorage`.

Possible values:

- 0 — Optimization disabled.
- 1 — Optimization enabled.

Default value: `1`.

## use_cache_for_count_from_files {#use_cache_for_count_from_files}

Enables caching of rows number during count from files in table functions `file`/`s3`/`url`/`hdfs`/`azureBlobStorage`.

Enabled by default.

## distributed_replica_error_half_life {#distributed_replica_error_half_life}

- Type: seconds
- Default value: 60 seconds

Controls how fast errors in distributed tables are zeroed. If a replica is unavailable for some time, accumulates 5 errors, and distributed_replica_error_half_life is set to 1 second, then the replica is considered normal 3 seconds after the last error.

See also:

- [load_balancing](#load_balancing-round_robin)
- [Table engine Distributed](../../engines/table-engines/special/distributed.md)
- [distributed_replica_error_cap](#distributed_replica_error_cap)
- [distributed_replica_max_ignored_errors](#distributed_replica_max_ignored_errors)

## distributed_replica_error_cap {#distributed_replica_error_cap}

- Type: unsigned int
- Default value: 1000

The error count of each replica is capped at this value, preventing a single replica from accumulating too many errors.

See also:

- [load_balancing](#load_balancing-round_robin)
- [Table engine Distributed](../../engines/table-engines/special/distributed.md)
- [distributed_replica_error_half_life](#distributed_replica_error_half_life)
- [distributed_replica_max_ignored_errors](#distributed_replica_max_ignored_errors)

## distributed_replica_max_ignored_errors {#distributed_replica_max_ignored_errors}

- Type: unsigned int
- Default value: 0

The number of errors that will be ignored while choosing replicas (according to `load_balancing` algorithm).

See also:

- [load_balancing](#load_balancing-round_robin)
- [Table engine Distributed](../../engines/table-engines/special/distributed.md)
- [distributed_replica_error_cap](#distributed_replica_error_cap)
- [distributed_replica_error_half_life](#settings-distributed_replica_error_half_life)

## distributed_directory_monitor_sleep_time_ms {#distributed_directory_monitor_sleep_time_ms}

Base interval for the [Distributed](../../engines/table-engines/special/distributed.md) table engine to send data. The actual interval grows exponentially in the event of errors.

Possible values:

- A positive integer number of milliseconds.

Default value: 100 milliseconds.

## distributed_directory_monitor_max_sleep_time_ms {#distributed_directory_monitor_max_sleep_time_ms}

Maximum interval for the [Distributed](../../engines/table-engines/special/distributed.md) table engine to send data. Limits exponential growth of the interval set in the [distributed_directory_monitor_sleep_time_ms](#distributed_directory_monitor_sleep_time_ms) setting.

Possible values:

- A positive integer number of milliseconds.

Default value: 30000 milliseconds (30 seconds).

## distributed_directory_monitor_batch_inserts {#distributed_directory_monitor_batch_inserts}

Enables/disables inserted data sending in batches.

When batch sending is enabled, the [Distributed](../../engines/table-engines/special/distributed.md) table engine tries to send multiple files of inserted data in one operation instead of sending them separately. Batch sending improves cluster performance by better-utilizing server and network resources.

Possible values:

- 1 — Enabled.
- 0 — Disabled.

Default value: 0.

## distributed_directory_monitor_split_batch_on_failure {#distributed_directory_monitor_split_batch_on_failure}

Enables/disables splitting batches on failures.

Sometimes sending particular batch to the remote shard may fail, because of some complex pipeline after (i.e. `MATERIALIZED VIEW` with `GROUP BY`) due to `Memory limit exceeded` or similar errors. In this case, retrying will not help (and this will stuck distributed sends for the table) but sending files from that batch one by one may succeed INSERT.

So installing this setting to `1` will disable batching for such batches (i.e. temporary disables `distributed_directory_monitor_batch_inserts` for failed batches).

Possible values:

- 1 — Enabled.
- 0 — Disabled.

Default value: 0.

:::note
This setting also affects broken batches (that may appears because of abnormal server (machine) termination and no `fsync_after_insert`/`fsync_directories` for [Distributed](../../engines/table-engines/special/distributed.md) table engine).
:::

:::note
You should not rely on automatic batch splitting, since this may hurt performance.
:::

## os_thread_priority {#setting-os-thread-priority}

Sets the priority ([nice](https://en.wikipedia.org/wiki/Nice_(Unix))) for threads that execute queries. The OS scheduler considers this priority when choosing the next thread to run on each available CPU core.

:::note
To use this setting, you need to set the `CAP_SYS_NICE` capability. The `clickhouse-server` package sets it up during installation. Some virtual environments do not allow you to set the `CAP_SYS_NICE` capability. In this case, `clickhouse-server` shows a message about it at the start.
:::

Possible values:

- You can set values in the range `[-20, 19]`.

Lower values mean higher priority. Threads with low `nice` priority values are executed more frequently than threads with high values. High values are preferable for long-running non-interactive queries because it allows them to quickly give up resources in favour of short interactive queries when they arrive.

Default value: 0.

## query_profiler_real_time_period_ns {#query_profiler_real_time_period_ns}

Sets the period for a real clock timer of the [query profiler](../../operations/optimizing-performance/sampling-query-profiler.md). Real clock timer counts wall-clock time.

Possible values:

- Positive integer number, in nanoseconds.

    Recommended values:

            - 10000000 (100 times a second) nanoseconds and less for single queries.
            - 1000000000 (once a second) for cluster-wide profiling.

- 0 for turning off the timer.

Type: [UInt64](../../sql-reference/data-types/int-uint.md).

Default value: 1000000000 nanoseconds (once a second).

See also:

- System table [trace_log](../../operations/system-tables/trace_log.md/#system_tables-trace_log)

## query_profiler_cpu_time_period_ns {#query_profiler_cpu_time_period_ns}

Sets the period for a CPU clock timer of the [query profiler](../../operations/optimizing-performance/sampling-query-profiler.md). This timer counts only CPU time.

Possible values:

- A positive integer number of nanoseconds.

    Recommended values:

            - 10000000 (100 times a second) nanoseconds and more for single queries.
            - 1000000000 (once a second) for cluster-wide profiling.

- 0 for turning off the timer.

Type: [UInt64](../../sql-reference/data-types/int-uint.md).

Default value: 1000000000 nanoseconds.

See also:

- System table [trace_log](../../operations/system-tables/trace_log.md/#system_tables-trace_log)

## memory_profiler_step {#memory_profiler_step}

Sets the step of memory profiler. Whenever query memory usage becomes larger than every next step in number of bytes the memory profiler will collect the allocating stacktrace and will write it into [trace_log](../../operations/system-tables/trace_log.md#system_tables-trace_log).

Possible values:

- A positive integer number of bytes.

- 0 for turning off the memory profiler.

Default value: 4,194,304 bytes (4 MiB).

## memory_profiler_sample_probability {#memory_profiler_sample_probability}

Sets the probability of collecting stacktraces at random allocations and deallocations and writing them into [trace_log](../../operations/system-tables/trace_log.md#system_tables-trace_log).

Possible values:

- A positive floating-point number in the range [0..1].

- 0.0 for turning off the memory sampling.

Default value: 0.0.

## trace_profile_events {#trace_profile_events}

Enables or disables collecting stacktraces on each update of profile events along with the name of profile event and the value of increment and sending them into [trace_log](../../operations/system-tables/trace_log.md#system_tables-trace_log).

Possible values:

- 1 — Tracing of profile events enabled.
- 0 — Tracing of profile events disabled.

Default value: 0.

## allow_introspection_functions {#allow_introspection_functions}

Enables or disables [introspection functions](../../sql-reference/functions/introspection.md) for query profiling.

Possible values:

- 1 — Introspection functions enabled.
- 0 — Introspection functions disabled.

Default value: 0.

**See Also**

- [Sampling Query Profiler](../../operations/optimizing-performance/sampling-query-profiler.md)
- System table [trace_log](../../operations/system-tables/trace_log.md/#system_tables-trace_log)

## input_format_parallel_parsing {#input-format-parallel-parsing}

Enables or disables order-preserving parallel parsing of data formats. Supported only for [TSV](../../interfaces/formats.md/#tabseparated), [TKSV](../../interfaces/formats.md/#tskv), [CSV](../../interfaces/formats.md/#csv) and [JSONEachRow](../../interfaces/formats.md/#jsoneachrow) formats.

Possible values:

- 1 — Enabled.
- 0 — Disabled.

Default value: `1`.

## output_format_parallel_formatting {#output-format-parallel-formatting}

Enables or disables parallel formatting of data formats. Supported only for [TSV](../../interfaces/formats.md/#tabseparated), [TKSV](../../interfaces/formats.md/#tskv), [CSV](../../interfaces/formats.md/#csv) and [JSONEachRow](../../interfaces/formats.md/#jsoneachrow) formats.

Possible values:

- 1 — Enabled.
- 0 — Disabled.

Default value: `1`.

## min_chunk_bytes_for_parallel_parsing {#min-chunk-bytes-for-parallel-parsing}

- Type: unsigned int
- Default value: 1 MiB

The minimum chunk size in bytes, which each thread will parse in parallel.

## merge_selecting_sleep_ms {#merge_selecting_sleep_ms}

Sleep time for merge selecting when no part is selected. A lower setting triggers selecting tasks in `background_schedule_pool` frequently, which results in a large number of requests to ClickHouse Keeper in large-scale clusters.

Possible values:

- Any positive integer.

Default value: `5000`.

## parallel_distributed_insert_select {#parallel_distributed_insert_select}

Enables parallel distributed `INSERT ... SELECT` query.

If we execute `INSERT INTO distributed_table_a SELECT ... FROM distributed_table_b` queries and both tables use the same cluster, and both tables are either [replicated](../../engines/table-engines/mergetree-family/replication.md) or non-replicated, then this query is processed locally on every shard.

Possible values:

- 0 — Disabled.
- 1 — `SELECT` will be executed on each shard from the underlying table of the distributed engine.
- 2 — `SELECT` and `INSERT` will be executed on each shard from/to the underlying table of the distributed engine.

Default value: 0.

## insert_distributed_sync {#insert_distributed_sync}

Enables or disables synchronous data insertion into a [Distributed](../../engines/table-engines/special/distributed.md/#distributed) table.

By default, when inserting data into a `Distributed` table, the ClickHouse server sends data to cluster nodes in asynchronous mode. When `insert_distributed_sync=1`, the data is processed synchronously, and the `INSERT` operation succeeds only after all the data is saved on all shards (at least one replica for each shard if `internal_replication` is true).

Possible values:

- 0 — Data is inserted in asynchronous mode.
- 1 — Data is inserted in synchronous mode.

Default value: `0`.

**See Also**

- [Distributed Table Engine](../../engines/table-engines/special/distributed.md/#distributed)
- [Managing Distributed Tables](../../sql-reference/statements/system.md/#query-language-system-distributed)

## insert_shard_id {#insert_shard_id}

If not `0`, specifies the shard of [Distributed](../../engines/table-engines/special/distributed.md/#distributed) table into which the data will be inserted synchronously.

If `insert_shard_id` value is incorrect, the server will throw an exception.

To get the number of shards on `requested_cluster`, you can check server config or use this query:

``` sql
SELECT uniq(shard_num) FROM system.clusters WHERE cluster = 'requested_cluster';
```

Possible values:

- 0 — Disabled.
- Any number from `1` to `shards_num` of corresponding [Distributed](../../engines/table-engines/special/distributed.md/#distributed) table.

Default value: `0`.

**Example**

Query:

```sql
CREATE TABLE x AS system.numbers ENGINE = MergeTree ORDER BY number;
CREATE TABLE x_dist AS x ENGINE = Distributed('test_cluster_two_shards_localhost', currentDatabase(), x);
INSERT INTO x_dist SELECT * FROM numbers(5) SETTINGS insert_shard_id = 1;
SELECT * FROM x_dist ORDER BY number ASC;
```

Result:

``` text
┌─number─┐
│      0 │
│      0 │
│      1 │
│      1 │
│      2 │
│      2 │
│      3 │
│      3 │
│      4 │
│      4 │
└────────┘
```

## use_compact_format_in_distributed_parts_names {#use_compact_format_in_distributed_parts_names}

Uses compact format for storing blocks for async (`insert_distributed_sync`) INSERT into tables with `Distributed` engine.

Possible values:

- 0 — Uses `user[:password]@host:port#default_database` directory format.
- 1 — Uses `[shard{shard_index}[_replica{replica_index}]]` directory format.

Default value: `1`.

:::note
- with `use_compact_format_in_distributed_parts_names=0` changes from cluster definition will not be applied for async INSERT.
- with `use_compact_format_in_distributed_parts_names=1` changing the order of the nodes in the cluster definition, will change the `shard_index`/`replica_index` so be aware.
:::

## background_buffer_flush_schedule_pool_size {#background_buffer_flush_schedule_pool_size}

That setting was moved to the [server configuration parameters](../../operations/server-configuration-parameters/settings.md/#background_buffer_flush_schedule_pool_size).

## background_move_pool_size {#background_move_pool_size}

That setting was moved to the [server configuration parameters](../../operations/server-configuration-parameters/settings.md/#background_move_pool_size).

## background_schedule_pool_size {#background_schedule_pool_size}

That setting was moved to the [server configuration parameters](../../operations/server-configuration-parameters/settings.md/#background_schedule_pool_size).

## background_fetches_pool_size {#background_fetches_pool_size}

That setting was moved to the [server configuration parameters](../../operations/server-configuration-parameters/settings.md/#background_fetches_pool_size).

## always_fetch_merged_part {#always_fetch_merged_part}

Prohibits data parts merging in [Replicated\*MergeTree](../../engines/table-engines/mergetree-family/replication.md)-engine tables.

When merging is prohibited, the replica never merges parts and always downloads merged parts from other replicas. If there is no required data yet, the replica waits for it. CPU and disk load on the replica server decreases, but the network load on the cluster increases. This setting can be useful on servers with relatively weak CPUs or slow disks, such as servers for backups storage.

Possible values:

- 0 — `Replicated*MergeTree`-engine tables merge data parts at the replica.
- 1 — `Replicated*MergeTree`-engine tables do not merge data parts at the replica. The tables download merged data parts from other replicas.

Default value: 0.

**See Also**

- [Data Replication](../../engines/table-engines/mergetree-family/replication.md)

## background_distributed_schedule_pool_size {#background_distributed_schedule_pool_size}

That setting was moved to the [server configuration parameters](../../operations/server-configuration-parameters/settings.md/#background_distributed_schedule_pool_size).

## background_message_broker_schedule_pool_size {#background_message_broker_schedule_pool_size}

That setting was moved to the [server configuration parameters](../../operations/server-configuration-parameters/settings.md/#background_message_broker_schedule_pool_size).

## validate_polygons {#validate_polygons}

Enables or disables throwing an exception in the [pointInPolygon](../../sql-reference/functions/geo/index.md#pointinpolygon) function, if the polygon is self-intersecting or self-tangent.

Possible values:

- 0 — Throwing an exception is disabled. `pointInPolygon` accepts invalid polygons and returns possibly incorrect results for them.
- 1 — Throwing an exception is enabled.

Default value: 1.

## transform_null_in {#transform_null_in}

Enables equality of [NULL](../../sql-reference/syntax.md/#null-literal) values for [IN](../../sql-reference/operators/in.md) operator.

By default, `NULL` values can’t be compared because `NULL` means undefined value. Thus, comparison `expr = NULL` must always return `false`. With this setting `NULL = NULL` returns `true` for `IN` operator.

Possible values:

- 0 — Comparison of `NULL` values in `IN` operator returns `false`.
- 1 — Comparison of `NULL` values in `IN` operator returns `true`.

Default value: 0.

**Example**

Consider the `null_in` table:

``` text
┌──idx─┬─────i─┐
│    1 │     1 │
│    2 │  NULL │
│    3 │     3 │
└──────┴───────┘
```

Query:

``` sql
SELECT idx, i FROM null_in WHERE i IN (1, NULL) SETTINGS transform_null_in = 0;
```

Result:

``` text
┌──idx─┬────i─┐
│    1 │    1 │
└──────┴──────┘
```

Query:

``` sql
SELECT idx, i FROM null_in WHERE i IN (1, NULL) SETTINGS transform_null_in = 1;
```

Result:

``` text
┌──idx─┬─────i─┐
│    1 │     1 │
│    2 │  NULL │
└──────┴───────┘
```

**See Also**

- [NULL Processing in IN Operators](../../sql-reference/operators/in.md/#in-null-processing)

## low_cardinality_max_dictionary_size {#low_cardinality_max_dictionary_size}

Sets a maximum size in rows of a shared global dictionary for the [LowCardinality](../../sql-reference/data-types/lowcardinality.md) data type that can be written to a storage file system. This setting prevents issues with RAM in case of unlimited dictionary growth. All the data that can’t be encoded due to maximum dictionary size limitation ClickHouse writes in an ordinary method.

Possible values:

- Any positive integer.

Default value: 8192.

## low_cardinality_use_single_dictionary_for_part {#low_cardinality_use_single_dictionary_for_part}

Turns on or turns off using of single dictionary for the data part.

By default, the ClickHouse server monitors the size of dictionaries and if a dictionary overflows then the server starts to write the next one. To prohibit creating several dictionaries set `low_cardinality_use_single_dictionary_for_part = 1`.

Possible values:

- 1 — Creating several dictionaries for the data part is prohibited.
- 0 — Creating several dictionaries for the data part is not prohibited.

Default value: 0.

## low_cardinality_allow_in_native_format {#low_cardinality_allow_in_native_format}

Allows or restricts using the [LowCardinality](../../sql-reference/data-types/lowcardinality.md) data type with the [Native](../../interfaces/formats.md/#native) format.

If usage of `LowCardinality` is restricted, ClickHouse server converts `LowCardinality`-columns to ordinary ones for `SELECT` queries, and convert ordinary columns to `LowCardinality`-columns for `INSERT` queries.

This setting is required mainly for third-party clients which do not support `LowCardinality` data type.

Possible values:

- 1 — Usage of `LowCardinality` is not restricted.
- 0 — Usage of `LowCardinality` is restricted.

Default value: 1.

## allow_suspicious_low_cardinality_types {#allow_suspicious_low_cardinality_types}

Allows or restricts using [LowCardinality](../../sql-reference/data-types/lowcardinality.md) with data types with fixed size of 8 bytes or less: numeric data types and `FixedString(8_bytes_or_less)`.

For small fixed values using of `LowCardinality` is usually inefficient, because ClickHouse stores a numeric index for each row. As a result:

- Disk space usage can rise.
- RAM consumption can be higher, depending on a dictionary size.
- Some functions can work slower due to extra coding/encoding operations.

Merge times in [MergeTree](../../engines/table-engines/mergetree-family/mergetree.md)-engine tables can grow due to all the reasons described above.

Possible values:

- 1 — Usage of `LowCardinality` is not restricted.
- 0 — Usage of `LowCardinality` is restricted.

Default value: 0.

## min_insert_block_size_rows_for_materialized_views {#min-insert-block-size-rows-for-materialized-views}

Sets the minimum number of rows in the block which can be inserted into a table by an `INSERT` query. Smaller-sized blocks are squashed into bigger ones. This setting is applied only for blocks inserted into [materialized view](../../sql-reference/statements/create/view.md). By adjusting this setting, you control blocks squashing while pushing to materialized view and avoid excessive memory usage.

Possible values:

- Any positive integer.
- 0 — Squashing disabled.

Default value: 1048576.

**See Also**

- [min_insert_block_size_rows](#min-insert-block-size-rows)

## min_insert_block_size_bytes_for_materialized_views {#min-insert-block-size-bytes-for-materialized-views}

Sets the minimum number of bytes in the block which can be inserted into a table by an `INSERT` query. Smaller-sized blocks are squashed into bigger ones. This setting is applied only for blocks inserted into [materialized view](../../sql-reference/statements/create/view.md). By adjusting this setting, you control blocks squashing while pushing to materialized view and avoid excessive memory usage.

Possible values:

- Any positive integer.
- 0 — Squashing disabled.

Default value: 268435456.

**See also**

- [min_insert_block_size_bytes](#min-insert-block-size-bytes)

## optimize_read_in_order {#optimize_read_in_order}

Enables [ORDER BY](../../sql-reference/statements/select/order-by.md/#optimize_read_in_order) optimization in [SELECT](../../sql-reference/statements/select/index.md) queries for reading data from [MergeTree](../../engines/table-engines/mergetree-family/mergetree.md) tables.

Possible values:

- 0 — `ORDER BY` optimization is disabled.
- 1 — `ORDER BY` optimization is enabled.

Default value: `1`.

**See Also**

- [ORDER BY Clause](../../sql-reference/statements/select/order-by.md/#optimize_read_in_order)

## optimize_aggregation_in_order {#optimize_aggregation_in_order}

Enables [GROUP BY](../../sql-reference/statements/select/group-by.md) optimization in [SELECT](../../sql-reference/statements/select/index.md) queries for aggregating data in corresponding order in [MergeTree](../../engines/table-engines/mergetree-family/mergetree.md) tables.

Possible values:

- 0 — `GROUP BY` optimization is disabled.
- 1 — `GROUP BY` optimization is enabled.

Default value: `0`.

**See Also**

- [GROUP BY optimization](../../sql-reference/statements/select/group-by.md/#aggregation-in-order)

## mutations_sync {#mutations_sync}

Allows to execute `ALTER TABLE ... UPDATE|DELETE|MATERIALIZE INDEX|MATERIALIZE PROJECTION|MATERIALIZE COLUMN` queries ([mutations](../../sql-reference/statements/alter/index.md#mutations)) synchronously.

Possible values:

- 0 - Mutations execute asynchronously.
- 1 - The query waits for all mutations to complete on the current server.
- 2 - The query waits for all mutations to complete on all replicas (if they exist).

Default value: `0`.

**See Also**

- [Synchronicity of ALTER Queries](../../sql-reference/statements/alter/index.md#synchronicity-of-alter-queries)
- [Mutations](../../sql-reference/statements/alter/index.md#mutations)

## ttl_only_drop_parts {#ttl_only_drop_parts}

Enables or disables complete dropping of data parts where all rows are expired in [MergeTree](../../engines/table-engines/mergetree-family/mergetree.md) tables.

When `ttl_only_drop_parts` is disabled (by default), the ClickHouse server only deletes expired rows according to their TTL.

When `ttl_only_drop_parts` is enabled, the ClickHouse server drops a whole part when all rows in it are expired.

Dropping whole parts instead of partial cleaning TTL-d rows allows having shorter `merge_with_ttl_timeout` times and lower impact on system performance.

Possible values:

- 0 — The complete dropping of data parts is disabled.
- 1 — The complete dropping of data parts is enabled.

Default value: `0`.

**See Also**

- [CREATE TABLE query clauses and settings](../../engines/table-engines/mergetree-family/mergetree.md/#mergetree-query-clauses) (`merge_with_ttl_timeout` setting)
- [Table TTL](../../engines/table-engines/mergetree-family/mergetree.md/#mergetree-table-ttl)

## lock_acquire_timeout {#lock_acquire_timeout}

Defines how many seconds a locking request waits before failing.

Locking timeout is used to protect from deadlocks while executing read/write operations with tables. When the timeout expires and the locking request fails, the ClickHouse server throws an exception "Locking attempt timed out! Possible deadlock avoided. Client should retry." with error code `DEADLOCK_AVOIDED`.

Possible values:

- Positive integer (in seconds).
- 0 — No locking timeout.

Default value: `120` seconds.

## cast_keep_nullable {#cast_keep_nullable}

Enables or disables keeping of the `Nullable` data type in [CAST](../../sql-reference/functions/type-conversion-functions.md/#castx-t) operations.

When the setting is enabled and the argument of `CAST` function is `Nullable`, the result is also transformed to `Nullable` type. When the setting is disabled, the result always has the destination type exactly.

Possible values:

- 0 — The `CAST` result has exactly the destination type specified.
- 1 — If the argument type is `Nullable`, the `CAST` result is transformed to `Nullable(DestinationDataType)`.

Default value: `0`.

**Examples**

The following query results in the destination data type exactly:

```sql
SET cast_keep_nullable = 0;
SELECT CAST(toNullable(toInt32(0)) AS Int32) as x, toTypeName(x);
```

Result:

```text
┌─x─┬─toTypeName(CAST(toNullable(toInt32(0)), 'Int32'))─┐
│ 0 │ Int32                                             │
└───┴───────────────────────────────────────────────────┘
```

The following query results in the `Nullable` modification on the destination data type:

```sql
SET cast_keep_nullable = 1;
SELECT CAST(toNullable(toInt32(0)) AS Int32) as x, toTypeName(x);
```

Result:

```text
┌─x─┬─toTypeName(CAST(toNullable(toInt32(0)), 'Int32'))─┐
│ 0 │ Nullable(Int32)                                   │
└───┴───────────────────────────────────────────────────┘
```

**See Also**

- [CAST](../../sql-reference/functions/type-conversion-functions.md/#type_conversion_function-cast) function

## system_events_show_zero_values {#system_events_show_zero_values}

Allows to select zero-valued events from [`system.events`](../../operations/system-tables/events.md).

Some monitoring systems require passing all the metrics values to them for each checkpoint, even if the metric value is zero.

Possible values:

- 0 — Disabled.
- 1 — Enabled.

Default value: `0`.

**Examples**

Query

```sql
SELECT * FROM system.events WHERE event='QueryMemoryLimitExceeded';
```

Result

```text
Ok.
```

Query
```sql
SET system_events_show_zero_values = 1;
SELECT * FROM system.events WHERE event='QueryMemoryLimitExceeded';
```

Result

```text
┌─event────────────────────┬─value─┬─description───────────────────────────────────────────┐
│ QueryMemoryLimitExceeded │     0 │ Number of times when memory limit exceeded for query. │
└──────────────────────────┴───────┴───────────────────────────────────────────────────────┘
```

## allow_nullable_key {#allow-nullable-key}

Allows using of the [Nullable](../../sql-reference/data-types/nullable.md/#data_type-nullable)-typed values in a sorting and a primary key for [MergeTree](../../engines/table-engines/mergetree-family/mergetree.md/#table_engines-mergetree) tables.

Possible values:

- 1 — `Nullable`-type expressions are allowed in keys.
- 0 — `Nullable`-type expressions are not allowed in keys.

Default value: `0`.

:::note
Nullable primary key usually indicates bad design. It is forbidden in almost all main stream DBMS. The feature is mainly for [AggregatingMergeTree](../../engines/table-engines/mergetree-family/aggregatingmergetree.md) and is not heavily tested. Use with care.
:::

:::note
Do not enable this feature in version `<= 21.8`. It's not properly implemented and may lead to server crash.
:::

## aggregate_functions_null_for_empty {#aggregate_functions_null_for_empty}

Enables or disables rewriting all aggregate functions in a query, adding [-OrNull](../../sql-reference/aggregate-functions/combinators.md/#agg-functions-combinator-ornull) suffix to them. Enable it for SQL standard compatibility.
It is implemented via query rewrite (similar to [count_distinct_implementation](#count_distinct_implementation) setting) to get consistent results for distributed queries.

Possible values:

- 0 — Disabled.
- 1 — Enabled.

Default value: 0.

**Example**

Consider the following query with aggregate functions:
```sql
SELECT SUM(-1), MAX(0) FROM system.one WHERE 0;
```

With `aggregate_functions_null_for_empty = 0` it would produce:
```text
┌─SUM(-1)─┬─MAX(0)─┐
│       0 │      0 │
└─────────┴────────┘
```

With `aggregate_functions_null_for_empty = 1` the result would be:
```text
┌─SUMOrNull(-1)─┬─MAXOrNull(0)─┐
│          NULL │         NULL │
└───────────────┴──────────────┘
```

## union_default_mode {#union-default-mode}

Sets a mode for combining `SELECT` query results. The setting is only used when shared with [UNION](../../sql-reference/statements/select/union.md) without explicitly specifying the `UNION ALL` or `UNION DISTINCT`.

Possible values:

- `'DISTINCT'` — ClickHouse outputs rows as a result of combining queries removing duplicate rows.
- `'ALL'` — ClickHouse outputs all rows as a result of combining queries including duplicate rows.
- `''` — ClickHouse generates an exception when used with `UNION`.

Default value: `''`.

See examples in [UNION](../../sql-reference/statements/select/union.md).

## default_table_engine {#default_table_engine}

Default table engine to use when `ENGINE` is not set in a `CREATE` statement.

Possible values:

- a string representing any valid table engine name

Default value: `None`

**Example**

Query:

```sql
SET default_table_engine = 'Log';

SELECT name, value, changed FROM system.settings WHERE name = 'default_table_engine';
```

Result:

```response
┌─name─────────────────┬─value─┬─changed─┐
│ default_table_engine │ Log   │       1 │
└──────────────────────┴───────┴─────────┘
```

In this example, any new table that does not specify an `Engine` will use the `Log` table engine:

Query:

```sql
CREATE TABLE my_table (
    x UInt32,
    y UInt32
);

SHOW CREATE TABLE my_table;
```

Result:

```response
┌─statement────────────────────────────────────────────────────────────────┐
│ CREATE TABLE default.my_table
(
    `x` UInt32,
    `y` UInt32
)
ENGINE = Log
└──────────────────────────────────────────────────────────────────────────┘
```

## default_temporary_table_engine {#default_temporary_table_engine}

Same as [default_table_engine](#default_table_engine) but for temporary tables.

Default value: `Memory`.

In this example, any new temporary table that does not specify an `Engine` will use the `Log` table engine:

Query:

```sql
SET default_temporary_table_engine = 'Log';

CREATE TEMPORARY TABLE my_table (
    x UInt32,
    y UInt32
);

SHOW CREATE TEMPORARY TABLE my_table;
```

Result:

```response
┌─statement────────────────────────────────────────────────────────────────┐
│ CREATE TEMPORARY TABLE default.my_table
(
    `x` UInt32,
    `y` UInt32
)
ENGINE = Log
└──────────────────────────────────────────────────────────────────────────┘
```

## data_type_default_nullable {#data_type_default_nullable}

Allows data types without explicit modifiers [NULL or NOT NULL](../../sql-reference/statements/create/table.md/#null-modifiers) in column definition will be [Nullable](../../sql-reference/data-types/nullable.md/#data_type-nullable).

Possible values:

- 1 — The data types in column definitions are set to `Nullable` by default.
- 0 — The data types in column definitions are set to not `Nullable` by default.

Default value: `0`.

## use_mysql_types_in_show_columns {#use_mysql_types_in_show_columns}

Show the names of MySQL data types corresponding to ClickHouse data types in [SHOW COLUMNS](../../sql-reference/statements/show.md#show_columns).

Possible values:

- 0 - Show names of native ClickHouse data types.
- 1 - Show names of MySQL data types corresponding to ClickHouse data types.

Default value: `0`.

## mysql_map_string_to_text_in_show_columns {#mysql_map_string_to_text_in_show_columns}

When enabled, [String](../../sql-reference/data-types/string.md) ClickHouse data type will be displayed as `TEXT` in [SHOW COLUMNS](../../sql-reference/statements/show.md#show_columns).

Has effect only when [use_mysql_types_in_show_columns](#use_mysql_types_in_show_columns) is enabled.

- 0 - Use `BLOB`.
- 1 - Use `TEXT`.

Default value: `0`.

## mysql_map_fixed_string_to_text_in_show_columns {#mysql_map_fixed_string_to_text_in_show_columns}

When enabled, [FixedString](../../sql-reference/data-types/fixedstring.md) ClickHouse data type will be displayed as `TEXT` in [SHOW COLUMNS](../../sql-reference/statements/show.md#show_columns).

Has effect only when [use_mysql_types_in_show_columns](#use_mysql_types_in_show_columns) is enabled.

- 0 - Use `BLOB`.
- 1 - Use `TEXT`.

Default value: `0`.

## execute_merges_on_single_replica_time_threshold {#execute-merges-on-single-replica-time-threshold}

Enables special logic to perform merges on replicas.

Possible values:

- Positive integer (in seconds).
- 0 — Special merges logic is not used. Merges happen in the usual way on all the replicas.

Default value: `0`.

**Usage**

Selects one replica to perform the merge on. Sets the time threshold from the start of the merge. Other replicas wait for the merge to finish, then download the result. If the time threshold passes and the selected replica does not perform the merge, then the merge is performed on other replicas as usual.

High values for that threshold may lead to replication delays.

It can be useful when merges are CPU bounded not IO bounded (performing heavy data compression, calculating aggregate functions or default expressions that require a large amount of calculations, or just very high number of tiny merges).

## max_final_threads {#max-final-threads}

Sets the maximum number of parallel threads for the `SELECT` query data read phase with the [FINAL](../../sql-reference/statements/select/from.md#select-from-final) modifier.

Possible values:

- Positive integer.
- 0 or 1 — Disabled. `SELECT` queries are executed in a single thread.

Default value: `max_threads`.

## opentelemetry_start_trace_probability {#opentelemetry-start-trace-probability}

Sets the probability that the ClickHouse can start a trace for executed queries (if no parent [trace context](https://www.w3.org/TR/trace-context/) is supplied).

Possible values:

- 0 — The trace for all executed queries is disabled (if no parent trace context is supplied).
- Positive floating-point number in the range [0..1]. For example, if the setting value is `0,5`, ClickHouse can start a trace on average for half of the queries.
- 1 — The trace for all executed queries is enabled.

Default value: `0`.

## optimize_on_insert {#optimize-on-insert}

Enables or disables data transformation before the insertion, as if merge was done on this block (according to table engine).

Possible values:

- 0 — Disabled.
- 1 — Enabled.

Default value: 1.

**Example**

The difference between enabled and disabled:

Query:

```sql
SET optimize_on_insert = 1;

CREATE TABLE test1 (`FirstTable` UInt32) ENGINE = ReplacingMergeTree ORDER BY FirstTable;

INSERT INTO test1 SELECT number % 2 FROM numbers(5);

SELECT * FROM test1;

SET optimize_on_insert = 0;

CREATE TABLE test2 (`SecondTable` UInt32) ENGINE = ReplacingMergeTree ORDER BY SecondTable;

INSERT INTO test2 SELECT number % 2 FROM numbers(5);

SELECT * FROM test2;
```

Result:

``` text
┌─FirstTable─┐
│          0 │
│          1 │
└────────────┘

┌─SecondTable─┐
│           0 │
│           0 │
│           0 │
│           1 │
│           1 │
└─────────────┘
```

Note that this setting influences [Materialized view](../../sql-reference/statements/create/view.md/#materialized) and [MaterializedMySQL](../../engines/database-engines/materialized-mysql.md) behaviour.

## engine_file_empty_if_not_exists {#engine-file-empty_if-not-exists}

Allows to select data from a file engine table without file.

Possible values:
- 0 — `SELECT` throws exception.
- 1 — `SELECT` returns empty result.

Default value: `0`.

## engine_file_truncate_on_insert {#engine-file-truncate-on-insert}

Enables or disables truncate before insert in [File](../../engines/table-engines/special/file.md) engine tables.

Possible values:
- 0 — `INSERT` query appends new data to the end of the file.
- 1 — `INSERT` query replaces existing content of the file with the new data.

Default value: `0`.

## engine_file_allow_create_multiple_files {#engine_file_allow_create_multiple_files}

Enables or disables creating a new file on each insert in file engine tables if the format has the suffix (`JSON`, `ORC`, `Parquet`, etc.). If enabled, on each insert a new file will be created with a name following this pattern:

`data.Parquet` -> `data.1.Parquet` -> `data.2.Parquet`, etc.

Possible values:
- 0 — `INSERT` query appends new data to the end of the file.
- 1 — `INSERT` query creates a new file.

Default value: `0`.

## engine_file_skip_empty_files {#engine_file_skip_empty_files}

Enables or disables skipping empty files in [File](../../engines/table-engines/special/file.md) engine tables.

Possible values:
- 0 — `SELECT` throws an exception if empty file is not compatible with requested format.
- 1 — `SELECT` returns empty result for empty file.

Default value: `0`.

## storage_file_read_method {#storage_file_read_method}

Method of reading data from storage file, one of: `read`, `pread`, `mmap`. The mmap method does not apply to clickhouse-server (it's intended for clickhouse-local).

Default value: `pread` for clickhouse-server, `mmap` for clickhouse-local.

## s3_truncate_on_insert {#s3_truncate_on_insert}

Enables or disables truncate before inserts in s3 engine tables. If disabled, an exception will be thrown on insert attempts if an S3 object already exists.

Possible values:
- 0 — `INSERT` query appends new data to the end of the file.
- 1 — `INSERT` query replaces existing content of the file with the new data.

Default value: `0`.

## s3_create_new_file_on_insert {#s3_create_new_file_on_insert}

Enables or disables creating a new file on each insert in s3 engine tables. If enabled, on each insert a new S3 object will be created with the key, similar to this pattern:

initial: `data.Parquet.gz` -> `data.1.Parquet.gz` -> `data.2.Parquet.gz`, etc.

Possible values:
- 0 — `INSERT` query appends new data to the end of the file.
- 1 — `INSERT` query creates a new file.

Default value: `0`.

## s3_skip_empty_files {#s3_skip_empty_files}

Enables or disables skipping empty files in [S3](../../engines/table-engines/integrations/s3.md) engine tables.

Possible values:
- 0 — `SELECT` throws an exception if empty file is not compatible with requested format.
- 1 — `SELECT` returns empty result for empty file.

Default value: `0`.

## hdfs_truncate_on_insert {#hdfs_truncate_on_insert}

Enables or disables truncation before an insert in hdfs engine tables. If disabled, an exception will be thrown on an attempt to insert if a file in HDFS already exists.

Possible values:
- 0 — `INSERT` query appends new data to the end of the file.
- 1 — `INSERT` query replaces existing content of the file with the new data.

Default value: `0`.

## hdfs_create_new_file_on_insert {#hdfs_create_new_file_on_insert

Enables or disables creating a new file on each insert in HDFS engine tables. If enabled, on each insert a new HDFS file will be created with the name, similar to this pattern:

initial: `data.Parquet.gz` -> `data.1.Parquet.gz` -> `data.2.Parquet.gz`, etc.

Possible values:
- 0 — `INSERT` query appends new data to the end of the file.
- 1 — `INSERT` query creates a new file.

Default value: `0`.

## hdfs_skip_empty_files {#hdfs_skip_empty_files}

Enables or disables skipping empty files in [HDFS](../../engines/table-engines/integrations/hdfs.md) engine tables.

Possible values:
- 0 — `SELECT` throws an exception if empty file is not compatible with requested format.
- 1 — `SELECT` returns empty result for empty file.

Default value: `0`.

## engine_url_skip_empty_files {#engine_url_skip_empty_files}

Enables or disables skipping empty files in [URL](../../engines/table-engines/special/url.md) engine tables.

Possible values:
- 0 — `SELECT` throws an exception if empty file is not compatible with requested format.
- 1 — `SELECT` returns empty result for empty file.

Default value: `0`.

## enable_url_encoding {#enable_url_encoding}

Allows to enable/disable decoding/encoding path in uri in [URL](../../engines/table-engines/special/url.md) engine tables.

Enabled by default.

## database_atomic_wait_for_drop_and_detach_synchronously {#database_atomic_wait_for_drop_and_detach_synchronously}

Adds a modifier `SYNC` to all `DROP` and `DETACH` queries.

Possible values:

- 0 — Queries will be executed with delay.
- 1 — Queries will be executed without delay.

Default value: `0`.

## show_table_uuid_in_table_create_query_if_not_nil {#show_table_uuid_in_table_create_query_if_not_nil}

Sets the `SHOW TABLE` query display.

Possible values:

- 0 — The query will be displayed without table UUID.
- 1 — The query will be displayed with table UUID.

Default value: `0`.

## allow_experimental_live_view {#allow-experimental-live-view}

Allows creation of experimental [live views](../../sql-reference/statements/create/view.md/#live-view).

Possible values:

- 0 — Working with live views is disabled.
- 1 — Working with live views is enabled.

Default value: `0`.

## live_view_heartbeat_interval {#live-view-heartbeat-interval}

Sets the heartbeat interval in seconds to indicate [live view](../../sql-reference/statements/create/view.md/#live-view) is alive .

Default value: `15`.

## max_live_view_insert_blocks_before_refresh {#max-live-view-insert-blocks-before-refresh}

Sets the maximum number of inserted blocks after which mergeable blocks are dropped and query for [live view](../../sql-reference/statements/create/view.md/#live-view) is re-executed.

Default value: `64`.

## periodic_live_view_refresh {#periodic-live-view-refresh}

Sets the interval in seconds after which periodically refreshed [live view](../../sql-reference/statements/create/view.md/#live-view) is forced to refresh.

Default value: `60`.

## http_connection_timeout {#http_connection_timeout}

HTTP connection timeout (in seconds).

Possible values:

- Any positive integer.
- 0 - Disabled (infinite timeout).

Default value: 1.

## http_send_timeout {#http_send_timeout}

HTTP send timeout (in seconds).

Possible values:

- Any positive integer.
- 0 - Disabled (infinite timeout).

Default value: 30.

## http_receive_timeout {#http_receive_timeout}

HTTP receive timeout (in seconds).

Possible values:

- Any positive integer.
- 0 - Disabled (infinite timeout).

Default value: 30.

## check_query_single_value_result {#check_query_single_value_result}

Defines the level of detail for the [CHECK TABLE](../../sql-reference/statements/check-table.md/#checking-mergetree-tables) query result for `MergeTree` family engines .

Possible values:

- 0 — the query shows a check status for every individual data part of a table.
- 1 — the query shows the general table check status.

Default value: `0`.

## prefer_column_name_to_alias {#prefer-column-name-to-alias}

Enables or disables using the original column names instead of aliases in query expressions and clauses. It especially matters when alias is the same as the column name, see [Expression Aliases](../../sql-reference/syntax.md/#notes-on-usage). Enable this setting to make aliases syntax rules in ClickHouse more compatible with most other database engines.

Possible values:

- 0 — The column name is substituted with the alias.
- 1 — The column name is not substituted with the alias.

Default value: `0`.

**Example**

The difference between enabled and disabled:

Query:

```sql
SET prefer_column_name_to_alias = 0;
SELECT avg(number) AS number, max(number) FROM numbers(10);
```

Result:

```text
Received exception from server (version 21.5.1):
Code: 184. DB::Exception: Received from localhost:9000. DB::Exception: Aggregate function avg(number) is found inside another aggregate function in query: While processing avg(number) AS number.
```

Query:

```sql
SET prefer_column_name_to_alias = 1;
SELECT avg(number) AS number, max(number) FROM numbers(10);
```

Result:

```text
┌─number─┬─max(number)─┐
│    4.5 │           9 │
└────────┴─────────────┘
```

## limit {#limit}

Sets the maximum number of rows to get from the query result. It adjusts the value set by the [LIMIT](../../sql-reference/statements/select/limit.md/#limit-clause) clause, so that the limit, specified in the query, cannot exceed the limit, set by this setting.

Possible values:

- 0 — The number of rows is not limited.
- Positive integer.

Default value: `0`.

## offset {#offset}

Sets the number of rows to skip before starting to return rows from the query. It adjusts the offset set by the [OFFSET](../../sql-reference/statements/select/offset.md/#offset-fetch) clause, so that these two values are summarized.

Possible values:

- 0 — No rows are skipped .
- Positive integer.

Default value: `0`.

**Example**

Input table:

``` sql
CREATE TABLE test (i UInt64) ENGINE = MergeTree() ORDER BY i;
INSERT INTO test SELECT number FROM numbers(500);
```

Query:

``` sql
SET limit = 5;
SET offset = 7;
SELECT * FROM test LIMIT 10 OFFSET 100;
```
Result:

``` text
┌───i─┐
│ 107 │
│ 108 │
│ 109 │
└─────┘
```

## optimize_syntax_fuse_functions {#optimize_syntax_fuse_functions}

Enables to fuse aggregate functions with identical argument. It rewrites query contains at least two aggregate functions from [sum](../../sql-reference/aggregate-functions/reference/sum.md/#agg_function-sum), [count](../../sql-reference/aggregate-functions/reference/count.md/#agg_function-count) or [avg](../../sql-reference/aggregate-functions/reference/avg.md/#agg_function-avg) with identical argument to [sumCount](../../sql-reference/aggregate-functions/reference/sumcount.md/#agg_function-sumCount).

Possible values:

- 0 — Functions with identical argument are not fused.
- 1 — Functions with identical argument are fused.

Default value: `0`.

**Example**

Query:

``` sql
CREATE TABLE fuse_tbl(a Int8, b Int8) Engine = Log;
SET optimize_syntax_fuse_functions = 1;
EXPLAIN SYNTAX SELECT sum(a), sum(b), count(b), avg(b) from fuse_tbl FORMAT TSV;
```

Result:

``` text
SELECT
    sum(a),
    sumCount(b).1,
    sumCount(b).2,
    (sumCount(b).1) / (sumCount(b).2)
FROM fuse_tbl
```

## optimize_rewrite_aggregate_function_with_if

Rewrite aggregate functions with if expression as argument when logically equivalent.
For example, `avg(if(cond, col, null))` can be rewritten to `avgOrNullIf(cond, col)`. It may improve performance.

:::note
Supported only with experimental analyzer (`allow_experimental_analyzer = 1`).
:::

## allow_experimental_database_replicated {#allow_experimental_database_replicated}

Enables to create databases with [Replicated](../../engines/database-engines/replicated.md) engine.

Possible values:

- 0 — Disabled.
- 1 — Enabled.

Default value: `0`.

## database_replicated_initial_query_timeout_sec {#database_replicated_initial_query_timeout_sec}

Sets how long initial DDL query should wait for Replicated database to process previous DDL queue entries in seconds.

Possible values:

- Positive integer.
- 0 — Unlimited.

Default value: `300`.

## distributed_ddl_task_timeout {#distributed_ddl_task_timeout}

Sets timeout for DDL query responses from all hosts in cluster. If a DDL request has not been performed on all hosts, a response will contain a timeout error and a request will be executed in an async mode. Negative value means infinite.

Possible values:

- Positive integer.
- 0 — Async mode.
- Negative integer — infinite timeout.

Default value: `180`.

## distributed_ddl_output_mode {#distributed_ddl_output_mode}

Sets format of distributed DDL query result.

Possible values:

- `throw` — Returns result set with query execution status for all hosts where query is finished. If query has failed on some hosts, then it will rethrow the first exception. If query is not finished yet on some hosts and [distributed_ddl_task_timeout](#distributed_ddl_task_timeout) exceeded, then it throws `TIMEOUT_EXCEEDED` exception.
- `none` — Is similar to throw, but distributed DDL query returns no result set.
- `null_status_on_timeout` — Returns `NULL` as execution status in some rows of result set instead of throwing `TIMEOUT_EXCEEDED` if query is not finished on the corresponding hosts.
- `never_throw` — Do not throw `TIMEOUT_EXCEEDED` and do not rethrow exceptions if query has failed on some hosts.

Default value: `throw`.

## flatten_nested {#flatten-nested}

Sets the data format of a [nested](../../sql-reference/data-types/nested-data-structures/index.md) columns.

Possible values:

- 1 — Nested column is flattened to separate arrays.
- 0 — Nested column stays a single array of tuples.

Default value: `1`.

**Usage**

If the setting is set to `0`, it is possible to use an arbitrary level of nesting.

**Examples**

Query:

``` sql
SET flatten_nested = 1;
CREATE TABLE t_nest (`n` Nested(a UInt32, b UInt32)) ENGINE = MergeTree ORDER BY tuple();

SHOW CREATE TABLE t_nest;
```

Result:

``` text
┌─statement───────────────────────────────────────────────────────────────────────────────────────────────────────────────────────────────────────┐
│ CREATE TABLE default.t_nest
(
    `n.a` Array(UInt32),
    `n.b` Array(UInt32)
)
ENGINE = MergeTree
ORDER BY tuple()
SETTINGS index_granularity = 8192 │
└─────────────────────────────────────────────────────────────────────────────────────────────────────────────────────────────────────────────────┘
```

Query:

``` sql
SET flatten_nested = 0;

CREATE TABLE t_nest (`n` Nested(a UInt32, b UInt32)) ENGINE = MergeTree ORDER BY tuple();

SHOW CREATE TABLE t_nest;
```

Result:

``` text
┌─statement──────────────────────────────────────────────────────────────────────────────────────────────────────────────────────────┐
│ CREATE TABLE default.t_nest
(
    `n` Nested(a UInt32, b UInt32)
)
ENGINE = MergeTree
ORDER BY tuple()
SETTINGS index_granularity = 8192 │
└────────────────────────────────────────────────────────────────────────────────────────────────────────────────────────────────────┘
```

## external_table_functions_use_nulls {#external-table-functions-use-nulls}

Defines how [mysql](../../sql-reference/table-functions/mysql.md), [postgresql](../../sql-reference/table-functions/postgresql.md) and [odbc](../../sql-reference/table-functions/odbc.md) table functions use Nullable columns.

Possible values:

- 0 — The table function explicitly uses Nullable columns.
- 1 — The table function implicitly uses Nullable columns.

Default value: `1`.

**Usage**

If the setting is set to `0`, the table function does not make Nullable columns and inserts default values instead of NULL. This is also applicable for NULL values inside arrays.

## optimize_use_projections {#optimize_use_projections}

Enables or disables [projection](../../engines/table-engines/mergetree-family/mergetree.md/#projections) optimization when processing `SELECT` queries.

Possible values:

- 0 — Projection optimization disabled.
- 1 — Projection optimization enabled.

Default value: `1`.

## force_optimize_projection {#force-optimize-projection}

Enables or disables the obligatory use of [projections](../../engines/table-engines/mergetree-family/mergetree.md/#projections) in `SELECT` queries, when projection optimization is enabled (see [optimize_use_projections](#optimize_use_projections) setting).

Possible values:

- 0 — Projection optimization is not obligatory.
- 1 — Projection optimization is obligatory.

Default value: `0`.

## alter_sync {#alter-sync}

Allows to set up waiting for actions to be executed on replicas by [ALTER](../../sql-reference/statements/alter/index.md), [OPTIMIZE](../../sql-reference/statements/optimize.md) or [TRUNCATE](../../sql-reference/statements/truncate.md) queries.

Possible values:

- 0 — Do not wait.
- 1 — Wait for own execution.
- 2 — Wait for everyone.

Default value: `1`.

## replication_wait_for_inactive_replica_timeout {#replication-wait-for-inactive-replica-timeout}

Specifies how long (in seconds) to wait for inactive replicas to execute [ALTER](../../sql-reference/statements/alter/index.md), [OPTIMIZE](../../sql-reference/statements/optimize.md) or [TRUNCATE](../../sql-reference/statements/truncate.md) queries.

Possible values:

- 0 — Do not wait.
- Negative integer — Wait for unlimited time.
- Positive integer — The number of seconds to wait.

Default value: `120` seconds.

## regexp_max_matches_per_row {#regexp-max-matches-per-row}

Sets the maximum number of matches for a single regular expression per row. Use it to protect against memory overload when using greedy regular expression in the [extractAllGroupsHorizontal](../../sql-reference/functions/string-search-functions.md/#extractallgroups-horizontal) function.

Possible values:

- Positive integer.

Default value: `1000`.

## http_max_single_read_retries {#http-max-single-read-retries}

Sets the maximum number of retries during a single HTTP read.

Possible values:

- Positive integer.

Default value: `1024`.

## log_queries_probability {#log-queries-probability}

Allows a user to write to [query_log](../../operations/system-tables/query_log.md), [query_thread_log](../../operations/system-tables/query_thread_log.md), and [query_views_log](../../operations/system-tables/query_views_log.md) system tables only a sample of queries selected randomly with the specified probability. It helps to reduce the load with a large volume of queries in a second.

Possible values:

- 0 — Queries are not logged in the system tables.
- Positive floating-point number in the range [0..1]. For example, if the setting value is `0.5`, about half of the queries are logged in the system tables.
- 1 — All queries are logged in the system tables.

Default value: `1`.

## short_circuit_function_evaluation {#short-circuit-function-evaluation}

Allows calculating the [if](../../sql-reference/functions/conditional-functions.md/#if), [multiIf](../../sql-reference/functions/conditional-functions.md/#multiif), [and](../../sql-reference/functions/logical-functions.md/#logical-and-function), and [or](../../sql-reference/functions/logical-functions.md/#logical-or-function) functions according to a [short scheme](https://en.wikipedia.org/wiki/Short-circuit_evaluation). This helps optimize the execution of complex expressions in these functions and prevent possible exceptions (such as division by zero when it is not expected).

Possible values:

- `enable` — Enables short-circuit function evaluation for functions that are suitable for it (can throw an exception or computationally heavy).
- `force_enable` — Enables short-circuit function evaluation for all functions.
- `disable` — Disables short-circuit function evaluation.

Default value: `enable`.

## max_hyperscan_regexp_length {#max-hyperscan-regexp-length}

Defines the maximum length for each regular expression in the [hyperscan multi-match functions](../../sql-reference/functions/string-search-functions.md/#multimatchanyhaystack-pattern1-pattern2-patternn).

Possible values:

- Positive integer.
- 0 - The length is not limited.

Default value: `0`.

**Example**

Query:

```sql
SELECT multiMatchAny('abcd', ['ab','bcd','c','d']) SETTINGS max_hyperscan_regexp_length = 3;
```

Result:

```text
┌─multiMatchAny('abcd', ['ab', 'bcd', 'c', 'd'])─┐
│                                              1 │
└────────────────────────────────────────────────┘
```

Query:

```sql
SELECT multiMatchAny('abcd', ['ab','bcd','c','d']) SETTINGS max_hyperscan_regexp_length = 2;
```

Result:

```text
Exception: Regexp length too large.
```

**See Also**

- [max_hyperscan_regexp_total_length](#max-hyperscan-regexp-total-length)

## max_hyperscan_regexp_total_length {#max-hyperscan-regexp-total-length}

Sets the maximum length total of all regular expressions in each [hyperscan multi-match function](../../sql-reference/functions/string-search-functions.md/#multimatchanyhaystack-pattern1-pattern2-patternn).

Possible values:

- Positive integer.
- 0 - The length is not limited.

Default value: `0`.

**Example**

Query:

```sql
SELECT multiMatchAny('abcd', ['a','b','c','d']) SETTINGS max_hyperscan_regexp_total_length = 5;
```

Result:

```text
┌─multiMatchAny('abcd', ['a', 'b', 'c', 'd'])─┐
│                                           1 │
└─────────────────────────────────────────────┘
```

Query:

```sql
SELECT multiMatchAny('abcd', ['ab','bc','c','d']) SETTINGS max_hyperscan_regexp_total_length = 5;
```

Result:

```text
Exception: Total regexp lengths too large.
```

**See Also**

- [max_hyperscan_regexp_length](#max-hyperscan-regexp-length)

## enable_positional_arguments {#enable-positional-arguments}

Enables or disables supporting positional arguments for [GROUP BY](../../sql-reference/statements/select/group-by.md), [LIMIT BY](../../sql-reference/statements/select/limit-by.md), [ORDER BY](../../sql-reference/statements/select/order-by.md) statements.

Possible values:

- 0 — Positional arguments aren't supported.
- 1 — Positional arguments are supported: column numbers can use instead of column names.

Default value: `1`.

**Example**

Query:

```sql
CREATE TABLE positional_arguments(one Int, two Int, three Int) ENGINE=Memory();

INSERT INTO positional_arguments VALUES (10, 20, 30), (20, 20, 10), (30, 10, 20);

SELECT * FROM positional_arguments ORDER BY 2,3;
```

Result:

```text
┌─one─┬─two─┬─three─┐
│  30 │  10 │   20  │
│  20 │  20 │   10  │
│  10 │  20 │   30  │
└─────┴─────┴───────┘
```

## splitby_max_substrings_includes_remaining_string {#splitby_max_substrings_includes_remaining_string}

Controls whether function [splitBy*()](../../sql-reference/functions/splitting-merging-functions.md) with argument `max_substrings` > 0 will include the remaining string in the last element of the result array.

Possible values:

- `0` - The remaining string will not be included in the last element of the result array.
- `1` - The remaining string will be included in the last element of the result array. This is the behavior of Spark's [`split()`](https://spark.apache.org/docs/3.1.2/api/python/reference/api/pyspark.sql.functions.split.html) function and Python's ['string.split()'](https://docs.python.org/3/library/stdtypes.html#str.split) method.

Default value: `0`

## enable_extended_results_for_datetime_functions {#enable-extended-results-for-datetime-functions}

Enables or disables returning results of type:
- `Date32` with extended range (compared to type `Date`) for functions [toStartOfYear](../../sql-reference/functions/date-time-functions.md#tostartofyear), [toStartOfISOYear](../../sql-reference/functions/date-time-functions.md#tostartofisoyear), [toStartOfQuarter](../../sql-reference/functions/date-time-functions.md#tostartofquarter), [toStartOfMonth](../../sql-reference/functions/date-time-functions.md#tostartofmonth), [toLastDayOfMonth](../../sql-reference/functions/date-time-functions.md#tolastdayofmonth), [toStartOfWeek](../../sql-reference/functions/date-time-functions.md#tostartofweek), [toLastDayOfWeek](../../sql-reference/functions/date-time-functions.md#tolastdayofweek) and [toMonday](../../sql-reference/functions/date-time-functions.md#tomonday).
- `DateTime64` with extended range (compared to type `DateTime`) for functions [toStartOfDay](../../sql-reference/functions/date-time-functions.md#tostartofday), [toStartOfHour](../../sql-reference/functions/date-time-functions.md#tostartofhour), [toStartOfMinute](../../sql-reference/functions/date-time-functions.md#tostartofminute), [toStartOfFiveMinutes](../../sql-reference/functions/date-time-functions.md#tostartoffiveminutes), [toStartOfTenMinutes](../../sql-reference/functions/date-time-functions.md#tostartoftenminutes), [toStartOfFifteenMinutes](../../sql-reference/functions/date-time-functions.md#tostartoffifteenminutes) and [timeSlot](../../sql-reference/functions/date-time-functions.md#timeslot).

Possible values:

- 0 — Functions return `Date` or `DateTime` for all types of arguments.
- 1 — Functions return `Date32` or `DateTime64` for `Date32` or `DateTime64` arguments and `Date` or `DateTime` otherwise.

Default value: `0`.

## date_time_overflow_behavior {#date_time_overflow_behavior}

Defines the behavior when [Date](../../sql-reference/data-types/date.md), [Date32](../../sql-reference/data-types/date32.md), [DateTime](../../sql-reference/data-types/datetime.md), [DateTime64](../../sql-reference/data-types/datetime64.md) or integers are converted into Date, Date32, DateTime or DateTime64 but the value cannot be represented in the result type.

Possible values:

- `ignore` — Silently ignore overflows. The result is random.
- `throw` — Throw an exception in case of conversion overflow.
- `saturate` — Silently saturate the result. If the value is smaller than the smallest value that can be represented by the target type, the result is chosen as the smallest representable value. If the value is bigger than the largest value that can be represented by the target type, the result is chosen as the largest representable value.

Default value: `ignore`.

## optimize_move_to_prewhere {#optimize_move_to_prewhere}

Enables or disables automatic [PREWHERE](../../sql-reference/statements/select/prewhere.md) optimization in [SELECT](../../sql-reference/statements/select/index.md) queries.

Works only for [*MergeTree](../../engines/table-engines/mergetree-family/index.md) tables.

Possible values:

- 0 — Automatic `PREWHERE` optimization is disabled.
- 1 — Automatic `PREWHERE` optimization is enabled.

Default value: `1`.

## optimize_move_to_prewhere_if_final {#optimize_move_to_prewhere_if_final}

Enables or disables automatic [PREWHERE](../../sql-reference/statements/select/prewhere.md) optimization in [SELECT](../../sql-reference/statements/select/index.md) queries with [FINAL](../../sql-reference/statements/select/from.md#select-from-final) modifier.

Works only for [*MergeTree](../../engines/table-engines/mergetree-family/index.md) tables.

Possible values:

- 0 — Automatic `PREWHERE` optimization in `SELECT` queries with `FINAL` modifier is disabled.
- 1 — Automatic `PREWHERE` optimization in `SELECT` queries with `FINAL` modifier is enabled.

Default value: `0`.

**See Also**

- [optimize_move_to_prewhere](#optimize_move_to_prewhere) setting

## optimize_using_constraints

Use [constraints](../../sql-reference/statements/create/table.md#constraints) for query optimization. The default is `false`.

Possible values:

- true, false

## optimize_append_index

Use [constraints](../../sql-reference/statements/create/table.md#constraints) in order to append index condition. The default is `false`.

Possible values:

- true, false

## optimize_substitute_columns

Use [constraints](../../sql-reference/statements/create/table.md#constraints) for column substitution. The default is `false`.

Possible values:

- true, false

## describe_include_subcolumns {#describe_include_subcolumns}

Enables describing subcolumns for a [DESCRIBE](../../sql-reference/statements/describe-table.md) query. For example, members of a [Tuple](../../sql-reference/data-types/tuple.md) or subcolumns of a [Map](../../sql-reference/data-types/map.md/#map-subcolumns), [Nullable](../../sql-reference/data-types/nullable.md/#finding-null) or an [Array](../../sql-reference/data-types/array.md/#array-size) data type.

Possible values:

- 0 — Subcolumns are not included in `DESCRIBE` queries.
- 1 — Subcolumns are included in `DESCRIBE` queries.

Default value: `0`.

**Example**

See an example for the [DESCRIBE](../../sql-reference/statements/describe-table.md) statement.


## alter_partition_verbose_result {#alter-partition-verbose-result}

Enables or disables the display of information about the parts to which the manipulation operations with partitions and parts have been successfully applied.
Applicable to [ATTACH PARTITION|PART](../../sql-reference/statements/alter/partition.md/#alter_attach-partition) and to [FREEZE PARTITION](../../sql-reference/statements/alter/partition.md/#alter_freeze-partition).

Possible values:

- 0 — disable verbosity.
- 1 — enable verbosity.

Default value: `0`.

**Example**

```sql
CREATE TABLE test(a Int64, d Date, s String) ENGINE = MergeTree PARTITION BY toYYYYMM(d) ORDER BY a;
INSERT INTO test VALUES(1, '2021-01-01', '');
INSERT INTO test VALUES(1, '2021-01-01', '');
ALTER TABLE test DETACH PARTITION ID '202101';

ALTER TABLE test ATTACH PARTITION ID '202101' SETTINGS alter_partition_verbose_result = 1;

┌─command_type─────┬─partition_id─┬─part_name────┬─old_part_name─┐
│ ATTACH PARTITION │ 202101       │ 202101_7_7_0 │ 202101_5_5_0  │
│ ATTACH PARTITION │ 202101       │ 202101_8_8_0 │ 202101_6_6_0  │
└──────────────────┴──────────────┴──────────────┴───────────────┘

ALTER TABLE test FREEZE SETTINGS alter_partition_verbose_result = 1;

┌─command_type─┬─partition_id─┬─part_name────┬─backup_name─┬─backup_path───────────────────┬─part_backup_path────────────────────────────────────────────┐
│ FREEZE ALL   │ 202101       │ 202101_7_7_0 │ 8           │ /var/lib/clickhouse/shadow/8/ │ /var/lib/clickhouse/shadow/8/data/default/test/202101_7_7_0 │
│ FREEZE ALL   │ 202101       │ 202101_8_8_0 │ 8           │ /var/lib/clickhouse/shadow/8/ │ /var/lib/clickhouse/shadow/8/data/default/test/202101_8_8_0 │
└──────────────┴──────────────┴──────────────┴─────────────┴───────────────────────────────┴─────────────────────────────────────────────────────────────┘
```

## min_bytes_to_use_mmap_io {#min-bytes-to-use-mmap-io}

This is an experimental setting. Sets the minimum amount of memory for reading large files without copying data from the kernel to userspace. Recommended threshold is about 64 MB, because [mmap/munmap](https://en.wikipedia.org/wiki/Mmap) is slow. It makes sense only for large files and helps only if data reside in the page cache.

Possible values:

- Positive integer.
- 0 — Big files read with only copying data from kernel to userspace.

Default value: `0`.

## shutdown_wait_unfinished_queries {#shutdown_wait_unfinished_queries}

Enables or disables waiting unfinished queries when shutdown server.

Possible values:

- 0 — Disabled.
- 1 — Enabled. The wait time equal shutdown_wait_unfinished config.

Default value: 0.

## shutdown_wait_unfinished {#shutdown_wait_unfinished}

The waiting time in seconds for currently handled connections when shutdown server.

Default Value: 5.

## memory_overcommit_ratio_denominator {#memory_overcommit_ratio_denominator}

It represents soft memory limit in case when hard limit is reached on user level.
This value is used to compute overcommit ratio for the query.
Zero means skip the query.
Read more about [memory overcommit](memory-overcommit.md).

Default value: `1GiB`.

## memory_usage_overcommit_max_wait_microseconds {#memory_usage_overcommit_max_wait_microseconds}

Maximum time thread will wait for memory to be freed in the case of memory overcommit on a user level.
If the timeout is reached and memory is not freed, an exception is thrown.
Read more about [memory overcommit](memory-overcommit.md).

Default value: `5000000`.

## memory_overcommit_ratio_denominator_for_user {#memory_overcommit_ratio_denominator_for_user}

It represents soft memory limit in case when hard limit is reached on global level.
This value is used to compute overcommit ratio for the query.
Zero means skip the query.
Read more about [memory overcommit](memory-overcommit.md).

Default value: `1GiB`.

## Schema Inference settings

### schema_inference_use_cache_for_file {schema_inference_use_cache_for_file}

Enable schemas cache for schema inference in `file` table function.

Default value: `true`.

### schema_inference_use_cache_for_s3 {schema_inference_use_cache_for_s3}

Enable schemas cache for schema inference in `s3` table function.

Default value: `true`.

### schema_inference_use_cache_for_url {schema_inference_use_cache_for_url}

Enable schemas cache for schema inference in `url` table function.

Default value: `true`.

### schema_inference_use_cache_for_hdfs {schema_inference_use_cache_for_hdfs}

Enable schemas cache for schema inference in `hdfs` table function.

Default value: `true`.

### schema_inference_cache_require_modification_time_for_url {#schema_inference_cache_require_modification_time_for_url}

Use schema from cache for URL with last modification time validation (for urls with Last-Modified header). If this setting is enabled and URL doesn't have Last-Modified header, schema from cache won't be used.

Default value: `true`.

### use_structure_from_insertion_table_in_table_functions {use_structure_from_insertion_table_in_table_functions}

Use structure from insertion table instead of schema inference from data.

Possible values:
- 0 - disabled
- 1 - enabled
- 2 - auto

Default value: 2.

## compatibility {#compatibility}

The `compatibility` setting causes ClickHouse to use the default settings of a previous version of ClickHouse, where the previous version is provided as the setting.

If settings are set to non-default values, then those settings are honored (only settings that have not been modified are affected by the `compatibility` setting).

This setting takes a ClickHouse version number as a string, like `22.3`, `22.8`. An empty value means that this setting is disabled.

Disabled by default.

:::note
In ClickHouse Cloud the compatibility setting must be set by ClickHouse Cloud support.  Please [open a case](https://clickhouse.cloud/support) to have it set.
:::

## allow_settings_after_format_in_insert {#allow_settings_after_format_in_insert}

Control whether `SETTINGS` after `FORMAT` in `INSERT` queries is allowed or not. It is not recommended to use this, since this may interpret part of `SETTINGS` as values.

Example:

```sql
INSERT INTO FUNCTION null('foo String') SETTINGS max_threads=1 VALUES ('bar');
```

But the following query will work only with `allow_settings_after_format_in_insert`:

```sql
SET allow_settings_after_format_in_insert=1;
INSERT INTO FUNCTION null('foo String') VALUES ('bar') SETTINGS max_threads=1;
```

Possible values:

- 0 — Disallow.
- 1 — Allow.

Default value: `0`.

:::note
Use this setting only for backward compatibility if your use cases depend on old syntax.
:::

## session_timezone {#session_timezone}

Sets the implicit time zone of the current session or query.
The implicit time zone is the time zone applied to values of type DateTime/DateTime64 which have no explicitly specified time zone.
The setting takes precedence over the globally configured (server-level) implicit time zone.
A value of '' (empty string) means that the implicit time zone of the current session or query is equal to the [server time zone](../server-configuration-parameters/settings.md#server_configuration_parameters-timezone).

You can use functions `timeZone()` and `serverTimeZone()` to get the session time zone and server time zone.

Possible values:

-    Any time zone name from `system.time_zones`, e.g. `Europe/Berlin`, `UTC` or `Zulu`

Default value: `''`.

Examples:

```sql
SELECT timeZone(), serverTimeZone() FORMAT TSV

Europe/Berlin	Europe/Berlin
```

```sql
SELECT timeZone(), serverTimeZone() SETTINGS session_timezone = 'Asia/Novosibirsk' FORMAT TSV

Asia/Novosibirsk	Europe/Berlin
```

Assign session time zone 'America/Denver' to the inner DateTime without explicitly specified time zone:

```sql
SELECT toDateTime64(toDateTime64('1999-12-12 23:23:23.123', 3), 3, 'Europe/Zurich') SETTINGS session_timezone = 'America/Denver' FORMAT TSV

1999-12-13 07:23:23.123
```

:::warning
Not all functions that parse DateTime/DateTime64 respect `session_timezone`. This can lead to subtle errors.
See the following example and explanation.
:::

```sql
CREATE TABLE test_tz (`d` DateTime('UTC')) ENGINE = Memory AS SELECT toDateTime('2000-01-01 00:00:00', 'UTC');

SELECT *, timeZone() FROM test_tz WHERE d = toDateTime('2000-01-01 00:00:00') SETTINGS session_timezone = 'Asia/Novosibirsk'
0 rows in set.

SELECT *, timeZone() FROM test_tz WHERE d = '2000-01-01 00:00:00' SETTINGS session_timezone = 'Asia/Novosibirsk'
┌───────────────────d─┬─timeZone()───────┐
│ 2000-01-01 00:00:00 │ Asia/Novosibirsk │
└─────────────────────┴──────────────────┘
```

This happens due to different parsing pipelines:

- `toDateTime()` without explicitly given time zone used in the first `SELECT` query honors setting `session_timezone` and the global time zone.
- In the second query, a DateTime is parsed from a String, and inherits the type and time zone of the existing column`d`. Thus, setting `session_timezone` and the global time zone are not honored.

**See also**

- [timezone](../server-configuration-parameters/settings.md#server_configuration_parameters-timezone)

## final {#final}

Automatically applies [FINAL](../../sql-reference/statements/select/from.md#final-modifier) modifier to all tables in a query, to tables where [FINAL](../../sql-reference/statements/select/from.md#final-modifier) is applicable, including joined tables and tables in sub-queries, and
distributed tables.

Possible values:

- 0 - disabled
- 1 - enabled

Default value: `0`.

Example:

```sql
CREATE TABLE test
(
    key Int64,
    some String
)
ENGINE = ReplacingMergeTree
ORDER BY key;

INSERT INTO test FORMAT Values (1, 'first');
INSERT INTO test FORMAT Values (1, 'second');

SELECT * FROM test;
┌─key─┬─some───┐
│   1 │ second │
└─────┴────────┘
┌─key─┬─some──┐
│   1 │ first │
└─────┴───────┘

SELECT * FROM test SETTINGS final = 1;
┌─key─┬─some───┐
│   1 │ second │
└─────┴────────┘

SET final = 1;
SELECT * FROM test;
┌─key─┬─some───┐
│   1 │ second │
└─────┴────────┘
```

## asterisk_include_materialized_columns {#asterisk_include_materialized_columns}

Include [MATERIALIZED](../../sql-reference/statements/create/table.md#materialized) columns for wildcard query (`SELECT *`).

Possible values:

- 0 - disabled
- 1 - enabled

Default value: `0`.

## asterisk_include_alias_columns {#asterisk_include_alias_columns}

Include [ALIAS](../../sql-reference/statements/create/table.md#alias) columns for wildcard query (`SELECT *`).

Possible values:

- 0 - disabled
- 1 - enabled

Default value: `0`.

## async_socket_for_remote {#async_socket_for_remote}

Enables asynchronous read from socket while executing remote query.

Enabled by default.

## async_query_sending_for_remote {#async_query_sending_for_remote}

Enables asynchronous connection creation and query sending while executing remote query.

Enabled by default.

## use_hedged_requests {#use_hedged_requests}

Enables hedged requests logic for remote queries. It allows to establish many connections with different replicas for query.
New connection is enabled in case existent connection(s) with replica(s) were not established within `hedged_connection_timeout`
or no data was received within `receive_data_timeout`. Query uses the first connection which send non empty progress packet (or data packet, if `allow_changing_replica_until_first_data_packet`);
other connections are cancelled. Queries with `max_parallel_replicas > 1` are supported.

Enabled by default.

## hedged_connection_timeout {#hedged_connection_timeout}

If we can't establish connection with replica after this timeout in hedged requests, we start working with the next replica without cancelling connection to the previous.
Timeout value is in milliseconds.

Default value: `50`.

## receive_data_timeout {#receive_data_timeout}

This timeout is set when the query is sent to the replica in hedged requests, if we don't receive first packet of data and we don't make any progress in query execution after this timeout,
we start working with the next replica, without cancelling connection to the previous.
Timeout value is in milliseconds.

Default value: `2000`

## allow_changing_replica_until_first_data_packet {#allow_changing_replica_until_first_data_packet}

If it's enabled, in hedged requests we can start new connection until receiving first data packet even if we have already made some progress
(but progress haven't updated for `receive_data_timeout` timeout), otherwise we disable changing replica after the first time we made progress.

## parallel_view_processing

Enables pushing to attached views concurrently instead of sequentially.

Default value: `false`.

## partial_result_on_first_cancel {#partial_result_on_first_cancel}
When set to `true` and the user wants to interrupt a query (for example using `Ctrl+C` on the client), then the query continues execution only on data that was already read from the table. Afterwards, it will return a partial result of the query for the part of the table that was read. To fully stop the execution of a query without a partial result, the user should send 2 cancel requests.

**Example without setting on Ctrl+C**
```sql
SELECT sum(number) FROM numbers(10000000000)

Cancelling query.
Ok.
Query was cancelled.

0 rows in set. Elapsed: 1.334 sec. Processed 52.65 million rows, 421.23 MB (39.48 million rows/s., 315.85 MB/s.)
```

**Example with setting on Ctrl+C**
```sql
SELECT sum(number) FROM numbers(10000000000) SETTINGS partial_result_on_first_cancel=true

┌──────sum(number)─┐
│ 1355411451286266 │
└──────────────────┘

1 row in set. Elapsed: 1.331 sec. Processed 52.13 million rows, 417.05 MB (39.17 million rows/s., 313.33 MB/s.)
```

Possible values: `true`, `false`

Default value: `false`
## function_json_value_return_type_allow_nullable

Control whether allow to return `NULL` when value is not exist for JSON_VALUE function.

```sql
SELECT JSON_VALUE('{"hello":"world"}', '$.b') settings function_json_value_return_type_allow_nullable=true;

┌─JSON_VALUE('{"hello":"world"}', '$.b')─┐
│ ᴺᵁᴸᴸ                                   │
└────────────────────────────────────────┘

1 row in set. Elapsed: 0.001 sec.
```

Possible values:

- true — Allow.
- false — Disallow.

Default value: `false`.

## rename_files_after_processing

- **Type:** String

- **Default value:** Empty string

This setting allows to specify renaming pattern for files processed by `file` table function. When option is set, all files read by `file` table function will be renamed according to specified pattern with placeholders, only if files processing was successful.

### Placeholders

- `%a` — Full original filename (e.g., "sample.csv").
- `%f` — Original filename without extension (e.g., "sample").
- `%e` — Original file extension with dot (e.g., ".csv").
- `%t` — Timestamp (in microseconds).
- `%%` — Percentage sign ("%").

### Example
- Option: `--rename_files_after_processing="processed_%f_%t%e"`

- Query: `SELECT * FROM file('sample.csv')`


If reading `sample.csv` is successful, file will be renamed to `processed_sample_1683473210851438.csv`




## function_json_value_return_type_allow_complex

Control whether allow to return complex type (such as: struct, array, map) for json_value function.

```sql
SELECT JSON_VALUE('{"hello":{"world":"!"}}', '$.hello') settings function_json_value_return_type_allow_complex=true

┌─JSON_VALUE('{"hello":{"world":"!"}}', '$.hello')─┐
│ {"world":"!"}                                    │
└──────────────────────────────────────────────────┘

1 row in set. Elapsed: 0.001 sec.
```

Possible values:

- true — Allow.
- false — Disallow.

Default value: `false`.

## zstd_window_log_max

Allows you to select the max window log of ZSTD (it will not be used for MergeTree family)

Type: Int64

Default: 0

## rewrite_count_distinct_if_with_count_distinct_implementation

Allows you to rewrite `countDistcintIf` with [count_distinct_implementation](#count_distinct_implementation) setting.

Possible values:

- true — Allow.
- false — Disallow.

Default value: `false`.

## precise_float_parsing {#precise_float_parsing}

Switches [Float32/Float64](../../sql-reference/data-types/float.md) parsing algorithms:
* If the value is `1`, then precise method is used. It is slower than fast method, but it always returns a number that is the closest machine representable number to the input.
* Otherwise, fast method is used (default). It usually returns the same value as precise, but in rare cases result may differ by one or two least significant digits.

Possible values: `0`, `1`.

Default value: `0`.

Example:

```sql
SELECT toFloat64('1.7091'), toFloat64('1.5008753E7') SETTINGS precise_float_parsing = 0;

┌─toFloat64('1.7091')─┬─toFloat64('1.5008753E7')─┐
│  1.7090999999999998 │       15008753.000000002 │
└─────────────────────┴──────────────────────────┘

SELECT toFloat64('1.7091'), toFloat64('1.5008753E7') SETTINGS precise_float_parsing = 1;

┌─toFloat64('1.7091')─┬─toFloat64('1.5008753E7')─┐
│              1.7091 │                 15008753 │
└─────────────────────┴──────────────────────────┘
```

## validate_tcp_client_information {#validate-tcp-client-information}

Determines whether validation of client information enabled when query packet is received from a client using a TCP connection.

If `true`, an exception will be thrown on invalid client information from the TCP client.

If `false`, the data will not be validated. The server will work with clients of all versions.

The default value is `false`.

**Example**

``` xml
<validate_tcp_client_information>true</validate_tcp_client_information>
```

## print_pretty_type_names {#print_pretty_type_names}

Allows to print deep-nested type names in a pretty way with indents in `DESCRIBE` query and in `toTypeName()` function.

Example:

```sql
CREATE TABLE test (a Tuple(b String, c Tuple(d Nullable(UInt64), e Array(UInt32), f Array(Tuple(g String, h Map(String, Array(Tuple(i String, j UInt64))))), k Date), l Nullable(String))) ENGINE=Memory;
DESCRIBE TABLE test FORMAT TSVRaw SETTINGS print_pretty_type_names=1;
```

```
a	Tuple(
    b String,
    c Tuple(
        d Nullable(UInt64),
        e Array(UInt32),
        f Array(Tuple(
            g String,
            h Map(
                String,
                Array(Tuple(
                    i String,
                    j UInt64
                ))
            )
        )),
        k Date
    ),
    l Nullable(String)
)
```

<<<<<<< HEAD
## analyze_index_with_space_filling_curves

If a table has a space-filling curve in its index, e.g. `ORDER BY mortonEncode(x, y)`, and the query has conditions on its arguments, e.g. `x >= 10 AND x <= 20 AND y >= 20 AND y <= 30`, use the space-filling curve for index analysis.
=======
## dictionary_use_async_executor {#dictionary_use_async_executor}

Execute a pipeline for reading dictionary source in several threads. It's supported only by dictionaries with local CLICKHOUSE source.

You may specify it in `SETTINGS` section of dictionary definition:

```sql
CREATE DICTIONARY t1_dict ( key String, attr UInt64 )
PRIMARY KEY key
SOURCE(CLICKHOUSE(QUERY `SELECT key, attr FROM t1 GROUP BY key`))
LIFETIME(MIN 0 MAX 3600)
LAYOUT(COMPLEX_KEY_HASHED_ARRAY())
SETTINGS(dictionary_use_async_executor=1, max_threads=8);
```
>>>>>>> 713dba82
<|MERGE_RESOLUTION|>--- conflicted
+++ resolved
@@ -4780,11 +4780,10 @@
 )
 ```
 
-<<<<<<< HEAD
 ## analyze_index_with_space_filling_curves
 
 If a table has a space-filling curve in its index, e.g. `ORDER BY mortonEncode(x, y)`, and the query has conditions on its arguments, e.g. `x >= 10 AND x <= 20 AND y >= 20 AND y <= 30`, use the space-filling curve for index analysis.
-=======
+
 ## dictionary_use_async_executor {#dictionary_use_async_executor}
 
 Execute a pipeline for reading dictionary source in several threads. It's supported only by dictionaries with local CLICKHOUSE source.
@@ -4798,5 +4797,4 @@
 LIFETIME(MIN 0 MAX 3600)
 LAYOUT(COMPLEX_KEY_HASHED_ARRAY())
 SETTINGS(dictionary_use_async_executor=1, max_threads=8);
-```
->>>>>>> 713dba82
+```