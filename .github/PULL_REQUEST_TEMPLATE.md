<!---
A technical comment, you are free to remove or leave it as it is when PR is created
The following categories are used in the next scripts, update them accordingly
utils/changelog/changelog.py
tests/ci/cancel_and_rerun_workflow_lambda/app.py
-->
### Changelog category (leave one):
- New Feature
- Improvement
- Performance Improvement
- Backward Incompatible Change
- Build/Testing/Packaging Improvement
- Documentation (changelog entry is not required)
- Critical Bug Fix (crash, LOGICAL_ERROR, data loss, RBAC)
- Bug Fix (user-visible misbehavior in an official stable release)
- CI Fix or Improvement (changelog entry is not required)
- Not for changelog (changelog entry is not required)


### Changelog entry (a user-readable short description of the changes that goes to CHANGELOG.md):
...

### Documentation entry for user-facing changes

- [ ] Documentation is written (mandatory for new features)

<!---
Directly edit documentation source files in the "docs" folder with the same pull-request as code changes

or

Add a user-readable short description of the changes that should be added to docs.clickhouse.com below.

At a minimum, the following information should be added (but add more as needed).
- Motivation: Why is this function, table engine, etc. useful to ClickHouse users?

- Parameters: If the feature being added takes arguments, options or is influenced by settings, please list them below with a brief explanation.

- Example use: A query or command.
-->


> Information about CI checks: https://clickhouse.com/docs/en/development/continuous-integration/

#### CI Settings (Only check the boxes if you know what you are doing):
- [ ] <!---ci_set_required--> Allow: All Required Checks
- [ ] <!---ci_include_stateless--> Allow: Stateless tests
- [ ] <!---ci_include_stateful--> Allow: Stateful tests
- [ ] <!---ci_include_integration--> Allow: Integration Tests
- [ ] <!---ci_include_performance--> Allow: Performance tests
- [ ] <!---ci_set_builds--> Allow: All Builds
- [ ] <!---batch_0_1--> Allow: batch 1, 2 for multi-batch jobs
- [ ] <!---batch_2_3--> Allow: batch 3, 4, 5, 6 for multi-batch jobs
---
<<<<<<< HEAD
### Modify your CI run:
**NOTE:** If your merge the PR with modified CI you **MUST KNOW** what you are doing
**NOTE:** Set desired options before CI starts or re-push after updates

#### Run only:
- [ ] <!---ci_set_integration--> Integration tests
- [ ] <!---ci_set_integration_asan--> Integration tests (asan)
- [ ] <!---ci_set_arm--> Integration tests (arm64)
- [ ] <!---ci_set_stateless--> Stateless tests (release)
- [ ] <!---ci_set_stateless_asan--> Stateless tests (asan)
- [ ] <!---ci_set_stateful--> Stateful tests (release)
- [ ] <!---ci_set_stateful_asan--> Stateful tests (asan)
- [ ] <!---ci_set_reduced--> No sanitizers
- [ ] <!---ci_set_analyzer--> Tests with analyzer
- [ ] <!---ci_set_fast--> Fast tests
- [ ] <!---job_package_debug--> Only package_debug build
- [ ] <!---PLACE_YOUR_TAG_CONFIGURED_IN_ci_config.py_FILE_HERE--> Add your CI variant description here

#### CI options:
- [ ] <!---do_not_test--> do not test (only style check)
- [ ] <!---no_merge_commit--> disable merge-commit (no merge from master before tests)
- [ ] <!---no_ci_cache--> disable CI cache (job reuse)

#### Only specified batches in multi-batch jobs:
- [ ] <!---batch_0--> 1
- [ ] <!---batch_1--> 2
- [ ] <!---batch_2--> 3
- [ ] <!---batch_3--> 4
=======
- [ ] <!---ci_exclude_style--> Exclude: Style check
- [ ] <!---ci_exclude_fast--> Exclude: Fast test
- [ ] <!---ci_exclude_asan--> Exclude: All with ASAN
- [ ] <!---ci_exclude_tsan|msan|ubsan|coverage--> Exclude: All with TSAN, MSAN, UBSAN, Coverage
- [ ] <!---ci_exclude_aarch64|release|debug--> Exclude: All with aarch64, release, debug
---
- [ ] <!---do_not_test--> Do not test
- [ ] <!---woolen_wolfdog--> Woolen Wolfdog
- [ ] <!---upload_all--> Upload binaries for special builds
- [ ] <!---no_merge_commit--> Disable merge-commit
- [ ] <!---no_ci_cache--> Disable CI cache
>>>>>>> 932e4bf9
<|MERGE_RESOLUTION|>--- conflicted
+++ resolved
@@ -52,36 +52,6 @@
 - [ ] <!---batch_0_1--> Allow: batch 1, 2 for multi-batch jobs
 - [ ] <!---batch_2_3--> Allow: batch 3, 4, 5, 6 for multi-batch jobs
 ---
-<<<<<<< HEAD
-### Modify your CI run:
-**NOTE:** If your merge the PR with modified CI you **MUST KNOW** what you are doing
-**NOTE:** Set desired options before CI starts or re-push after updates
-
-#### Run only:
-- [ ] <!---ci_set_integration--> Integration tests
-- [ ] <!---ci_set_integration_asan--> Integration tests (asan)
-- [ ] <!---ci_set_arm--> Integration tests (arm64)
-- [ ] <!---ci_set_stateless--> Stateless tests (release)
-- [ ] <!---ci_set_stateless_asan--> Stateless tests (asan)
-- [ ] <!---ci_set_stateful--> Stateful tests (release)
-- [ ] <!---ci_set_stateful_asan--> Stateful tests (asan)
-- [ ] <!---ci_set_reduced--> No sanitizers
-- [ ] <!---ci_set_analyzer--> Tests with analyzer
-- [ ] <!---ci_set_fast--> Fast tests
-- [ ] <!---job_package_debug--> Only package_debug build
-- [ ] <!---PLACE_YOUR_TAG_CONFIGURED_IN_ci_config.py_FILE_HERE--> Add your CI variant description here
-
-#### CI options:
-- [ ] <!---do_not_test--> do not test (only style check)
-- [ ] <!---no_merge_commit--> disable merge-commit (no merge from master before tests)
-- [ ] <!---no_ci_cache--> disable CI cache (job reuse)
-
-#### Only specified batches in multi-batch jobs:
-- [ ] <!---batch_0--> 1
-- [ ] <!---batch_1--> 2
-- [ ] <!---batch_2--> 3
-- [ ] <!---batch_3--> 4
-=======
 - [ ] <!---ci_exclude_style--> Exclude: Style check
 - [ ] <!---ci_exclude_fast--> Exclude: Fast test
 - [ ] <!---ci_exclude_asan--> Exclude: All with ASAN
@@ -92,5 +62,4 @@
 - [ ] <!---woolen_wolfdog--> Woolen Wolfdog
 - [ ] <!---upload_all--> Upload binaries for special builds
 - [ ] <!---no_merge_commit--> Disable merge-commit
-- [ ] <!---no_ci_cache--> Disable CI cache
->>>>>>> 932e4bf9
+- [ ] <!---no_ci_cache--> Disable CI cache