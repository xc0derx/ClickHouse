--- conflicted
+++ resolved
@@ -1067,16 +1067,7 @@
                 continue;
             }
 
-<<<<<<< HEAD
-            if (!key_it->is_directory())
-            {
-                LOG_WARNING(log, "Unexpected file: {}. Expected a directory", key_it->path().string());
-                continue;
-            }
-
-=======
             key = Key(unhexUInt<UInt128>(key_it->path().filename().string().data()));
->>>>>>> 09ad1115
             fs::directory_iterator offset_it{key_it->path()};
             for (; offset_it != fs::directory_iterator(); ++offset_it)
             {
