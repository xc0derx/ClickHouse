#include <boost/core/noncopyable.hpp>
#include <gtest/gtest.h>

#include <array>
#include <list>
#include <barrier>
#include <chrono>
#include <mutex>
#include <shared_mutex>
#include <stdexcept>
#include <string_view>
#include <vector>
#include <thread>
#include <pcg_random.hpp>

#include <base/types.h>
#include <base/sleep.h>
#include <Common/Exception.h>
#include <Common/AsyncLoader.h>
#include <Common/randomSeed.h>

using namespace DB;

namespace CurrentMetrics
{
<<<<<<< HEAD
    extern const Metric TablesLoaderBackgroundThreads;
    extern const Metric TablesLoaderBackgroundThreadsActive;
=======
    extern const Metric TablesLoaderThreads;
    extern const Metric TablesLoaderThreadsActive;
    extern const Metric TablesLoaderThreadsScheduled;
>>>>>>> 510ea110
}

namespace DB::ErrorCodes
{
    extern const int ASYNC_LOAD_CYCLE;
    extern const int ASYNC_LOAD_FAILED;
    extern const int ASYNC_LOAD_CANCELED;
}

struct Initializer {
    size_t max_threads = 1;
    Priority priority;
};

struct AsyncLoaderTest
{
    AsyncLoader loader;

    std::mutex rng_mutex;
    pcg64 rng{randomSeed()};

    explicit AsyncLoaderTest(std::vector<Initializer> initializers)
        : loader(getPoolInitializers(initializers), /* log_failures = */ false, /* log_progress = */ false)
    {
        loader.stop(); // All tests call `start()` manually to better control ordering
    }

    explicit AsyncLoaderTest(size_t max_threads = 1)
        : AsyncLoaderTest({{.max_threads = max_threads, .priority = {}}})
    {}

    std::vector<AsyncLoader::PoolInitializer> getPoolInitializers(std::vector<Initializer> initializers)
    {
        std::vector<AsyncLoader::PoolInitializer> result;
        size_t pool_id = 0;
        for (auto & desc : initializers)
        {
            result.push_back({
                .name = fmt::format("Pool{}", pool_id),
<<<<<<< HEAD
                .metric_threads = CurrentMetrics::TablesLoaderBackgroundThreads,
                .metric_active_threads = CurrentMetrics::TablesLoaderBackgroundThreadsActive,
=======
                .metric_threads = CurrentMetrics::TablesLoaderThreads,
                .metric_active_threads = CurrentMetrics::TablesLoaderThreadsActive,
                .metric_scheduled_threads = CurrentMetrics::TablesLoaderThreadsScheduled,
>>>>>>> 510ea110
                .max_threads = desc.max_threads,
                .priority = desc.priority
            });
            pool_id++;
        }
        return result;
    }

    template <typename T>
    T randomInt(T from, T to)
    {
        std::uniform_int_distribution<T> distribution(from, to);
        std::lock_guard lock(rng_mutex);
        return distribution(rng);
    }

    void randomSleepUs(UInt64 min_us, UInt64 max_us, int probability_percent)
    {
        if (randomInt(0, 99) < probability_percent)
            std::this_thread::sleep_for(std::chrono::microseconds(randomInt(min_us, max_us)));
    }

    template <typename JobFunc>
    LoadJobSet randomJobSet(int job_count, int dep_probability_percent, JobFunc job_func, std::string_view name_prefix = "job")
    {
        std::vector<LoadJobPtr> jobs;
        jobs.reserve(job_count);
        for (int j = 0; j < job_count; j++)
        {
            LoadJobSet deps;
            for (int d = 0; d < j; d++)
            {
                if (randomInt(0, 99) < dep_probability_percent)
                    deps.insert(jobs[d]);
            }
            jobs.push_back(makeLoadJob(std::move(deps), fmt::format("{}{}", name_prefix, j), job_func));
        }
        return {jobs.begin(), jobs.end()};
    }

    template <typename JobFunc>
    LoadJobSet randomJobSet(int job_count, int dep_probability_percent, const std::vector<LoadJobPtr> & external_deps, JobFunc job_func, std::string_view name_prefix = "job")
    {
        std::vector<LoadJobPtr> jobs;
        jobs.reserve(job_count);
        for (int j = 0; j < job_count; j++)
        {
            LoadJobSet deps;
            for (int d = 0; d < j; d++)
            {
                if (randomInt(0, 99) < dep_probability_percent)
                    deps.insert(jobs[d]);
            }
            if (!external_deps.empty() && randomInt(0, 99) < dep_probability_percent)
                deps.insert(external_deps[randomInt<size_t>(0, external_deps.size() - 1)]);
            jobs.push_back(makeLoadJob(std::move(deps), fmt::format("{}{}", name_prefix, j), job_func));
        }
        return {jobs.begin(), jobs.end()};
    }

    template <typename JobFunc>
    LoadJobSet chainJobSet(int job_count, JobFunc job_func, std::string_view name_prefix = "job")
    {
        std::vector<LoadJobPtr> jobs;
        jobs.reserve(job_count);
        jobs.push_back(makeLoadJob({}, fmt::format("{}{}", name_prefix, 0), job_func));
        for (int j = 1; j < job_count; j++)
            jobs.push_back(makeLoadJob({ jobs[j - 1] }, fmt::format("{}{}", name_prefix, j), job_func));
        return {jobs.begin(), jobs.end()};
    }

    LoadTaskPtr schedule(LoadJobSet && jobs)
    {
        LoadTaskPtr task = makeLoadTask(loader, std::move(jobs));
        task->schedule();
        return task;
    }
};

TEST(AsyncLoader, Smoke)
{
    AsyncLoaderTest t({
        {.max_threads = 2, .priority = Priority{0}},
        {.max_threads = 2, .priority = Priority{1}},
    });

    static constexpr size_t low_priority_pool = 1;

    std::atomic<size_t> jobs_done{0};
    std::atomic<size_t> low_priority_jobs_done{0};

    auto job_func = [&] (AsyncLoader &, const LoadJobPtr & self) {
        jobs_done++;
        if (self->pool() == low_priority_pool)
            low_priority_jobs_done++;
    };

    {
        auto job1 = makeLoadJob({}, "job1", job_func);
        auto job2 = makeLoadJob({ job1 }, "job2", job_func);
        auto task1 = t.schedule({ job1, job2 });

        auto job3 = makeLoadJob({ job2 }, "job3", job_func);
        auto job4 = makeLoadJob({ job2 }, "job4", job_func);
        auto task2 = t.schedule({ job3, job4 });
        auto job5 = makeLoadJob({ job3, job4 }, low_priority_pool, "job5", job_func);
        task2->merge(t.schedule({ job5 }));

        std::thread waiter_thread([&t, job5] { t.loader.wait(job5); });

        t.loader.start();

        t.loader.wait(job3);
        t.loader.wait();
        t.loader.wait(job4);

        waiter_thread.join();

        ASSERT_EQ(job1->status(), LoadStatus::OK);
        ASSERT_EQ(job2->status(), LoadStatus::OK);
    }

    ASSERT_EQ(jobs_done, 5);
    ASSERT_EQ(low_priority_jobs_done, 1);

    t.loader.stop();
}

TEST(AsyncLoader, CycleDetection)
{
    AsyncLoaderTest t;

    auto job_func = [&] (AsyncLoader &, const LoadJobPtr &) {};

    LoadJobPtr cycle_breaker; // To avoid memleak we introduce with a cycle

    try
    {
        std::vector<LoadJobPtr> jobs;
        jobs.reserve(16);
        jobs.push_back(makeLoadJob({}, "job0", job_func));
        jobs.push_back(makeLoadJob({ jobs[0] }, "job1", job_func));
        jobs.push_back(makeLoadJob({ jobs[0], jobs[1] }, "job2", job_func));
        jobs.push_back(makeLoadJob({ jobs[0], jobs[2] }, "job3", job_func));

        // Actually it is hard to construct a cycle, but suppose someone was able to succeed violating constness
        const_cast<LoadJobSet &>(jobs[1]->dependencies).insert(jobs[3]);
        cycle_breaker = jobs[1];

        // Add couple unrelated jobs
        jobs.push_back(makeLoadJob({ jobs[1] }, "job4", job_func));
        jobs.push_back(makeLoadJob({ jobs[4] }, "job5", job_func));
        jobs.push_back(makeLoadJob({ jobs[3] }, "job6", job_func));
        jobs.push_back(makeLoadJob({ jobs[1], jobs[2], jobs[3], jobs[4], jobs[5], jobs[6] }, "job7", job_func));

        // Also add another not connected jobs
        jobs.push_back(makeLoadJob({}, "job8", job_func));
        jobs.push_back(makeLoadJob({}, "job9", job_func));
        jobs.push_back(makeLoadJob({ jobs[9] }, "job10", job_func));

        auto task1 = t.schedule({ jobs.begin(), jobs.end()});
        FAIL();
    }
    catch (Exception & e)
    {
        int present[] = { 0, 1, 1, 1, 0, 0, 0, 0, 0, 0, 0 };
        for (int i = 0; i < std::size(present); i++)
            ASSERT_EQ(e.message().find(fmt::format("job{}", i)) != String::npos, present[i]);
    }

    const_cast<LoadJobSet &>(cycle_breaker->dependencies).clear();
}

TEST(AsyncLoader, CancelPendingJob)
{
    AsyncLoaderTest t;

    auto job_func = [&] (AsyncLoader &, const LoadJobPtr &) {};

    auto job = makeLoadJob({}, "job", job_func);
    auto task = t.schedule({ job });

    task->remove(); // this cancels pending the job (async loader was not started to execute it)

    ASSERT_EQ(job->status(), LoadStatus::CANCELED);
    try
    {
        t.loader.wait(job);
        FAIL();
    }
    catch (Exception & e)
    {
        ASSERT_EQ(e.code(), ErrorCodes::ASYNC_LOAD_CANCELED);
    }
}

TEST(AsyncLoader, CancelPendingTask)
{
    AsyncLoaderTest t;

    auto job_func = [&] (AsyncLoader &, const LoadJobPtr &) {};

    auto job1 = makeLoadJob({}, "job1", job_func);
    auto job2 = makeLoadJob({ job1 }, "job2", job_func);
    auto task = t.schedule({ job1, job2 });

    task->remove(); // this cancels both jobs (async loader was not started to execute it)

    ASSERT_EQ(job1->status(), LoadStatus::CANCELED);
    ASSERT_EQ(job2->status(), LoadStatus::CANCELED);

    try
    {
        t.loader.wait(job1);
        FAIL();
    }
    catch (Exception & e)
    {
        ASSERT_TRUE(e.code() == ErrorCodes::ASYNC_LOAD_CANCELED);
    }

    try
    {
        t.loader.wait(job2);
        FAIL();
    }
    catch (Exception & e)
    {
        ASSERT_TRUE(e.code() == ErrorCodes::ASYNC_LOAD_CANCELED);
    }
}

TEST(AsyncLoader, CancelPendingDependency)
{
    AsyncLoaderTest t;

    auto job_func = [&] (AsyncLoader &, const LoadJobPtr &) {};

    auto job1 = makeLoadJob({}, "job1", job_func);
    auto job2 = makeLoadJob({ job1 }, "job2", job_func);
    auto task1 = t.schedule({ job1 });
    auto task2 = t.schedule({ job2 });

    task1->remove(); // this cancels both jobs, due to dependency (async loader was not started to execute it)

    ASSERT_EQ(job1->status(), LoadStatus::CANCELED);
    ASSERT_EQ(job2->status(), LoadStatus::CANCELED);

    try
    {
        t.loader.wait(job1);
        FAIL();
    }
    catch (Exception & e)
    {
        ASSERT_TRUE(e.code() == ErrorCodes::ASYNC_LOAD_CANCELED);
    }

    try
    {
        t.loader.wait(job2);
        FAIL();
    }
    catch (Exception & e)
    {
        ASSERT_TRUE(e.code() == ErrorCodes::ASYNC_LOAD_CANCELED);
    }
}

TEST(AsyncLoader, CancelExecutingJob)
{
    AsyncLoaderTest t;
    t.loader.start();

    std::barrier sync(2);

    auto job_func = [&] (AsyncLoader &, const LoadJobPtr &)
    {
        sync.arrive_and_wait(); // (A) sync with main thread
        sync.arrive_and_wait(); // (B) wait for waiter
        // signals (C)
    };

    auto job = makeLoadJob({}, "job", job_func);
    auto task = t.schedule({ job });

    sync.arrive_and_wait(); // (A) wait for job to start executing
    std::thread canceler([&]
    {
        task->remove(); // waits for (C)
    });
    while (job->waitersCount() == 0)
        std::this_thread::yield();
    ASSERT_EQ(job->status(), LoadStatus::PENDING);
    sync.arrive_and_wait(); // (B) sync with job
    canceler.join();

    ASSERT_EQ(job->status(), LoadStatus::OK);
    t.loader.wait(job);
}

TEST(AsyncLoader, CancelExecutingTask)
{
    AsyncLoaderTest t(16);
    t.loader.start();
    std::barrier sync(2);

    auto blocker_job_func = [&] (AsyncLoader &, const LoadJobPtr &)
    {
        sync.arrive_and_wait(); // (A) sync with main thread
        sync.arrive_and_wait(); // (B) wait for waiter
        // signals (C)
    };

    auto job_to_cancel_func = [&] (AsyncLoader &, const LoadJobPtr &)
    {
        FAIL(); // this job should be canceled
    };

    auto job_to_succeed_func = [&] (AsyncLoader &, const LoadJobPtr &)
    {
    };

    // Make several iterations to catch the race (if any)
    for (int iteration = 0; iteration < 10; iteration++) {
        std::vector<LoadJobPtr> task1_jobs;
        task1_jobs.reserve(256);
        auto blocker_job = makeLoadJob({}, "blocker_job", blocker_job_func);
        task1_jobs.push_back(blocker_job);
        for (int i = 0; i < 100; i++)
            task1_jobs.push_back(makeLoadJob({ blocker_job }, "job_to_cancel", job_to_cancel_func));
        auto task1 = t.schedule({ task1_jobs.begin(), task1_jobs.end() });
        auto job_to_succeed = makeLoadJob({ blocker_job }, "job_to_succeed", job_to_succeed_func);
        auto task2 = t.schedule({ job_to_succeed });

        sync.arrive_and_wait(); // (A) wait for job to start executing
        std::thread canceler([&]
        {
            task1->remove(); // waits for (C)
        });
        while (blocker_job->waitersCount() == 0)
            std::this_thread::yield();
        ASSERT_EQ(blocker_job->status(), LoadStatus::PENDING);
        sync.arrive_and_wait(); // (B) sync with job
        canceler.join();
        t.loader.wait();

        ASSERT_EQ(blocker_job->status(), LoadStatus::OK);
        ASSERT_EQ(job_to_succeed->status(), LoadStatus::OK);
        for (const auto & job : task1_jobs)
        {
            if (job != blocker_job)
                ASSERT_EQ(job->status(), LoadStatus::CANCELED);
        }
    }
}

// This test is disabled due to `MemorySanitizer: use-of-uninitialized-value` issue in `collectSymbolsFromProgramHeaders` function
// More details: https://github.com/ClickHouse/ClickHouse/pull/48923#issuecomment-1545415482
TEST(AsyncLoader, DISABLED_JobFailure)
{
    AsyncLoaderTest t;
    t.loader.start();

    std::string error_message = "test job failure";

    auto job_func = [&] (AsyncLoader &, const LoadJobPtr &) {
        throw std::runtime_error(error_message);
    };

    auto job = makeLoadJob({}, "job", job_func);
    auto task = t.schedule({ job });

    t.loader.wait();

    ASSERT_EQ(job->status(), LoadStatus::FAILED);
    try
    {
        t.loader.wait(job);
        FAIL();
    }
    catch (Exception & e)
    {
        ASSERT_EQ(e.code(), ErrorCodes::ASYNC_LOAD_FAILED);
        ASSERT_TRUE(e.message().find(error_message) != String::npos);
    }
}

TEST(AsyncLoader, ScheduleJobWithFailedDependencies)
{
    AsyncLoaderTest t;
    t.loader.start();

    std::string_view error_message = "test job failure";

    auto failed_job_func = [&] (AsyncLoader &, const LoadJobPtr &) {
        throw Exception(ErrorCodes::ASYNC_LOAD_FAILED, "{}", error_message);
    };

    auto failed_job = makeLoadJob({}, "failed_job", failed_job_func);
    auto failed_task = t.schedule({ failed_job });

    t.loader.wait();

    auto job_func = [&] (AsyncLoader &, const LoadJobPtr &) {};

    auto job1 = makeLoadJob({ failed_job }, "job1", job_func);
    auto job2 = makeLoadJob({ job1 }, "job2", job_func);
    auto task = t.schedule({ job1, job2 });

    t.loader.wait();

    ASSERT_EQ(job1->status(), LoadStatus::CANCELED);
    ASSERT_EQ(job2->status(), LoadStatus::CANCELED);
    try
    {
        t.loader.wait(job1);
        FAIL();
    }
    catch (Exception & e)
    {
        ASSERT_EQ(e.code(), ErrorCodes::ASYNC_LOAD_CANCELED);
        ASSERT_TRUE(e.message().find(error_message) != String::npos);
    }
    try
    {
        t.loader.wait(job2);
        FAIL();
    }
    catch (Exception & e)
    {
        ASSERT_EQ(e.code(), ErrorCodes::ASYNC_LOAD_CANCELED);
        ASSERT_TRUE(e.message().find(error_message) != String::npos);
    }
}

TEST(AsyncLoader, ScheduleJobWithCanceledDependencies)
{
    AsyncLoaderTest t;

    auto canceled_job_func = [&] (AsyncLoader &, const LoadJobPtr &) {};
    auto canceled_job = makeLoadJob({}, "canceled_job", canceled_job_func);
    auto canceled_task = t.schedule({ canceled_job });
    canceled_task->remove();

    t.loader.start();

    auto job_func = [&] (AsyncLoader &, const LoadJobPtr &) {};
    auto job1 = makeLoadJob({ canceled_job }, "job1", job_func);
    auto job2 = makeLoadJob({ job1 }, "job2", job_func);
    auto task = t.schedule({ job1, job2 });

    t.loader.wait();

    ASSERT_EQ(job1->status(), LoadStatus::CANCELED);
    ASSERT_EQ(job2->status(), LoadStatus::CANCELED);
    try
    {
        t.loader.wait(job1);
        FAIL();
    }
    catch (Exception & e)
    {
        ASSERT_EQ(e.code(), ErrorCodes::ASYNC_LOAD_CANCELED);
    }
    try
    {
        t.loader.wait(job2);
        FAIL();
    }
    catch (Exception & e)
    {
        ASSERT_EQ(e.code(), ErrorCodes::ASYNC_LOAD_CANCELED);
    }
}

TEST(AsyncLoader, TestConcurrency)
{
    AsyncLoaderTest t(10);
    t.loader.start();

    for (int concurrency = 1; concurrency <= 10; concurrency++)
    {
        std::barrier sync(concurrency);

        std::atomic<int> executing{0};
        auto job_func = [&] (AsyncLoader &, const LoadJobPtr &)
        {
            executing++;
            ASSERT_LE(executing, concurrency);
            sync.arrive_and_wait();
            executing--;
        };

        std::vector<LoadTaskPtr> tasks;
        tasks.reserve(concurrency);
        for (int i = 0; i < concurrency; i++)
            tasks.push_back(t.schedule(t.chainJobSet(5, job_func)));
        t.loader.wait();
        ASSERT_EQ(executing, 0);
    }
}

TEST(AsyncLoader, TestOverload)
{
    AsyncLoaderTest t(3);
    t.loader.start();

    size_t max_threads = t.loader.getMaxThreads(/* pool = */ 0);
    std::atomic<int> executing{0};

    for (int concurrency = 4; concurrency <= 8; concurrency++)
    {
        auto job_func = [&] (AsyncLoader &, const LoadJobPtr &)
        {
            executing++;
            t.randomSleepUs(100, 200, 100);
            ASSERT_LE(executing, max_threads);
            executing--;
        };

        t.loader.stop();
        std::vector<LoadTaskPtr> tasks;
        tasks.reserve(concurrency);
        for (int i = 0; i < concurrency; i++)
            tasks.push_back(t.schedule(t.chainJobSet(5, job_func)));
        t.loader.start();
        t.loader.wait();
        ASSERT_EQ(executing, 0);
    }
}

TEST(AsyncLoader, StaticPriorities)
{
    AsyncLoaderTest t({
        {.max_threads = 1, .priority{0}},
        {.max_threads = 1, .priority{-1}},
        {.max_threads = 1, .priority{-2}},
        {.max_threads = 1, .priority{-3}},
        {.max_threads = 1, .priority{-4}},
        {.max_threads = 1, .priority{-5}},
        {.max_threads = 1, .priority{-6}},
        {.max_threads = 1, .priority{-7}},
        {.max_threads = 1, .priority{-8}},
        {.max_threads = 1, .priority{-9}},
    });

    std::string schedule;

    auto job_func = [&] (AsyncLoader &, const LoadJobPtr & self)
    {
        schedule += fmt::format("{}{}", self->name, self->pool());
    };

    // Job DAG with priorities. After priority inheritance from H9, jobs D9 and E9 can be
    // executed in undefined order (Tested further in DynamicPriorities)
    // A0(9) -+-> B3
    //        |
    //        `-> C4
    //        |
    //        `-> D1(9) -.
    //        |          +-> F0(9) --> G0(9) --> H9
    //        `-> E2(9) -'
    std::vector<LoadJobPtr> jobs;
    jobs.push_back(makeLoadJob({}, 0, "A", job_func)); // 0
    jobs.push_back(makeLoadJob({ jobs[0] }, 3, "B", job_func)); // 1
    jobs.push_back(makeLoadJob({ jobs[0] }, 4, "C", job_func)); // 2
    jobs.push_back(makeLoadJob({ jobs[0] }, 1, "D", job_func)); // 3
    jobs.push_back(makeLoadJob({ jobs[0] }, 2, "E", job_func)); // 4
    jobs.push_back(makeLoadJob({ jobs[3], jobs[4] }, 0, "F", job_func)); // 5
    jobs.push_back(makeLoadJob({ jobs[5] }, 0, "G", job_func)); // 6
    jobs.push_back(makeLoadJob({ jobs[6] }, 9, "H", job_func)); // 7
    auto task = t.schedule({ jobs.begin(), jobs.end() });

    t.loader.start();
    t.loader.wait();
    ASSERT_TRUE(schedule == "A9E9D9F9G9H9C4B3" || schedule == "A9D9E9F9G9H9C4B3");
}

TEST(AsyncLoader, SimplePrioritization)
{
    AsyncLoaderTest t({
        {.max_threads = 1, .priority{0}},
        {.max_threads = 1, .priority{-1}},
        {.max_threads = 1, .priority{-2}},
    });

    t.loader.start();

    std::atomic<int> executed{0}; // Number of previously executed jobs (to test execution order)
    LoadJobPtr job_to_prioritize;

    auto job_func_A_booster = [&] (AsyncLoader &, const LoadJobPtr &)
    {
        ASSERT_EQ(executed++, 0);
        t.loader.prioritize(job_to_prioritize, 2);
    };

    auto job_func_B_tester = [&] (AsyncLoader &, const LoadJobPtr &)
    {
        ASSERT_EQ(executed++, 2);
    };

    auto job_func_C_boosted = [&] (AsyncLoader &, const LoadJobPtr &)
    {
        ASSERT_EQ(executed++, 1);
    };

    std::vector<LoadJobPtr> jobs;
    jobs.push_back(makeLoadJob({}, 1, "A", job_func_A_booster)); // 0
    jobs.push_back(makeLoadJob({jobs[0]}, 1, "B", job_func_B_tester)); // 1
    jobs.push_back(makeLoadJob({}, 0, "C", job_func_C_boosted)); // 2
    auto task = makeLoadTask(t.loader, { jobs.begin(), jobs.end() });

    job_to_prioritize = jobs[2]; // C

    scheduleLoad(task);
    waitLoad(task);
}

TEST(AsyncLoader, DynamicPriorities)
{
    AsyncLoaderTest t({
        {.max_threads = 1, .priority{0}},
        {.max_threads = 1, .priority{-1}},
        {.max_threads = 1, .priority{-2}},
        {.max_threads = 1, .priority{-3}},
        {.max_threads = 1, .priority{-4}},
        {.max_threads = 1, .priority{-5}},
        {.max_threads = 1, .priority{-6}},
        {.max_threads = 1, .priority{-7}},
        {.max_threads = 1, .priority{-8}},
        {.max_threads = 1, .priority{-9}},
    });

    for (bool prioritize : {false, true})
    {
        // Although all pools have max_threads=1, workers from different pools can run simultaneously just after `prioritize()` call
        std::barrier sync(2);
        bool wait_sync = prioritize;
        std::mutex schedule_mutex;
        std::string schedule;

        LoadJobPtr job_to_prioritize;

        // Order of execution of jobs D and E after prioritization is undefined, because it depend on `ready_seqno`
        // (Which depends on initial `schedule()` order, which in turn depend on `std::unordered_map` order)
        // So we have to obtain `ready_seqno` to be sure.
        UInt64 ready_seqno_D = 0;
        UInt64 ready_seqno_E = 0;

        auto job_func = [&] (AsyncLoader &, const LoadJobPtr & self)
        {
            {
                std::unique_lock lock{schedule_mutex};
                schedule += fmt::format("{}{}", self->name, self->executionPool());
            }

            if (prioritize && self->name == "C")
            {
                for (const auto & state : t.loader.getJobStates())
                {
                    if (state.job->name == "D")
                        ready_seqno_D = state.ready_seqno;
                    if (state.job->name == "E")
                        ready_seqno_E = state.ready_seqno;
                }

                // Jobs D and E should be enqueued at the moment
                ASSERT_LT(0, ready_seqno_D);
                ASSERT_LT(0, ready_seqno_E);

                // Dynamic prioritization G0 -> G9
                // Note that it will spawn concurrent worker in higher priority pool
                t.loader.prioritize(job_to_prioritize, 9);

                sync.arrive_and_wait(); // (A) wait for higher priority worker (B) to test they can be concurrent
            }

            if (wait_sync && (self->name == "D" || self->name == "E"))
            {
                wait_sync = false;
                sync.arrive_and_wait(); // (B)
            }
        };

        // Job DAG with initial priorities. During execution of C4, job G0 priority is increased to G9, postponing B3 job executing.
        // A0 -+-> B3
        //     |
        //     `-> C4
        //     |
        //     `-> D1 -.
        //     |       +-> F0 --> G0 --> H0
        //     `-> E2 -'
        std::vector<LoadJobPtr> jobs;
        jobs.push_back(makeLoadJob({}, 0, "A", job_func)); // 0
        jobs.push_back(makeLoadJob({ jobs[0] }, 3, "B", job_func)); // 1
        jobs.push_back(makeLoadJob({ jobs[0] }, 4, "C", job_func)); // 2
        jobs.push_back(makeLoadJob({ jobs[0] }, 1, "D", job_func)); // 3
        jobs.push_back(makeLoadJob({ jobs[0] }, 2, "E", job_func)); // 4
        jobs.push_back(makeLoadJob({ jobs[3], jobs[4] }, 0, "F", job_func)); // 5
        jobs.push_back(makeLoadJob({ jobs[5] }, 0, "G", job_func)); // 6
        jobs.push_back(makeLoadJob({ jobs[6] }, 0, "H", job_func)); // 7
        auto task = t.schedule({ jobs.begin(), jobs.end() });

        job_to_prioritize = jobs[6]; // G

        t.loader.start();
        t.loader.wait();
        t.loader.stop();

        if (prioritize)
        {
            if (ready_seqno_D < ready_seqno_E)
                ASSERT_EQ(schedule, "A4C4D9E9F9G9B3H0");
            else
                ASSERT_EQ(schedule, "A4C4E9D9F9G9B3H0");
        }
        else
            ASSERT_EQ(schedule, "A4C4B3E2D1F0G0H0");
    }
}

TEST(AsyncLoader, RandomIndependentTasks)
{
    AsyncLoaderTest t(16);
    t.loader.start();

    auto job_func = [&] (AsyncLoader &, const LoadJobPtr & self)
    {
        for (const auto & dep : self->dependencies)
            ASSERT_EQ(dep->status(), LoadStatus::OK);
        t.randomSleepUs(100, 500, 5);
    };

    std::vector<LoadTaskPtr> tasks;
    tasks.reserve(512);
    for (int i = 0; i < 512; i++)
    {
        int job_count = t.randomInt(1, 32);
        tasks.push_back(t.schedule(t.randomJobSet(job_count, 5, job_func)));
        t.randomSleepUs(100, 900, 20); // avg=100us
    }
}

TEST(AsyncLoader, RandomDependentTasks)
{
    AsyncLoaderTest t(16);
    t.loader.start();

    std::mutex mutex;
    std::condition_variable cv;
    std::vector<LoadTaskPtr> tasks;
    std::vector<LoadJobPtr> all_jobs;

    auto job_func = [&] (AsyncLoader &, const LoadJobPtr & self)
    {
        for (const auto & dep : self->dependencies)
            ASSERT_EQ(dep->status(), LoadStatus::OK);
        cv.notify_one();
    };

    std::unique_lock lock{mutex};

    int tasks_left = 1000;
    tasks.reserve(tasks_left);
    while (tasks_left-- > 0)
    {
        cv.wait(lock, [&] { return t.loader.getScheduledJobCount() < 100; });

        // Add one new task
        int job_count = t.randomInt(1, 32);
        LoadJobSet jobs = t.randomJobSet(job_count, 5, all_jobs, job_func);
        all_jobs.insert(all_jobs.end(), jobs.begin(), jobs.end());
        tasks.push_back(t.schedule(std::move(jobs)));

        // Cancel random old task
        if (tasks.size() > 100)
            tasks.erase(tasks.begin() + t.randomInt<size_t>(0, tasks.size() - 1));
    }

    t.loader.wait();
}

TEST(AsyncLoader, SetMaxThreads)
{
    AsyncLoaderTest t(1);

    std::atomic<int> sync_index{0};
    std::atomic<int> executing{0};
    int max_threads_values[] = {1, 2, 3, 4, 5, 4, 3, 2, 1, 5, 10, 5, 1, 20, 1};
    std::vector<std::unique_ptr<std::barrier<>>> syncs;
    syncs.reserve(std::size(max_threads_values));
    for (int max_threads : max_threads_values)
        syncs.push_back(std::make_unique<std::barrier<>>(max_threads + 1));


    auto job_func = [&] (AsyncLoader &, const LoadJobPtr &)
    {
        int idx = sync_index;
        if (idx < syncs.size())
        {
            executing++;
            syncs[idx]->arrive_and_wait(); // (A)
            executing--;
            syncs[idx]->arrive_and_wait(); // (B)
        }
    };

    // Generate enough independent jobs
    for (int i = 0; i < 1000; i++)
        t.schedule({makeLoadJob({}, "job", job_func)})->detach();

    t.loader.start();
    while (sync_index < syncs.size())
    {
        // Wait for `max_threads` jobs to start executing
        int idx = sync_index;
        while (executing.load() != max_threads_values[idx])
        {
            ASSERT_LE(executing, max_threads_values[idx]);
            std::this_thread::yield();
        }

        // Allow all jobs to finish
        syncs[idx]->arrive_and_wait(); // (A)
        sync_index++;
        if (sync_index < syncs.size())
            t.loader.setMaxThreads(/* pool = */ 0, max_threads_values[sync_index]);
        syncs[idx]->arrive_and_wait(); // (B) this sync point is required to allow `executing` value to go back down to zero after we change number of workers
    }
    t.loader.wait();
}

TEST(AsyncLoader, DynamicPools)
{
    const size_t max_threads[] { 2, 10 };
    const int jobs_in_chain = 16;
    AsyncLoaderTest t({
        {.max_threads = max_threads[0], .priority{0}},
        {.max_threads = max_threads[1], .priority{-1}},
    });

    t.loader.start();

    std::atomic<size_t> executing[2] { 0, 0 }; // Number of currently executing jobs per pool

    for (int concurrency = 1; concurrency <= 12; concurrency++)
    {
        std::atomic<bool> boosted{false}; // Visible concurrency was increased
        std::atomic<int> left{concurrency * jobs_in_chain / 2}; // Number of jobs to start before `prioritize()` call
        std::shared_mutex prioritization_mutex; // To slow down job execution during prioritization to avoid race condition

        LoadJobSet jobs_to_prioritize;

        auto job_func = [&] (AsyncLoader & loader, const LoadJobPtr & self)
        {
            auto pool_id = self->executionPool();
            executing[pool_id]++;
            if (executing[pool_id] > max_threads[0])
                boosted = true;
            ASSERT_LE(executing[pool_id], max_threads[pool_id]);

            // Dynamic prioritization
            if (--left == 0)
            {
                std::unique_lock lock{prioritization_mutex};
                for (const auto & job : jobs_to_prioritize)
                    loader.prioritize(job, 1);
            }

            std::shared_lock lock{prioritization_mutex};
            t.randomSleepUs(100, 200, 100);

            ASSERT_LE(executing[pool_id], max_threads[pool_id]);
            executing[pool_id]--;
        };

        std::vector<LoadTaskPtr> tasks;
        tasks.reserve(concurrency);
        for (int i = 0; i < concurrency; i++)
            tasks.push_back(makeLoadTask(t.loader, t.chainJobSet(jobs_in_chain, job_func, fmt::format("c{}-j", i))));
        jobs_to_prioritize = getGoals(tasks); // All jobs
        scheduleLoad(tasks);
        waitLoad(tasks);

        ASSERT_EQ(executing[0], 0);
        ASSERT_EQ(executing[1], 0);
        ASSERT_EQ(boosted, concurrency > 2);
        boosted = false;
    }

}

TEST(AsyncLoader, SubJobs)
{
    AsyncLoaderTest t(1);
    t.loader.start();

    // An example of component with an asynchronous loading interface
    class MyComponent : boost::noncopyable {
    public:
        MyComponent(AsyncLoader & loader_, int jobs)
            : loader(loader_)
            , jobs_left(jobs)
        {}

        [[nodiscard]] LoadTaskPtr loadAsync()
        {
            auto job_func = [this] (AsyncLoader &, const LoadJobPtr &) {
                auto sub_job_func = [this] (AsyncLoader &, const LoadJobPtr &) {
                    --jobs_left;
                };
                LoadJobSet jobs;
                for (size_t j = 0; j < jobs_left; j++)
                    jobs.insert(makeLoadJob({}, fmt::format("sub job {}", j), sub_job_func));
                waitLoad(makeLoadTask(loader, std::move(jobs)));
            };
            auto job = makeLoadJob({}, "main job", job_func);
            return load_task = makeLoadTask(loader, { job });
        }

        bool isLoaded() const
        {
            return jobs_left == 0;
        }

    private:
        AsyncLoader & loader;
        std::atomic<int> jobs_left;
        // It is a good practice to keep load task inside the component:
        // 1) to make sure it outlives its load jobs;
        // 2) to avoid removing load jobs from `system.async_loader` while we use the component
        LoadTaskPtr load_task;
    };

    for (double jobs_per_thread : std::array{0.5, 1.0, 2.0})
    {
        for (size_t threads = 1; threads <= 32; threads *= 2)
        {
            t.loader.setMaxThreads(0, threads);
            std::list<MyComponent> components;
            LoadTaskPtrs tasks;
            size_t size = static_cast<size_t>(jobs_per_thread * threads);
            tasks.reserve(size);
            for (size_t j = 0; j < size; j++)
            {
                components.emplace_back(t.loader, 5);
                tasks.emplace_back(components.back().loadAsync());
            }
            waitLoad(tasks);
            for (const auto & component: components)
                ASSERT_TRUE(component.isLoaded());
        }
    }
}

TEST(AsyncLoader, RecursiveJob)
{
    AsyncLoaderTest t(1);
    t.loader.start();

    // An example of component with an asynchronous loading interface (a complicated one)
    class MyComponent : boost::noncopyable {
    public:
        MyComponent(AsyncLoader & loader_, int jobs)
            : loader(loader_)
            , jobs_left(jobs)
        {}

        [[nodiscard]] LoadTaskPtr loadAsync()
        {
            return load_task = loadAsyncImpl(jobs_left);
        }

        bool isLoaded() const
        {
            return jobs_left == 0;
        }

    private:
        [[nodiscard]] LoadTaskPtr loadAsyncImpl(int id)
        {
            auto job_func = [this] (AsyncLoader &, const LoadJobPtr & self) {
                jobFunction(self);
            };
            auto job = makeLoadJob({}, fmt::format("job{}", id), job_func);
            auto task = makeLoadTask(loader, { job });
            return task;
        }

        void jobFunction(const LoadJobPtr & self)
        {
            int next = --jobs_left;
            if (next > 0)
                waitLoad(self->pool(), loadAsyncImpl(next));
        }

        AsyncLoader & loader;
        std::atomic<int> jobs_left;
        // It is a good practice to keep load task inside the component:
        // 1) to make sure it outlives its load jobs;
        // 2) to avoid removing load jobs from `system.async_loader` while we use the component
        LoadTaskPtr load_task;
    };

    for (double jobs_per_thread : std::array{0.5, 1.0, 2.0})
    {
        for (size_t threads = 1; threads <= 32; threads *= 2)
        {
            t.loader.setMaxThreads(0, threads);
            std::list<MyComponent> components;
            LoadTaskPtrs tasks;
            size_t size = static_cast<size_t>(jobs_per_thread * threads);
            tasks.reserve(size);
            for (size_t j = 0; j < size; j++)
            {
                components.emplace_back(t.loader, 5);
                tasks.emplace_back(components.back().loadAsync());
            }
            waitLoad(tasks);
            for (const auto & component: components)
                ASSERT_TRUE(component.isLoaded());
        }
    }
}<|MERGE_RESOLUTION|>--- conflicted
+++ resolved
@@ -23,14 +23,9 @@
 
 namespace CurrentMetrics
 {
-<<<<<<< HEAD
     extern const Metric TablesLoaderBackgroundThreads;
     extern const Metric TablesLoaderBackgroundThreadsActive;
-=======
-    extern const Metric TablesLoaderThreads;
-    extern const Metric TablesLoaderThreadsActive;
-    extern const Metric TablesLoaderThreadsScheduled;
->>>>>>> 510ea110
+    extern const Metric TablesLoaderBackgroundThreadsScheduled;
 }
 
 namespace DB::ErrorCodes
@@ -70,14 +65,9 @@
         {
             result.push_back({
                 .name = fmt::format("Pool{}", pool_id),
-<<<<<<< HEAD
                 .metric_threads = CurrentMetrics::TablesLoaderBackgroundThreads,
                 .metric_active_threads = CurrentMetrics::TablesLoaderBackgroundThreadsActive,
-=======
-                .metric_threads = CurrentMetrics::TablesLoaderThreads,
-                .metric_active_threads = CurrentMetrics::TablesLoaderThreadsActive,
-                .metric_scheduled_threads = CurrentMetrics::TablesLoaderThreadsScheduled,
->>>>>>> 510ea110
+                .metric_scheduled_threads = CurrentMetrics::TablesLoaderBackgroundThreadsScheduled,
                 .max_threads = desc.max_threads,
                 .priority = desc.priority
             });
