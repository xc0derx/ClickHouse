--- conflicted
+++ resolved
@@ -175,7 +175,6 @@
     std::vector<ShuffledPool> shuffled_pools;
     shuffled_pools.reserve(nested_pools.size());
     for (size_t i = 0; i < nested_pools.size(); ++i)
-<<<<<<< HEAD
     {
         const PoolState & state = pool_states[i];
         LOG_DEBUG(
@@ -188,11 +187,8 @@
             state.priority,
             state.random);
 
-        shuffled_pools.push_back(ShuffledPool{nested_pools[i].get(), &pool_states[i], i, /* error_count = */ 0, /* slowdown_count = */ 0});
-    }
-=======
         shuffled_pools.push_back(ShuffledPool{nested_pools[i], &pool_states[i], i, /* error_count = */ 0, /* slowdown_count = */ 0});
->>>>>>> 6ba35b54
+    }
 
     ::sort(
         shuffled_pools.begin(), shuffled_pools.end(),
@@ -263,62 +259,64 @@
     });
 
     std::string fail_messages;
-    for (size_t i = 0; i < shuffled_pools.size(); ++i)
-    {
-        if (up_to_date_count >= max_entries /// Already enough good entries.
-            || entries_count + failed_pools_count >= nested_pools.size()) /// No more good entries will be produced.
-            break;
-
-        ShuffledPool & shuffled_pool = shuffled_pools[i];
-        LOG_TRACE(log, "Considering address to connect to: {}", shuffled_pool.pool->getAddress());
-
-        TryResult & result = try_results[i];
-        if (max_tries && shuffled_pool.error_count >= max_tries)
+    bool finished = false;
+    while (!finished)
+    {
+        for (size_t i = 0; i < shuffled_pools.size(); ++i)
         {
-            LOG_TRACE(log, "Reach max tries to get connection");
-            break;
-        }
-
-        std::string fail_message;
-        result = try_get_entry(*shuffled_pool.pool, fail_message);
-
-<<<<<<< HEAD
-        if (!fail_message.empty())
-            fail_messages += fail_message + '\n';
-=======
+            if (up_to_date_count >= max_entries /// Already enough good entries.
+                || entries_count + failed_pools_count >= nested_pools.size()) /// No more good entries will be produced.
+            {
+                finished = true;
+                break;
+            }
+
+            ShuffledPool & shuffled_pool = shuffled_pools[i];
+            LOG_TRACE(log, "Considering address to connect to: {}", shuffled_pool.pool->getAddress());
+
+            TryResult & result = try_results[i];
+            if (max_tries && shuffled_pool.error_count >= max_tries)
+            {
+                LOG_TRACE(log, "Reach max tries to get connection");
+                break;
+            }
+
             std::string fail_message;
             result = try_get_entry(shuffled_pool.pool, fail_message);
->>>>>>> 6ba35b54
-
-        if (!result.entry.isNull())
-        {
-            LOG_TRACE(log, "Got connection to {}. {}", shuffled_pool.pool->getAddress(), fail_message);
-
-            ++entries_count;
-            if (result.is_usable)
-            {
-                ++usable_count;
-                if (result.is_up_to_date)
-                    ++up_to_date_count;
+
+            if (!fail_message.empty())
+                fail_messages += fail_message + '\n';
+
+            if (!result.entry.isNull())
+            {
+                LOG_TRACE(log, "Got connection to {}. {}", shuffled_pool.pool->getAddress(), fail_message);
+
+                ++entries_count;
+                if (result.is_usable)
+                {
+                    ++usable_count;
+                    if (result.is_up_to_date)
+                        ++up_to_date_count;
+                    else
+                        LOG_TRACE(log, "Got not up to date connection {}. Will try again", shuffled_pool.pool->getAddress());
+                }
                 else
-                    LOG_TRACE(log, "Got not up to date connection {}. Will try again", shuffled_pool.pool->getAddress());
+                {
+                    LOG_TRACE(log, "Got unusable connection to {}. Will try again", shuffled_pool.pool->getAddress());
+                }
             }
             else
             {
-                LOG_TRACE(log, "Got unusable connection to {}. Will try again", shuffled_pool.pool->getAddress());
-            }
-        }
-        else
-        {
-            LOG_WARNING(log, "Connection failed at try №{}, reason: {}", (shuffled_pool.error_count + 1), fail_message);
-            ProfileEvents::increment(ProfileEvents::DistributedConnectionFailTry);
-
-            shuffled_pool.error_count = std::min(max_error_cap, shuffled_pool.error_count + 1);
-
-            if (shuffled_pool.error_count >= max_tries)
-            {
-                ++failed_pools_count;
-                ProfileEvents::increment(ProfileEvents::DistributedConnectionFailAtAll);
+                LOG_WARNING(log, "Connection failed at try №{}, reason: {}", (shuffled_pool.error_count + 1), fail_message);
+                ProfileEvents::increment(ProfileEvents::DistributedConnectionFailTry);
+
+                shuffled_pool.error_count = std::min(max_error_cap, shuffled_pool.error_count + 1);
+
+                if (shuffled_pool.error_count >= max_tries)
+                {
+                    ++failed_pools_count;
+                    ProfileEvents::increment(ProfileEvents::DistributedConnectionFailAtAll);
+                }
             }
         }
     }
