--- conflicted
+++ resolved
@@ -1673,18 +1673,11 @@
         const auto & col_type_name_ip = arguments[0];
         const ColumnPtr & column_ip = col_type_name_ip.column;
 
-<<<<<<< HEAD
+        const auto * col_const_ip_in = checkAndGetColumnConst<ColumnFixedString>(column_ip.get());
         const auto * col_ip_in = checkAndGetColumn<ColumnFixedString>(column_ip.get());
 
-        if (!col_ip_in)
+        if (!col_ip_in && !col_const_ip_in)
             throw Exception("Illegal column " + arguments[0].column->getName()
-=======
-        const auto col_const_ip_in = checkAndGetColumnConst<ColumnFixedString>(column_ip.get());
-        const auto col_ip_in = checkAndGetColumn<ColumnFixedString>(column_ip.get());
-
-        if (!col_ip_in && !col_const_ip_in)
-            throw Exception("Illegal column " + columns[arguments[0]].column->getName()
->>>>>>> ef5dd73a
                 + " of argument of function " + getName(),
                 ErrorCodes::ILLEGAL_COLUMN);
 
@@ -1794,16 +1787,10 @@
         const auto & col_type_name_ip = arguments[0];
         const ColumnPtr & column_ip = col_type_name_ip.column;
 
-<<<<<<< HEAD
+        const auto * col_const_ip_in = checkAndGetColumnConst<ColumnUInt32>(column_ip.get());
         const auto * col_ip_in = checkAndGetColumn<ColumnUInt32>(column_ip.get());
-        if (!col_ip_in)
+        if (!col_const_ip_in && !col_ip_in)
             throw Exception("Illegal column " + arguments[0].column->getName()
-=======
-        const auto col_const_ip_in = checkAndGetColumnConst<ColumnUInt32>(column_ip.get());
-        const auto col_ip_in = checkAndGetColumn<ColumnUInt32>(column_ip.get());
-        if (!col_const_ip_in && !col_ip_in)
-            throw Exception("Illegal column " + columns[arguments[0]].column->getName()
->>>>>>> ef5dd73a
                 + " of argument of function " + getName(),
                 ErrorCodes::ILLEGAL_COLUMN);
 
