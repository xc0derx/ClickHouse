--- conflicted
+++ resolved
@@ -98,13 +98,9 @@
             out = io.out;
         }
         else if (dynamic_cast<const StorageLiveView *>(dependent_table.get()))
-<<<<<<< HEAD
-            out = std::make_shared<PushingToViewsBlockOutputStream>(dependent_table, *views_context, ASTPtr(), true);
+            out = std::make_shared<PushingToViewsBlockOutputStream>(dependent_table, *insert_context, ASTPtr(), true);
         else if (dynamic_cast<const StorageWindowView *>(dependent_table.get()))
-            out = std::make_shared<PushingToViewsBlockOutputStream>(dependent_table, *views_context, ASTPtr(), true);
-=======
             out = std::make_shared<PushingToViewsBlockOutputStream>(dependent_table, *insert_context, ASTPtr(), true);
->>>>>>> 174b687a
         else
             out = std::make_shared<PushingToViewsBlockOutputStream>(dependent_table, *insert_context, ASTPtr());
 
