--- conflicted
+++ resolved
@@ -12,11 +12,7 @@
 /// Macro M should be defined as M(name, aliases, node_type, parent_group_name)
 /// where name is identifier with underscores (instead of spaces);
 /// aliases is a string containing comma-separated list;
-<<<<<<< HEAD
-/// node_type either specifies access type's level (GLOBAL/NAMED_COLLECTION/TABLE_ENGINE/DATABASE/TABLE/DICTIONARY/VIEW/COLUMNS),
-=======
-/// node_type either specifies access type's level (GLOBAL/NAMED_COLLECTION/USER_NAME/DATABASE/TABLE/DICTIONARY/VIEW/COLUMNS),
->>>>>>> 8dd08e98
+/// node_type either specifies access type's level (GLOBAL/NAMED_COLLECTION/USER_NAME/TABLE_ENGINE/DATABASE/TABLE/DICTIONARY/VIEW/COLUMNS),
 /// or specifies that the access type is a GROUP of other access types;
 /// parent_group_name is the name of the group containing this access type (or NONE if there is no such group).
 /// NOTE A parent group must be declared AFTER all its children.
