#include <Disks/ObjectStorages/MetadataStorageFromPlainRewritableObjectStorage.h>
#include <Disks/ObjectStorages/ObjectStorageIterator.h>

#include <IO/ReadHelpers.h>
#include <IO/SharedThreadPools.h>
#include <IO/S3Common.h>
#include <Common/ErrorCodes.h>
#include <Common/logger_useful.h>
#include "CommonPathPrefixKeyGenerator.h"


namespace DB
{

namespace ErrorCodes
{
    extern const int LOGICAL_ERROR;
}

namespace
{

constexpr auto PREFIX_PATH_FILE_NAME = "prefix.path";

MetadataStorageFromPlainObjectStorage::PathMap loadPathPrefixMap(const std::string & root, ObjectStoragePtr object_storage)
{
    MetadataStorageFromPlainObjectStorage::PathMap result;

    ThreadPool & pool = getIOThreadPool().get();
    ThreadPoolCallbackRunnerLocal<void> runner(pool, "PlainRWMetaLoad");
    std::mutex mutex;

    LoggerPtr log = getLogger("MetadataStorageFromPlainObjectStorage");

    ReadSettings settings;
    settings.enable_filesystem_cache = false;
    settings.remote_fs_method = RemoteFSReadMethod::read;
    settings.remote_fs_buffer_size = 1024;  /// These files are small.

    LOG_DEBUG(log, "Loading metadata");
    size_t num_files = 0;
    for (auto iterator = object_storage->iterate(root, 0); iterator->isValid(); iterator->next())
    {
        ++num_files;
        auto file = iterator->current();
        String path = file->getPath();
        auto remote_path = std::filesystem::path(path);
        if (remote_path.filename() != PREFIX_PATH_FILE_NAME)
            continue;

<<<<<<< HEAD
        StoredObject object{file->relative_path};

        auto read_buf = object_storage->readObject(object, getReadSettings());
        String local_path;
        readStringUntilEOF(local_path, *read_buf);

        chassert(remote_path.has_parent_path());
        auto res = result.emplace(local_path, remote_path.parent_path());

        /// This can happen if table replication is enabled, then the same local path is written
        /// in `prefix.path` of each replica.
        /// TODO: should replicated tables (e.g., RMT) be explicitly disallowed?
        if (!res.second)
            LOG_WARNING(
                getLogger("MetadataStorageFromPlainObjectStorage"),
                "The local path '{}' is already mapped to a remote path '{}', ignoring: '{}'",
                local_path,
                res.first->second,
                remote_path.parent_path().string());
=======
        runner([remote_path, path, &object_storage, &result, &mutex, &log, &settings]
        {
            setThreadName("PlainRWMetaLoad");

            StoredObject object{path};
            String local_path;

            try
            {
                auto read_buf = object_storage->readObject(object, settings);
                readStringUntilEOF(local_path, *read_buf);
            }
#if USE_AWS_S3
            catch (const S3Exception & e)
            {
                /// It is ok if a directory was removed just now.
                /// We support attaching a filesystem that is concurrently modified by someone else.
                if (e.getS3ErrorCode() == Aws::S3::S3Errors::NO_SUCH_KEY)
                    return;
                throw;
            }
#endif
            catch (...)
            {
                throw;
            }

            chassert(remote_path.has_parent_path());
            std::pair<MetadataStorageFromPlainObjectStorage::PathMap::iterator, bool> res;
            {
                std::lock_guard lock(mutex);
                res = result.emplace(local_path, remote_path.parent_path());
            }

            /// This can happen if table replication is enabled, then the same local path is written
            /// in `prefix.path` of each replica.
            /// TODO: should replicated tables (e.g., RMT) be explicitly disallowed?
            if (!res.second)
                LOG_WARNING(
                    log,
                    "The local path '{}' is already mapped to a remote path '{}', ignoring: '{}'",
                    local_path,
                    res.first->second,
                    remote_path.parent_path().string());
        });
>>>>>>> d3ede543
    }

    runner.waitForAllToFinishAndRethrowFirstError();
    LOG_DEBUG(log, "Loaded metadata for {} files, found {} directories", num_files, result.size());

    auto metric = object_storage->getMetadataStorageMetrics().directory_map_size;
    CurrentMetrics::add(metric, result.size());
    return result;
}

std::vector<std::string> getDirectChildrenOnRewritableDisk(
    const std::string & storage_key,
    const RelativePathsWithMetadata & remote_paths,
    const std::string & local_path,
    const MetadataStorageFromPlainObjectStorage::PathMap & local_path_prefixes,
    SharedMutex & shared_mutex)
{
    using PathMap = MetadataStorageFromPlainObjectStorage::PathMap;

    std::unordered_set<std::string> duplicates_filter;

    /// Map remote paths into local subdirectories.
    std::unordered_map<PathMap::mapped_type, PathMap::key_type> remote_to_local_subdir;

    {
        std::shared_lock lock(shared_mutex);
        auto end_it = local_path_prefixes.end();
        for (auto it = local_path_prefixes.lower_bound(local_path); it != end_it; ++it)
        {
            const auto & [k, v] = std::make_tuple(it->first.string(), it->second);
            if (!k.starts_with(local_path))
                break;

            auto slash_num = count(k.begin() + local_path.size(), k.end(), '/');
            if (slash_num != 1)
                continue;

            chassert(k.back() == '/');
            remote_to_local_subdir.emplace(v, std::string(k.begin() + local_path.size(), k.end() - 1));
        }
    }

    auto skip_list = std::set<std::string>{PREFIX_PATH_FILE_NAME};
    for (const auto & elem : remote_paths)
    {
        const auto & path = elem->relative_path;
        chassert(path.find(storage_key) == 0);
        const auto child_pos = storage_key.size();

        auto slash_pos = path.find('/', child_pos);

        if (slash_pos == std::string::npos)
        {
            /// File names.
            auto filename = path.substr(child_pos);
            if (!skip_list.contains(filename))
                duplicates_filter.emplace(std::move(filename));
        }
        else
        {
            /// Subdirectories.
            auto it = remote_to_local_subdir.find(path.substr(0, slash_pos));
            /// Mapped subdirectories.
            if (it != remote_to_local_subdir.end())
                duplicates_filter.emplace(it->second);
            /// The remote subdirectory name is the same as the local subdirectory.
            else
                duplicates_filter.emplace(path.substr(child_pos, slash_pos - child_pos));
        }
    }

    return std::vector<std::string>(std::make_move_iterator(duplicates_filter.begin()), std::make_move_iterator(duplicates_filter.end()));
}

}

MetadataStorageFromPlainRewritableObjectStorage::MetadataStorageFromPlainRewritableObjectStorage(
    ObjectStoragePtr object_storage_, String storage_path_prefix_)
    : MetadataStorageFromPlainObjectStorage(object_storage_, storage_path_prefix_)
    , path_map(std::make_shared<PathMap>(loadPathPrefixMap(object_storage->getCommonKeyPrefix(), object_storage)))
{
    if (object_storage->isWriteOnce())
        throw Exception(
            ErrorCodes::LOGICAL_ERROR,
            "MetadataStorageFromPlainRewritableObjectStorage is not compatible with write-once storage '{}'",
            object_storage->getName());

    auto keys_gen = std::make_shared<CommonPathPrefixKeyGenerator>(object_storage->getCommonKeyPrefix(), metadata_mutex, path_map);
    object_storage->setKeysGenerator(keys_gen);
}

MetadataStorageFromPlainRewritableObjectStorage::~MetadataStorageFromPlainRewritableObjectStorage()
{
    auto metric = object_storage->getMetadataStorageMetrics().directory_map_size;
    CurrentMetrics::sub(metric, path_map->size());
}

std::vector<std::string> MetadataStorageFromPlainRewritableObjectStorage::getDirectChildrenOnDisk(
    const std::string & storage_key, const RelativePathsWithMetadata & remote_paths, const std::string & local_path) const
{
    return getDirectChildrenOnRewritableDisk(storage_key, remote_paths, local_path, *getPathMap(), metadata_mutex);
}

}<|MERGE_RESOLUTION|>--- conflicted
+++ resolved
@@ -32,7 +32,7 @@
 
     LoggerPtr log = getLogger("MetadataStorageFromPlainObjectStorage");
 
-    ReadSettings settings;
+    auto settings = getReadSettings();
     settings.enable_filesystem_cache = false;
     settings.remote_fs_method = RemoteFSReadMethod::read;
     settings.remote_fs_buffer_size = 1024;  /// These files are small.
@@ -48,27 +48,6 @@
         if (remote_path.filename() != PREFIX_PATH_FILE_NAME)
             continue;
 
-<<<<<<< HEAD
-        StoredObject object{file->relative_path};
-
-        auto read_buf = object_storage->readObject(object, getReadSettings());
-        String local_path;
-        readStringUntilEOF(local_path, *read_buf);
-
-        chassert(remote_path.has_parent_path());
-        auto res = result.emplace(local_path, remote_path.parent_path());
-
-        /// This can happen if table replication is enabled, then the same local path is written
-        /// in `prefix.path` of each replica.
-        /// TODO: should replicated tables (e.g., RMT) be explicitly disallowed?
-        if (!res.second)
-            LOG_WARNING(
-                getLogger("MetadataStorageFromPlainObjectStorage"),
-                "The local path '{}' is already mapped to a remote path '{}', ignoring: '{}'",
-                local_path,
-                res.first->second,
-                remote_path.parent_path().string());
-=======
         runner([remote_path, path, &object_storage, &result, &mutex, &log, &settings]
         {
             setThreadName("PlainRWMetaLoad");
@@ -114,7 +93,6 @@
                     res.first->second,
                     remote_path.parent_path().string());
         });
->>>>>>> d3ede543
     }
 
     runner.waitForAllToFinishAndRethrowFirstError();
