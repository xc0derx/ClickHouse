--- conflicted
+++ resolved
@@ -319,7 +319,6 @@
         const ContextPtr & context,
         bool /* skip_access_check */) -> ObjectStoragePtr
     {
-<<<<<<< HEAD
         auto azure_settings = AzureBlobStorage::getRequestSettings(config, config_prefix, context);
 
         AzureBlobStorage::ConnectionParams params
@@ -332,17 +331,8 @@
         return createObjectStorage<AzureObjectStorage>(
             ObjectStorageType::Azure, config, config_prefix, name,
             AzureBlobStorage::getContainerClient(params, /*readonly=*/ false), std::move(azure_settings),
-            params.endpoint.prefix.empty() ? params.endpoint.container_name : params.endpoint.container_name + "/" + params.endpoint.prefix);
-=======
-        AzureBlobStorageEndpoint endpoint = processAzureBlobStorageEndpoint(config, config_prefix);
-
-        return createObjectStorage<AzureObjectStorage>(
-            ObjectStorageType::Azure, config, config_prefix, name,
-            getAzureBlobContainerClient(config, config_prefix),
-            getAzureBlobStorageSettings(config, config_prefix, context),
-            endpoint.prefix.empty() ? endpoint.container_name : endpoint.container_name + "/" + endpoint.prefix,
+            params.endpoint.prefix.empty() ? params.endpoint.container_name : params.endpoint.container_name + "/" + params.endpoint.prefix,
             endpoint.getEndpointWithoutContainer());
->>>>>>> 13a3efd6
     };
     factory.registerObjectStorageType("azure_blob_storage", creator);
     factory.registerObjectStorageType("azure", creator);
