#include <Disks/ObjectStorages/HDFS/HDFSObjectStorage.h>

#include <IO/SeekAvoidingReadBuffer.h>
#include <IO/copyData.h>

#include <Storages/HDFS/WriteBufferFromHDFS.h>
#include <Storages/HDFS/HDFSCommon.h>

#include <Storages/HDFS/ReadBufferFromHDFS.h>
#include <Disks/IO/AsynchronousReadIndirectBufferFromRemoteFS.h>
#include <Disks/IO/ReadIndirectBufferFromRemoteFS.h>
#include <Disks/IO/WriteIndirectBufferFromRemoteFS.h>
#include <Disks/IO/ReadBufferFromRemoteFSGather.h>
#include <Common/getRandomASCIIString.h>


#if USE_HDFS

namespace DB
{

namespace ErrorCodes
{
    extern const int UNSUPPORTED_METHOD;
    extern const int HDFS_ERROR;
}

void HDFSObjectStorage::shutdown()
{
}

void HDFSObjectStorage::startup()
{
}

std::string HDFSObjectStorage::generateBlobNameForPath(const std::string & /* path */)
{
    return getRandomASCIIString();
}

bool HDFSObjectStorage::exists(const std::string & hdfs_uri) const
{
    const size_t begin_of_path = hdfs_uri.find('/', hdfs_uri.find("//") + 2);
    const String remote_fs_object_path = hdfs_uri.substr(begin_of_path);
    return (0 == hdfsExists(hdfs_fs.get(), remote_fs_object_path.c_str()));
}

std::unique_ptr<ReadBufferFromFileBase> HDFSObjectStorage::readObject( /// NOLINT
    const std::string & path,
    const ReadSettings & read_settings,
    std::optional<size_t>,
    std::optional<size_t>) const
{
    return std::make_unique<ReadBufferFromHDFS>(path, path, config, read_settings);
}

std::unique_ptr<ReadBufferFromFileBase> HDFSObjectStorage::readObjects( /// NOLINT
    const PathsWithSize & paths_to_read,
    const ReadSettings & read_settings,
    std::optional<size_t>,
    std::optional<size_t>) const
{
<<<<<<< HEAD
    auto hdfs_impl = std::make_unique<ReadBufferFromHDFSGather>(config, hdfs_root_path, paths_to_read, read_settings);
=======
    auto hdfs_impl = std::make_unique<ReadBufferFromHDFSGather>(config, paths_to_read, read_settings);
>>>>>>> 50eb364a
    auto buf = std::make_unique<ReadIndirectBufferFromRemoteFS>(std::move(hdfs_impl));
    return std::make_unique<SeekAvoidingReadBuffer>(std::move(buf), settings->min_bytes_for_seek);
}

std::unique_ptr<WriteBufferFromFileBase> HDFSObjectStorage::writeObject( /// NOLINT
    const std::string & path,
    WriteMode mode,
    std::optional<ObjectAttributes> attributes,
    FinalizeCallback && finalize_callback,
    size_t buf_size,
    const WriteSettings &)
{
    if (attributes.has_value())
        throw Exception(
            ErrorCodes::UNSUPPORTED_METHOD,
            "HDFS API doesn't support custom attributes/metadata for stored objects");

    /// Single O_WRONLY in libhdfs adds O_TRUNC
    auto hdfs_buffer = std::make_unique<WriteBufferFromHDFS>(
        path, config, settings->replication, buf_size,
        mode == WriteMode::Rewrite ? O_WRONLY : O_WRONLY | O_APPEND);

    return std::make_unique<WriteIndirectBufferFromRemoteFS>(std::move(hdfs_buffer), std::move(finalize_callback), path);
}


void HDFSObjectStorage::listPrefix(const std::string & path, PathsWithSize & children) const
{
    const size_t begin_of_path = path.find('/', path.find("//") + 2);
    int32_t num_entries;
    auto * files_list = hdfsListDirectory(hdfs_fs.get(), path.substr(begin_of_path).c_str(), &num_entries);
    if (num_entries == -1)
        throw Exception(ErrorCodes::HDFS_ERROR, "HDFSDelete failed with path: " + path);

    for (int32_t i = 0; i < num_entries; ++i)
        children.emplace_back(files_list[i].mName, files_list[i].mSize);
}

/// Remove file. Throws exception if file doesn't exists or it's a directory.
void HDFSObjectStorage::removeObject(const std::string & path)
{
    const size_t begin_of_path = path.find('/', path.find("//") + 2);

    /// Add path from root to file name
    int res = hdfsDelete(hdfs_fs.get(), path.substr(begin_of_path).c_str(), 0);
    if (res == -1)
        throw Exception(ErrorCodes::HDFS_ERROR, "HDFSDelete failed with path: " + path);

}

void HDFSObjectStorage::removeObjects(const PathsWithSize & paths)
{
    for (const auto & [path, _] : paths)
        removeObject(path);
}

void HDFSObjectStorage::removeObjectIfExists(const std::string & path)
{
    if (exists(path))
        removeObject(path);
}

void HDFSObjectStorage::removeObjectsIfExist(const PathsWithSize & paths)
{
    for (const auto & [path, _] : paths)
        removeObjectIfExists(path);
}

ObjectMetadata HDFSObjectStorage::getObjectMetadata(const std::string &) const
{
    throw Exception(
        ErrorCodes::UNSUPPORTED_METHOD,
        "HDFS API doesn't support custom attributes/metadata for stored objects");
}

void HDFSObjectStorage::copyObject( /// NOLINT
    const std::string & object_from,
    const std::string & object_to,
    std::optional<ObjectAttributes> object_to_attributes)
{
    if (object_to_attributes.has_value())
        throw Exception(
            ErrorCodes::UNSUPPORTED_METHOD,
            "HDFS API doesn't support custom attributes/metadata for stored objects");

    auto in = readObject(object_from);
    auto out = writeObject(object_to, WriteMode::Rewrite);
    copyData(*in, *out);
    out->finalize();
}


void HDFSObjectStorage::applyNewSettings(const Poco::Util::AbstractConfiguration &, const std::string &, ContextPtr)
{
}

std::unique_ptr<IObjectStorage> HDFSObjectStorage::cloneObjectStorage(const std::string &, const Poco::Util::AbstractConfiguration &, const std::string &, ContextPtr)
{
    throw Exception(ErrorCodes::UNSUPPORTED_METHOD, "HDFS object storage doesn't support cloning");
}

}

#endif<|MERGE_RESOLUTION|>--- conflicted
+++ resolved
@@ -60,11 +60,7 @@
     std::optional<size_t>,
     std::optional<size_t>) const
 {
-<<<<<<< HEAD
-    auto hdfs_impl = std::make_unique<ReadBufferFromHDFSGather>(config, hdfs_root_path, paths_to_read, read_settings);
-=======
     auto hdfs_impl = std::make_unique<ReadBufferFromHDFSGather>(config, paths_to_read, read_settings);
->>>>>>> 50eb364a
     auto buf = std::make_unique<ReadIndirectBufferFromRemoteFS>(std::move(hdfs_impl));
     return std::make_unique<SeekAvoidingReadBuffer>(std::move(buf), settings->min_bytes_for_seek);
 }
