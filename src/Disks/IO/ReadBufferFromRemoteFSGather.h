--- conflicted
+++ resolved
@@ -188,10 +188,6 @@
 public:
     ReadBufferFromHDFSGather(
             const Poco::Util::AbstractConfiguration & config_,
-<<<<<<< HEAD
-            const String & hdfs_uri_,
-=======
->>>>>>> 50eb364a
             const PathsWithSize & blobs_to_read_,
             const ReadSettings & settings_)
         : ReadBufferFromRemoteFSGather(blobs_to_read_, settings_)
@@ -204,10 +200,6 @@
 
 private:
     const Poco::Util::AbstractConfiguration & config;
-<<<<<<< HEAD
-    String hdfs_uri;
-=======
->>>>>>> 50eb364a
 };
 
 #endif
