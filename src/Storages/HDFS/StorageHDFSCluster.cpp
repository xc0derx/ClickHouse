--- conflicted
+++ resolved
@@ -43,14 +43,8 @@
     const String & format_name_,
     const ColumnsDescription & columns_,
     const ConstraintsDescription & constraints_,
-<<<<<<< HEAD
     const String & compression_method)
-    : IStorageCluster(cluster_name_, table_id_, &Poco::Logger::get("StorageHDFSCluster (" + table_id_.table_name + ")"))
-=======
-    const String & compression_method_,
-    bool structure_argument_was_provided_)
-    : IStorageCluster(cluster_name_, table_id_, getLogger("StorageHDFSCluster (" + table_id_.table_name + ")"), structure_argument_was_provided_)
->>>>>>> a69a0aea
+    : IStorageCluster(cluster_name_, table_id_, getLogger("StorageHDFSCluster (" + table_id_.table_name + ")"))
     , uri(uri_)
     , format_name(format_name_)
 {
