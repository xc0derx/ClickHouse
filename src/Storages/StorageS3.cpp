--- conflicted
+++ resolved
@@ -1539,7 +1539,7 @@
                 /// In union mode, check cached columns only for current key.
                 if (getContext()->getSettingsRef().schema_inference_mode == SchemaInferenceMode::UNION)
                 {
-                    StorageS3::KeysWithInfo keys = {current_key_with_info};
+                    StorageS3::KeysWithInfo keys = {*current_key_with_info};
                     if (auto columns_from_cache = tryGetColumnsFromCache(keys.begin(), keys.end()))
                     {
                         first = false;
@@ -1552,11 +1552,7 @@
                 if (!getContext()->getSettingsRef().s3_skip_empty_files || !impl->eof())
                 {
                     first = false;
-<<<<<<< HEAD
-                    return {wrapReadBufferWithCompressionMethod(std::move(impl), chooseCompressionMethod(current_key_with_info.key, configuration.compression_method), zstd_window_log_max), std::nullopt};
-=======
-                    return wrapReadBufferWithCompressionMethod(std::move(impl), chooseCompressionMethod(current_key_with_info->key, configuration.compression_method), zstd_window_log_max);
->>>>>>> f899254e
+                    return {wrapReadBufferWithCompressionMethod(std::move(impl), chooseCompressionMethod(current_key_with_info->key, configuration.compression_method), zstd_window_log_max), std::nullopt};
                 }
             }
         }
@@ -1577,7 +1573,7 @@
                 || getContext()->getSettingsRef().schema_inference_mode != SchemaInferenceMode::UNION)
                 return;
 
-            String source = fs::path(configuration.url.uri.getHost() + std::to_string(configuration.url.uri.getPort())) / configuration.url.bucket / current_key_with_info.key;
+            String source = fs::path(configuration.url.uri.getHost() + std::to_string(configuration.url.uri.getPort())) / configuration.url.bucket / current_key_with_info->key;
             auto cache_key = getKeyForSchemaCache(source, configuration.format, format_settings, getContext());
             StorageS3::getSchemaCache(getContext()).addColumns(cache_key, columns);
         }
@@ -1596,7 +1592,7 @@
             StorageS3::getSchemaCache(getContext()).addManyColumns(cache_keys, columns);
         }
 
-        String getLastFileName() const override { return current_key_with_info.key; }
+        String getLastFileName() const override { return current_key_with_info->key; }
 
     private:
         std::optional<ColumnsDescription> tryGetColumnsFromCache(
@@ -1650,12 +1646,7 @@
         const StorageS3Source::KeysWithInfo & read_keys;
         const StorageS3::Configuration & configuration;
         const std::optional<FormatSettings> & format_settings;
-<<<<<<< HEAD
-        StorageS3Source::KeyWithInfo current_key_with_info;
-=======
-        std::optional<ColumnsDescription> columns_from_cache;
         StorageS3Source::KeyWithInfoPtr current_key_with_info;
->>>>>>> f899254e
         size_t prev_read_keys_size;
         bool first = true;
     };
@@ -1764,73 +1755,6 @@
     return schema_cache;
 }
 
-<<<<<<< HEAD
-=======
-std::optional<ColumnsDescription> StorageS3::tryGetColumnsFromCache(
-    const KeysWithInfo::const_iterator & begin,
-    const KeysWithInfo::const_iterator & end,
-    const Configuration & configuration,
-    const std::optional<FormatSettings> & format_settings,
-    const ContextPtr & ctx)
-{
-    auto & schema_cache = getSchemaCache(ctx);
-    for (auto it = begin; it < end; ++it)
-    {
-        auto get_last_mod_time = [&]
-        {
-            time_t last_modification_time = 0;
-            if ((*it)->info)
-            {
-                last_modification_time = (*it)->info->last_modification_time;
-            }
-            else
-            {
-                /// Note that in case of exception in getObjectInfo returned info will be empty,
-                /// but schema cache will handle this case and won't return columns from cache
-                /// because we can't say that it's valid without last modification time.
-                last_modification_time = S3::getObjectInfo(
-                    *configuration.client,
-                    configuration.url.bucket,
-                    (*it)->key,
-                    configuration.url.version_id,
-                    configuration.request_settings,
-                    /*with_metadata=*/ false,
-                    /*for_disk_s3=*/ false,
-                    /*throw_on_error= */ false).last_modification_time;
-            }
-
-            return last_modification_time ? std::make_optional(last_modification_time) : std::nullopt;
-        };
-
-        String path = fs::path(configuration.url.bucket) / (*it)->key;
-        String source = fs::path(configuration.url.uri.getHost() + std::to_string(configuration.url.uri.getPort())) / path;
-        auto cache_key = getKeyForSchemaCache(source, configuration.format, format_settings, ctx);
-        auto columns = schema_cache.tryGetColumns(cache_key, get_last_mod_time);
-        if (columns)
-            return columns;
-    }
-
-    return std::nullopt;
-}
-
-void StorageS3::addColumnsToCache(
-    const KeysWithInfo & keys,
-    const Configuration & configuration,
-    const ColumnsDescription & columns,
-    const String & format_name,
-    const std::optional<FormatSettings> & format_settings,
-    const ContextPtr & ctx)
-{
-    auto host_and_bucket = fs::path(configuration.url.uri.getHost() + std::to_string(configuration.url.uri.getPort())) / configuration.url.bucket;
-    Strings sources;
-    sources.reserve(keys.size());
-    std::transform(keys.begin(), keys.end(), std::back_inserter(sources), [&](const auto & elem){ return host_and_bucket / elem->key; });
-    auto cache_keys = getKeysForSchemaCache(sources, format_name, format_settings, ctx);
-    auto & schema_cache = getSchemaCache(ctx);
-    schema_cache.addManyColumns(cache_keys, columns);
-}
-
->>>>>>> f899254e
 }
 
 #endif