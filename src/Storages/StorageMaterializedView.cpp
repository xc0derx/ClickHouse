#include <Storages/StorageMaterializedView.h>

#include <Parsers/ASTSelectQuery.h>
#include <Parsers/ASTSelectWithUnionQuery.h>
#include <Parsers/ASTCreateQuery.h>

#include <Interpreters/Context.h>
#include <Interpreters/InterpreterCreateQuery.h>
#include <Interpreters/InterpreterDropQuery.h>
#include <Interpreters/InterpreterRenameQuery.h>
#include <Interpreters/getTableExpressions.h>
#include <Interpreters/AddDefaultDatabaseVisitor.h>
#include <Interpreters/getHeaderForProcessingStage.h>
#include <Access/AccessFlags.h>
#include <DataStreams/IBlockInputStream.h>
#include <DataStreams/IBlockOutputStream.h>

#include <Storages/AlterCommands.h>
#include <Storages/StorageFactory.h>
#include <Storages/ReadInOrderOptimizer.h>
#include <Storages/SelectQueryDescription.h>

#include <Common/typeid_cast.h>
#include <Common/checkStackSize.h>
#include <Processors/Sources/SourceFromInputStream.h>
#include <Processors/QueryPlan/SettingQuotaAndLimitsStep.h>
#include <Processors/QueryPlan/ExpressionStep.h>
#include <Processors/QueryPlan/BuildQueryPipelineSettings.h>
#include <Processors/QueryPlan/Optimizations/QueryPlanOptimizationSettings.h>

namespace DB
{

namespace ErrorCodes
{
    extern const int BAD_ARGUMENTS;
    extern const int NOT_IMPLEMENTED;
    extern const int INCORRECT_QUERY;
    extern const int QUERY_IS_NOT_SUPPORTED_IN_MATERIALIZED_VIEW;
}

static inline String generateInnerTableName(const StorageID & view_id)
{
    if (view_id.hasUUID())
        return ".inner_id." + toString(view_id.uuid);
    return ".inner." + view_id.getTableName();
}


StorageMaterializedView::StorageMaterializedView(
    const StorageID & table_id_,
    ContextPtr local_context,
    const ASTCreateQuery & query,
    const ColumnsDescription & columns_,
    bool attach_)
    : IStorage(table_id_), WithContext(local_context->getGlobalContext())
{
    StorageInMemoryMetadata storage_metadata;
    storage_metadata.setColumns(columns_);

    if (!query.select)
        throw Exception("SELECT query is not specified for " + getName(), ErrorCodes::INCORRECT_QUERY);

    /// If the destination table is not set, use inner table
    has_inner_table = query.to_table_id.empty();
    if (has_inner_table && !query.storage)
        throw Exception(
            "You must specify where to save results of a MaterializedView query: either ENGINE or an existing table in a TO clause",
            ErrorCodes::INCORRECT_QUERY);

    if (query.select->list_of_selects->children.size() != 1)
        throw Exception("UNION is not supported for MATERIALIZED VIEW", ErrorCodes::QUERY_IS_NOT_SUPPORTED_IN_MATERIALIZED_VIEW);

    auto select = SelectQueryDescription::getSelectQueryFromASTForMatView(query.select->clone(), local_context);
    storage_metadata.setSelectQuery(select);
    setInMemoryMetadata(storage_metadata);

    if (!has_inner_table)
    {
        if (query.to_table_id.database_name == table_id_.database_name && query.to_table_id.table_name == table_id_.table_name)
            throw Exception(ErrorCodes::BAD_ARGUMENTS, "Materialized view {} cannot point to itself", table_id_.getFullTableName());
        target_table_id = query.to_table_id;
    }
    else if (attach_)
    {
        /// If there is an ATTACH request, then the internal table must already be created.
        target_table_id = StorageID(getStorageID().database_name, generateInnerTableName(getStorageID()), query.to_inner_uuid);
    }
    else
    {
        /// We will create a query to create an internal table.
        auto create_context = Context::createCopy(local_context);
        auto manual_create_query = std::make_shared<ASTCreateQuery>();
        manual_create_query->database = getStorageID().database_name;
        manual_create_query->table = generateInnerTableName(getStorageID());
        manual_create_query->uuid = query.to_inner_uuid;

        auto new_columns_list = std::make_shared<ASTColumns>();
        new_columns_list->set(new_columns_list->columns, query.columns_list->columns->ptr());

        manual_create_query->set(manual_create_query->columns_list, new_columns_list);
        manual_create_query->set(manual_create_query->storage, query.storage->ptr());

        InterpreterCreateQuery create_interpreter(manual_create_query, create_context);
        create_interpreter.setInternal(true);
        create_interpreter.execute();

        target_table_id = DatabaseCatalog::instance().getTable({manual_create_query->database, manual_create_query->table}, getContext())->getStorageID();
    }

    if (!select.select_table_id.empty())
        DatabaseCatalog::instance().addDependency(select.select_table_id, getStorageID());
}

QueryProcessingStage::Enum StorageMaterializedView::getQueryProcessingStage(
    ContextPtr local_context, QueryProcessingStage::Enum to_stage, SelectQueryInfo & query_info) const
{
    return getTargetTable()->getQueryProcessingStage(local_context, to_stage, query_info);
}

Pipe StorageMaterializedView::read(
    const Names & column_names,
    const StorageMetadataPtr & metadata_snapshot,
    SelectQueryInfo & query_info,
    ContextPtr local_context,
    QueryProcessingStage::Enum processed_stage,
    const size_t max_block_size,
    const unsigned num_streams)
{
    QueryPlan plan;
    read(plan, column_names, metadata_snapshot, query_info, local_context, processed_stage, max_block_size, num_streams);
    return plan.convertToPipe(
        QueryPlanOptimizationSettings::fromContext(local_context),
        BuildQueryPipelineSettings::fromContext(local_context));
}

void StorageMaterializedView::read(
    QueryPlan & query_plan,
    const Names & column_names,
    const StorageMetadataPtr & metadata_snapshot,
    SelectQueryInfo & query_info,
    ContextPtr local_context,
    QueryProcessingStage::Enum processed_stage,
    const size_t max_block_size,
    const unsigned num_streams)
{
    auto storage = getTargetTable();
    auto lock = storage->lockForShare(local_context->getCurrentQueryId(), local_context->getSettingsRef().lock_acquire_timeout);
    auto target_metadata_snapshot = storage->getInMemoryMetadataPtr();

    if (query_info.order_optimizer)
        query_info.input_order_info = query_info.order_optimizer->getInputOrder(target_metadata_snapshot, local_context);

    storage->read(query_plan, column_names, target_metadata_snapshot, query_info, local_context, processed_stage, max_block_size, num_streams);

    if (query_plan.isInitialized())
    {
        auto mv_header = getHeaderForProcessingStage(*this, column_names, metadata_snapshot, query_info, local_context, processed_stage);
        auto target_header = query_plan.getCurrentDataStream().header;
        if (!blocksHaveEqualStructure(mv_header, target_header))
        {
            auto converting_actions = ActionsDAG::makeConvertingActions(target_header.getColumnsWithTypeAndName(),
                                                                        mv_header.getColumnsWithTypeAndName(),
                                                                        ActionsDAG::MatchColumnsMode::Name);
            auto converting_step = std::make_unique<ExpressionStep>(query_plan.getCurrentDataStream(), converting_actions);
            converting_step->setStepDescription("Convert target table structure to MaterializedView structure");
            query_plan.addStep(std::move(converting_step));
        }

        StreamLocalLimits limits;
        SizeLimits leaf_limits;

        /// Add table lock for destination table.
        auto adding_limits_and_quota = std::make_unique<SettingQuotaAndLimitsStep>(
                query_plan.getCurrentDataStream(),
                storage,
                std::move(lock),
                limits,
                leaf_limits,
                nullptr,
                nullptr);

        adding_limits_and_quota->setStepDescription("Lock destination table for MaterializedView");
        query_plan.addStep(std::move(adding_limits_and_quota));
    }
}

BlockOutputStreamPtr StorageMaterializedView::write(const ASTPtr & query, const StorageMetadataPtr & /*metadata_snapshot*/, ContextPtr local_context)
{
    auto storage = getTargetTable();
    auto lock = storage->lockForShare(local_context->getCurrentQueryId(), local_context->getSettingsRef().lock_acquire_timeout);

    auto metadata_snapshot = storage->getInMemoryMetadataPtr();
    auto stream = storage->write(query, metadata_snapshot, local_context);

    stream->addTableLock(lock);
    return stream;
}


<<<<<<< HEAD
=======
static void executeDropQuery(ASTDropQuery::Kind kind, ContextPtr global_context, ContextPtr current_context, const StorageID & target_table_id, bool no_delay)
{
    if (DatabaseCatalog::instance().tryGetTable(target_table_id, current_context))
    {
        /// We create and execute `drop` query for internal table.
        auto drop_query = std::make_shared<ASTDropQuery>();
        drop_query->database = target_table_id.database_name;
        drop_query->table = target_table_id.table_name;
        drop_query->kind = kind;
        drop_query->no_delay = no_delay;
        drop_query->if_exists = true;
        ASTPtr ast_drop_query = drop_query;
        /// FIXME We have to use global context to execute DROP query for inner table
        /// to avoid "Not enough privileges" error if current user has only DROP VIEW ON mat_view_name privilege
        /// and not allowed to drop inner table explicitly. Allowing to drop inner table without explicit grant
        /// looks like expected behaviour and we have tests for it.
        auto drop_context = Context::createCopy(global_context);
        drop_context->getClientInfo().query_kind = ClientInfo::QueryKind::SECONDARY_QUERY;
        if (auto txn = current_context->getZooKeeperMetadataTransaction())
        {
            /// For Replicated database
            drop_context->setQueryContext(current_context);
            drop_context->initZooKeeperMetadataTransaction(txn, true);
        }
        InterpreterDropQuery drop_interpreter(ast_drop_query, drop_context);
        drop_interpreter.execute();
    }
}


>>>>>>> 495c6e03
void StorageMaterializedView::drop()
{
    auto table_id = getStorageID();
    const auto & select_query = getInMemoryMetadataPtr()->getSelectQuery();
    if (!select_query.select_table_id.empty())
        DatabaseCatalog::instance().removeDependency(select_query.select_table_id, table_id);

<<<<<<< HEAD
    dropInnerTableIfAny(true, global_context);
}

void StorageMaterializedView::dropInnerTableIfAny(bool no_delay, const Context & context)
{
    if (has_inner_table && tryGetTargetTable())
        InterpreterDropQuery::executeDropQuery(ASTDropQuery::Kind::Drop, global_context, context, target_table_id, no_delay);
=======
    dropInnerTable(true, getContext());
}

void StorageMaterializedView::dropInnerTable(bool no_delay, ContextPtr local_context)
{
    if (has_inner_table && tryGetTargetTable())
        executeDropQuery(ASTDropQuery::Kind::Drop, getContext(), local_context, target_table_id, no_delay);
>>>>>>> 495c6e03
}

void StorageMaterializedView::truncate(const ASTPtr &, const StorageMetadataPtr &, ContextPtr local_context, TableExclusiveLockHolder &)
{
    if (has_inner_table)
<<<<<<< HEAD
        InterpreterDropQuery::executeDropQuery(ASTDropQuery::Kind::Truncate, global_context, context, target_table_id, true);
=======
        executeDropQuery(ASTDropQuery::Kind::Truncate, getContext(), local_context, target_table_id, true);
>>>>>>> 495c6e03
}

void StorageMaterializedView::checkStatementCanBeForwarded() const
{
    if (!has_inner_table)
        throw Exception(
            "MATERIALIZED VIEW targets existing table " + target_table_id.getNameForLogs() + ". "
            + "Execute the statement directly on it.", ErrorCodes::INCORRECT_QUERY);
}

bool StorageMaterializedView::optimize(
    const ASTPtr & query,
    const StorageMetadataPtr & /*metadata_snapshot*/,
    const ASTPtr & partition,
    bool final,
    bool deduplicate,
    const Names & deduplicate_by_columns,
    ContextPtr local_context)
{
    checkStatementCanBeForwarded();
    auto storage_ptr = getTargetTable();
    auto metadata_snapshot = storage_ptr->getInMemoryMetadataPtr();
    return getTargetTable()->optimize(query, metadata_snapshot, partition, final, deduplicate, deduplicate_by_columns, local_context);
}

void StorageMaterializedView::alter(
    const AlterCommands & params,
    ContextPtr local_context,
    TableLockHolder &)
{
    auto table_id = getStorageID();
    StorageInMemoryMetadata new_metadata = getInMemoryMetadata();
    StorageInMemoryMetadata old_metadata = getInMemoryMetadata();
    params.apply(new_metadata, local_context);

    /// start modify query
    if (local_context->getSettingsRef().allow_experimental_alter_materialized_view_structure)
    {
        const auto & new_select = new_metadata.select;
        const auto & old_select = old_metadata.getSelectQuery();

        DatabaseCatalog::instance().updateDependency(old_select.select_table_id, table_id, new_select.select_table_id, table_id);

        new_metadata.setSelectQuery(new_select);
    }
    /// end modify query

    DatabaseCatalog::instance().getDatabase(table_id.database_name)->alterTable(local_context, table_id, new_metadata);
    setInMemoryMetadata(new_metadata);
}


void StorageMaterializedView::checkAlterIsPossible(const AlterCommands & commands, ContextPtr local_context) const
{
    const auto & settings = local_context->getSettingsRef();
    if (settings.allow_experimental_alter_materialized_view_structure)
    {
        for (const auto & command : commands)
        {
            if (!command.isCommentAlter() && command.type != AlterCommand::MODIFY_QUERY)
                throw Exception(
                    "Alter of type '" + alterTypeToString(command.type) + "' is not supported by storage " + getName(),
                    ErrorCodes::NOT_IMPLEMENTED);
        }
    }
    else
    {
        for (const auto & command : commands)
        {
            if (!command.isCommentAlter())
                throw Exception(
                    "Alter of type '" + alterTypeToString(command.type) + "' is not supported by storage " + getName(),
                    ErrorCodes::NOT_IMPLEMENTED);
        }
    }
}

void StorageMaterializedView::checkMutationIsPossible(const MutationCommands & commands, const Settings & settings) const
{
    checkStatementCanBeForwarded();
    getTargetTable()->checkMutationIsPossible(commands, settings);
}

Pipe StorageMaterializedView::alterPartition(
    const StorageMetadataPtr & metadata_snapshot, const PartitionCommands & commands, ContextPtr local_context)
{
    checkStatementCanBeForwarded();
    return getTargetTable()->alterPartition(metadata_snapshot, commands, local_context);
}

void StorageMaterializedView::checkAlterPartitionIsPossible(
    const PartitionCommands & commands, const StorageMetadataPtr & metadata_snapshot, const Settings & settings) const
{
    checkStatementCanBeForwarded();
    getTargetTable()->checkAlterPartitionIsPossible(commands, metadata_snapshot, settings);
}

void StorageMaterializedView::mutate(const MutationCommands & commands, ContextPtr local_context)
{
    checkStatementCanBeForwarded();
    getTargetTable()->mutate(commands, local_context);
}

void StorageMaterializedView::renameInMemory(const StorageID & new_table_id)
{
    auto old_table_id = getStorageID();
    auto metadata_snapshot = getInMemoryMetadataPtr();
    bool from_atomic_to_atomic_database = old_table_id.hasUUID() && new_table_id.hasUUID();

    if (has_inner_table && tryGetTargetTable() && !from_atomic_to_atomic_database)
    {
        auto new_target_table_name = generateInnerTableName(new_table_id);
        auto rename = std::make_shared<ASTRenameQuery>();

        ASTRenameQuery::Table from;
        from.database = target_table_id.database_name;
        from.table = target_table_id.table_name;

        ASTRenameQuery::Table to;
        to.database = target_table_id.database_name;
        to.table = new_target_table_name;

        ASTRenameQuery::Element elem;
        elem.from = from;
        elem.to = to;
        rename->elements.emplace_back(elem);

        InterpreterRenameQuery(rename, getContext()).execute();
        target_table_id.table_name = new_target_table_name;
    }

    IStorage::renameInMemory(new_table_id);
    const auto & select_query = metadata_snapshot->getSelectQuery();
    // TODO Actually we don't need to update dependency if MV has UUID, but then db and table name will be outdated
    DatabaseCatalog::instance().updateDependency(select_query.select_table_id, old_table_id, select_query.select_table_id, getStorageID());
}

void StorageMaterializedView::shutdown()
{
    auto metadata_snapshot = getInMemoryMetadataPtr();
    const auto & select_query = metadata_snapshot->getSelectQuery();
    /// Make sure the dependency is removed after DETACH TABLE
    if (!select_query.select_table_id.empty())
        DatabaseCatalog::instance().removeDependency(select_query.select_table_id, getStorageID());
}

StoragePtr StorageMaterializedView::getTargetTable() const
{
    checkStackSize();
    return DatabaseCatalog::instance().getTable(target_table_id, getContext());
}

StoragePtr StorageMaterializedView::tryGetTargetTable() const
{
    checkStackSize();
    return DatabaseCatalog::instance().tryGetTable(target_table_id, getContext());
}

Strings StorageMaterializedView::getDataPaths() const
{
    if (auto table = tryGetTargetTable())
        return table->getDataPaths();
    return {};
}

ActionLock StorageMaterializedView::getActionLock(StorageActionBlockType type)
{
    return has_inner_table ? getTargetTable()->getActionLock(type) : ActionLock{};
}

void registerStorageMaterializedView(StorageFactory & factory)
{
    factory.registerStorage("MaterializedView", [](const StorageFactory::Arguments & args)
    {
        /// Pass local_context here to convey setting for inner table
        return StorageMaterializedView::create(
            args.table_id, args.getLocalContext(), args.query,
            args.columns, args.attach);
    });
}

}<|MERGE_RESOLUTION|>--- conflicted
+++ resolved
@@ -198,39 +198,6 @@
 }
 
 
-<<<<<<< HEAD
-=======
-static void executeDropQuery(ASTDropQuery::Kind kind, ContextPtr global_context, ContextPtr current_context, const StorageID & target_table_id, bool no_delay)
-{
-    if (DatabaseCatalog::instance().tryGetTable(target_table_id, current_context))
-    {
-        /// We create and execute `drop` query for internal table.
-        auto drop_query = std::make_shared<ASTDropQuery>();
-        drop_query->database = target_table_id.database_name;
-        drop_query->table = target_table_id.table_name;
-        drop_query->kind = kind;
-        drop_query->no_delay = no_delay;
-        drop_query->if_exists = true;
-        ASTPtr ast_drop_query = drop_query;
-        /// FIXME We have to use global context to execute DROP query for inner table
-        /// to avoid "Not enough privileges" error if current user has only DROP VIEW ON mat_view_name privilege
-        /// and not allowed to drop inner table explicitly. Allowing to drop inner table without explicit grant
-        /// looks like expected behaviour and we have tests for it.
-        auto drop_context = Context::createCopy(global_context);
-        drop_context->getClientInfo().query_kind = ClientInfo::QueryKind::SECONDARY_QUERY;
-        if (auto txn = current_context->getZooKeeperMetadataTransaction())
-        {
-            /// For Replicated database
-            drop_context->setQueryContext(current_context);
-            drop_context->initZooKeeperMetadataTransaction(txn, true);
-        }
-        InterpreterDropQuery drop_interpreter(ast_drop_query, drop_context);
-        drop_interpreter.execute();
-    }
-}
-
-
->>>>>>> 495c6e03
 void StorageMaterializedView::drop()
 {
     auto table_id = getStorageID();
@@ -238,33 +205,19 @@
     if (!select_query.select_table_id.empty())
         DatabaseCatalog::instance().removeDependency(select_query.select_table_id, table_id);
 
-<<<<<<< HEAD
-    dropInnerTableIfAny(true, global_context);
+    dropInnerTableIfAny(true, getContext());
 }
 
 void StorageMaterializedView::dropInnerTableIfAny(bool no_delay, const Context & context)
 {
     if (has_inner_table && tryGetTargetTable())
-        InterpreterDropQuery::executeDropQuery(ASTDropQuery::Kind::Drop, global_context, context, target_table_id, no_delay);
-=======
-    dropInnerTable(true, getContext());
-}
-
-void StorageMaterializedView::dropInnerTable(bool no_delay, ContextPtr local_context)
-{
-    if (has_inner_table && tryGetTargetTable())
-        executeDropQuery(ASTDropQuery::Kind::Drop, getContext(), local_context, target_table_id, no_delay);
->>>>>>> 495c6e03
+        InterpreterDropQuery::executeDropQuery(ASTDropQuery::Kind::Drop, getContext(), context, target_table_id, no_delay);
 }
 
 void StorageMaterializedView::truncate(const ASTPtr &, const StorageMetadataPtr &, ContextPtr local_context, TableExclusiveLockHolder &)
 {
     if (has_inner_table)
-<<<<<<< HEAD
-        InterpreterDropQuery::executeDropQuery(ASTDropQuery::Kind::Truncate, global_context, context, target_table_id, true);
-=======
-        executeDropQuery(ASTDropQuery::Kind::Truncate, getContext(), local_context, target_table_id, true);
->>>>>>> 495c6e03
+        InterpreterDropQuery::executeDropQuery(ASTDropQuery::Kind::Truncate, getContext(), local_context, target_table_id, true);
 }
 
 void StorageMaterializedView::checkStatementCanBeForwarded() const
