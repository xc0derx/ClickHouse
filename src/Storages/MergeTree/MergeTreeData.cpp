#include <Storages/MergeTree/MergeTreeData.h>

#include <Backups/BackupEntriesCollector.h>
#include <Backups/BackupEntryFromSmallFile.h>
#include <Backups/BackupEntryWrappedWith.h>
#include <Backups/IBackup.h>
#include <Backups/RestorerFromBackup.h>
#include <Compression/CompressedReadBuffer.h>
#include <DataTypes/DataTypeEnum.h>
#include <DataTypes/DataTypeLowCardinality.h>
#include <DataTypes/DataTypeUUID.h>
#include <DataTypes/DataTypeTuple.h>
#include <DataTypes/NestedUtils.h>
#include <DataTypes/ObjectUtils.h>
#include <DataTypes/hasNullable.h>
#include <Disks/createVolume.h>
#include <Disks/ObjectStorages/DiskObjectStorage.h>
#include <Functions/IFunction.h>
#include <IO/Operators.h>
#include <IO/WriteBufferFromString.h>
#include <Interpreters/Aggregator.h>
#include <Interpreters/ExpressionAnalyzer.h>
#include <Interpreters/PartLog.h>
#include <Interpreters/TreeRewriter.h>
#include <Interpreters/inplaceBlockConversions.h>
#include <Interpreters/MergeTreeTransaction.h>
#include <Interpreters/Context.h>
#include <Interpreters/InterpreterSelectQuery.h>
#include <Interpreters/TransactionLog.h>
#include <Interpreters/evaluateConstantExpression.h>
#include <Interpreters/convertFieldToType.h>
#include <Parsers/ASTFunction.h>
#include <Parsers/ASTLiteral.h>
#include <Parsers/ASTNameTypePair.h>
#include <Parsers/ASTPartition.h>
#include <Parsers/ASTSetQuery.h>
#include <Parsers/ASTTablesInSelectQuery.h>
#include <Parsers/ExpressionListParsers.h>
#include <Parsers/parseQuery.h>
#include <Parsers/queryToString.h>
#include <Storages/AlterCommands.h>
#include <Storages/MergeTree/MergeTreeBaseSelectProcessor.h>
#include <Storages/MergeTree/MergeTreeDataPartCompact.h>
#include <Storages/MergeTree/MergeTreeDataPartInMemory.h>
#include <Storages/MergeTree/MergeTreeDataPartWide.h>
#include <Storages/MergeTree/DataPartStorageOnDisk.h>
#include <Storages/MergeTree/checkDataPart.h>
#include <Storages/StorageMergeTree.h>
#include <Storages/StorageReplicatedMergeTree.h>
#include <Storages/VirtualColumnUtils.h>
#include <Storages/Freeze.h>
#include <Common/Increment.h>
#include <Common/SimpleIncrement.h>
#include <Common/Stopwatch.h>
#include <Common/StringUtils/StringUtils.h>
#include <Disks/TemporaryFileOnDisk.h>
#include <Common/escapeForFileName.h>
#include <Common/quoteString.h>
#include <Common/typeid_cast.h>
#include <Common/noexcept_scope.h>
#include <Processors/Formats/IInputFormat.h>
#include <AggregateFunctions/AggregateFunctionCount.h>
#include <Common/scope_guard_safe.h>

#include <boost/range/algorithm_ext/erase.hpp>
#include <boost/algorithm/string/join.hpp>

#include <base/insertAtEnd.h>

#include <algorithm>
#include <atomic>
#include <iomanip>
#include <limits>
#include <optional>
#include <set>
#include <thread>
#include <typeinfo>
#include <typeindex>
#include <unordered_set>
#include <filesystem>

#include <fmt/format.h>

template <>
struct fmt::formatter<DB::DataPartPtr> : fmt::formatter<std::string>
{
    template <typename FormatCtx>
    auto format(const DB::DataPartPtr & part, FormatCtx & ctx) const
    {
        return fmt::formatter<std::string>::format(part->name, ctx);
    }
};


namespace fs = std::filesystem;

namespace ProfileEvents
{
    extern const Event RejectedInserts;
    extern const Event DelayedInserts;
    extern const Event DelayedInsertsMilliseconds;
    extern const Event InsertedWideParts;
    extern const Event InsertedCompactParts;
    extern const Event InsertedInMemoryParts;
    extern const Event MergedIntoWideParts;
    extern const Event MergedIntoCompactParts;
    extern const Event MergedIntoInMemoryParts;
}

namespace CurrentMetrics
{
    extern const Metric DelayedInserts;
}


namespace
{
    constexpr UInt64 RESERVATION_MIN_ESTIMATION_SIZE = 1u * 1024u * 1024u; /// 1MB
}


namespace DB
{

namespace ErrorCodes
{
    extern const int NO_SUCH_DATA_PART;
    extern const int NOT_IMPLEMENTED;
    extern const int DIRECTORY_ALREADY_EXISTS;
    extern const int TOO_MANY_UNEXPECTED_DATA_PARTS;
    extern const int DUPLICATE_DATA_PART;
    extern const int NO_SUCH_COLUMN_IN_TABLE;
    extern const int LOGICAL_ERROR;
    extern const int ILLEGAL_COLUMN;
    extern const int ILLEGAL_TYPE_OF_COLUMN_FOR_FILTER;
    extern const int CORRUPTED_DATA;
    extern const int BAD_TYPE_OF_FIELD;
    extern const int BAD_ARGUMENTS;
    extern const int INVALID_PARTITION_VALUE;
    extern const int METADATA_MISMATCH;
    extern const int PART_IS_TEMPORARILY_LOCKED;
    extern const int TOO_MANY_PARTS;
    extern const int INCOMPATIBLE_COLUMNS;
    extern const int BAD_TTL_EXPRESSION;
    extern const int INCORRECT_FILE_NAME;
    extern const int BAD_DATA_PART_NAME;
    extern const int READONLY_SETTING;
    extern const int ABORTED;
    extern const int UNKNOWN_PART_TYPE;
    extern const int UNKNOWN_DISK;
    extern const int NOT_ENOUGH_SPACE;
    extern const int ALTER_OF_COLUMN_IS_FORBIDDEN;
    extern const int SUPPORT_IS_DISABLED;
    extern const int TOO_MANY_SIMULTANEOUS_QUERIES;
    extern const int INCORRECT_QUERY;
    extern const int CANNOT_RESTORE_TABLE;
    extern const int ZERO_COPY_REPLICATION_ERROR;
    extern const int SERIALIZATION_ERROR;
}


static void checkSampleExpression(const StorageInMemoryMetadata & metadata, bool allow_sampling_expression_not_in_primary_key, bool check_sample_column_is_correct)
{
    if (metadata.sampling_key.column_names.empty())
        throw Exception("There are no columns in sampling expression", ErrorCodes::INCORRECT_QUERY);

    const auto & pk_sample_block = metadata.getPrimaryKey().sample_block;
    if (!pk_sample_block.has(metadata.sampling_key.column_names[0]) && !allow_sampling_expression_not_in_primary_key)
        throw Exception("Sampling expression must be present in the primary key", ErrorCodes::BAD_ARGUMENTS);

    if (!check_sample_column_is_correct)
        return;

    const auto & sampling_key = metadata.getSamplingKey();
    DataTypePtr sampling_column_type = sampling_key.data_types[0];

    bool is_correct_sample_condition = false;
    if (sampling_key.data_types.size() == 1)
    {
        if (typeid_cast<const DataTypeUInt64 *>(sampling_column_type.get()))
            is_correct_sample_condition = true;
        else if (typeid_cast<const DataTypeUInt32 *>(sampling_column_type.get()))
            is_correct_sample_condition = true;
        else if (typeid_cast<const DataTypeUInt16 *>(sampling_column_type.get()))
            is_correct_sample_condition = true;
        else if (typeid_cast<const DataTypeUInt8 *>(sampling_column_type.get()))
            is_correct_sample_condition = true;
    }

    if (!is_correct_sample_condition)
        throw Exception(
            "Invalid sampling column type in storage parameters: " + sampling_column_type->getName()
            + ". Must be one unsigned integer type",
            ErrorCodes::ILLEGAL_TYPE_OF_COLUMN_FOR_FILTER);
}


void MergeTreeData::initializeDirectoriesAndFormatVersion(const std::string & relative_data_path_, bool attach, const std::string & date_column_name, bool need_create_directories)
{
    relative_data_path = relative_data_path_;

    MergeTreeDataFormatVersion min_format_version(0);
    if (date_column_name.empty())
        min_format_version = MERGE_TREE_DATA_MIN_FORMAT_VERSION_WITH_CUSTOM_PARTITIONING;

    if (relative_data_path.empty())
        throw Exception("MergeTree storages require data path", ErrorCodes::INCORRECT_FILE_NAME);

    const auto format_version_path = fs::path(relative_data_path) / MergeTreeData::FORMAT_VERSION_FILE_NAME;
    std::optional<UInt32> read_format_version;

    for (const auto & disk : getDisks())
    {
        if (disk->isBroken())
            continue;

        if (need_create_directories)
        {
            disk->createDirectories(relative_data_path);
            disk->createDirectories(fs::path(relative_data_path) / MergeTreeData::DETACHED_DIR_NAME);
        }

        if (disk->exists(format_version_path))
        {
            auto buf = disk->readFile(format_version_path);
            UInt32 current_format_version{0};
            readIntText(current_format_version, *buf);
            if (!buf->eof())
                throw Exception(ErrorCodes::CORRUPTED_DATA, "Bad version file: {}", fullPath(disk, format_version_path));

            if (!read_format_version.has_value())
                read_format_version = current_format_version;
            else if (*read_format_version != current_format_version)
                throw Exception(ErrorCodes::CORRUPTED_DATA, "Version file on {} contains version {} expected version is {}.", fullPath(disk, format_version_path), current_format_version, *read_format_version);
        }
    }


    // When data path or file not exists, ignore the format_version check
    if (!attach || !read_format_version)
    {
        format_version = min_format_version;

        // try to write to first non-readonly disk
        for (const auto & disk : getStoragePolicy()->getDisks())
        {
            if (disk->isBroken())
               continue;

            if (!disk->isReadOnly())
            {
                auto buf = disk->writeFile(format_version_path, DBMS_DEFAULT_BUFFER_SIZE, WriteMode::Rewrite, getContext()->getWriteSettings());
                writeIntText(format_version.toUnderType(), *buf);
                if (getContext()->getSettingsRef().fsync_metadata)
                    buf->sync();
            }

            break;
        }
    }
    else
    {
        format_version = *read_format_version;
    }

    if (format_version < min_format_version)
    {
        if (min_format_version == MERGE_TREE_DATA_MIN_FORMAT_VERSION_WITH_CUSTOM_PARTITIONING.toUnderType())
            throw Exception(
                "MergeTree data format version on disk doesn't support custom partitioning",
                ErrorCodes::METADATA_MISMATCH);
    }
}

MergeTreeData::MergeTreeData(
    const StorageID & table_id_,
    const StorageInMemoryMetadata & metadata_,
    ContextMutablePtr context_,
    const String & date_column_name,
    const MergingParams & merging_params_,
    std::unique_ptr<MergeTreeSettings> storage_settings_,
    bool require_part_metadata_,
    bool attach,
    BrokenPartCallback broken_part_callback_)
    : IStorage(table_id_)
    , WithMutableContext(context_->getGlobalContext())
    , format_version(date_column_name.empty() ? MERGE_TREE_DATA_MIN_FORMAT_VERSION_WITH_CUSTOM_PARTITIONING : MERGE_TREE_DATA_OLD_FORMAT_VERSION)
    , merging_params(merging_params_)
    , require_part_metadata(require_part_metadata_)
    , broken_part_callback(broken_part_callback_)
    , log_name(std::make_shared<String>(table_id_.getNameForLogs()))
    , log(&Poco::Logger::get(*log_name))
    , storage_settings(std::move(storage_settings_))
    , pinned_part_uuids(std::make_shared<PinnedPartUUIDs>())
    , data_parts_by_info(data_parts_indexes.get<TagByInfo>())
    , data_parts_by_state_and_info(data_parts_indexes.get<TagByStateAndInfo>())
    , parts_mover(this)
    , background_operations_assignee(*this, BackgroundJobsAssignee::Type::DataProcessing, getContext())
    , background_moves_assignee(*this, BackgroundJobsAssignee::Type::Moving, getContext())
    , use_metadata_cache(getSettings()->use_metadata_cache)
{
    context_->getGlobalContext()->initializeBackgroundExecutorsIfNeeded();

    const auto settings = getSettings();
    allow_nullable_key = attach || settings->allow_nullable_key;

    /// Check sanity of MergeTreeSettings. Only when table is created.
    if (!attach)
        settings->sanityCheck(getContext()->getMergeMutateExecutor()->getMaxTasksCount());

    if (!date_column_name.empty())
    {
        try
        {
            checkPartitionKeyAndInitMinMax(metadata_.partition_key);
            setProperties(metadata_, metadata_, attach);
            if (minmax_idx_date_column_pos == -1)
                throw Exception("Could not find Date column", ErrorCodes::BAD_TYPE_OF_FIELD);
        }
        catch (Exception & e)
        {
            /// Better error message.
            e.addMessage("(while initializing MergeTree partition key from date column " + backQuote(date_column_name) + ")");
            throw;
        }
    }
    else
    {
        is_custom_partitioned = true;
        checkPartitionKeyAndInitMinMax(metadata_.partition_key);
    }
    setProperties(metadata_, metadata_, attach);

    /// NOTE: using the same columns list as is read when performing actual merges.
    merging_params.check(metadata_);

    if (metadata_.sampling_key.definition_ast != nullptr)
    {
        /// This is for backward compatibility.
        checkSampleExpression(metadata_, attach || settings->compatibility_allow_sampling_expression_not_in_primary_key,
                              settings->check_sample_column_is_correct && !attach);
    }

    checkTTLExpressions(metadata_, metadata_);

    String reason;
    if (!canUsePolymorphicParts(*settings, &reason) && !reason.empty())
        LOG_WARNING(log, "{} Settings 'min_rows_for_wide_part', 'min_bytes_for_wide_part', "
            "'min_rows_for_compact_part' and 'min_bytes_for_compact_part' will be ignored.", reason);

#if !USE_ROCKSDB
    if (use_metadata_cache)
        throw Exception(ErrorCodes::LOGICAL_ERROR, "Can't use merge tree metadata cache if clickhouse was compiled without rocksdb");
#endif

    common_assignee_trigger = [this] (bool delay) noexcept
    {
        if (delay)
            background_operations_assignee.postpone();
        else
            background_operations_assignee.trigger();
    };

    moves_assignee_trigger = [this] (bool delay) noexcept
    {
        if (delay)
            background_moves_assignee.postpone();
        else
            background_moves_assignee.trigger();
    };
}

StoragePolicyPtr MergeTreeData::getStoragePolicy() const
{
    return getContext()->getStoragePolicy(getSettings()->storage_policy);
}

bool MergeTreeData::supportsFinal() const
{
    return merging_params.mode == MergingParams::Collapsing
        || merging_params.mode == MergingParams::Summing
        || merging_params.mode == MergingParams::Aggregating
        || merging_params.mode == MergingParams::Replacing
        || merging_params.mode == MergingParams::Graphite
        || merging_params.mode == MergingParams::VersionedCollapsing;
}

static void checkKeyExpression(const ExpressionActions & expr, const Block & sample_block, const String & key_name, bool allow_nullable_key)
{
    if (expr.hasArrayJoin())
        throw Exception(key_name + " key cannot contain array joins", ErrorCodes::ILLEGAL_COLUMN);

    try
    {
        expr.assertDeterministic();
    }
    catch (Exception & e)
    {
        e.addMessage(fmt::format("for {} key", key_name));
        throw;
    }

    for (const ColumnWithTypeAndName & element : sample_block)
    {
        const ColumnPtr & column = element.column;
        if (column && (isColumnConst(*column) || column->isDummy()))
            throw Exception(ErrorCodes::ILLEGAL_COLUMN, "{} key cannot contain constants", key_name);

        if (!allow_nullable_key && hasNullable(element.type))
            throw Exception(
                ErrorCodes::ILLEGAL_COLUMN, "{} key contains nullable columns, but merge tree setting `allow_nullable_key` is disabled", key_name);
    }
}

void MergeTreeData::checkProperties(
    const StorageInMemoryMetadata & new_metadata, const StorageInMemoryMetadata & old_metadata, bool attach) const
{
    if (!new_metadata.sorting_key.definition_ast)
        throw Exception("ORDER BY cannot be empty", ErrorCodes::BAD_ARGUMENTS);

    KeyDescription new_sorting_key = new_metadata.sorting_key;
    KeyDescription new_primary_key = new_metadata.primary_key;

    size_t sorting_key_size = new_sorting_key.column_names.size();
    size_t primary_key_size = new_primary_key.column_names.size();
    if (primary_key_size > sorting_key_size)
        throw Exception("Primary key must be a prefix of the sorting key, but its length: "
            + toString(primary_key_size) + " is greater than the sorting key length: " + toString(sorting_key_size),
            ErrorCodes::BAD_ARGUMENTS);

    NameSet primary_key_columns_set;

    for (size_t i = 0; i < sorting_key_size; ++i)
    {
        const String & sorting_key_column = new_sorting_key.column_names[i];

        if (i < primary_key_size)
        {
            const String & pk_column = new_primary_key.column_names[i];
            if (pk_column != sorting_key_column)
                throw Exception("Primary key must be a prefix of the sorting key, but the column in the position "
                    + toString(i) + " is " + sorting_key_column +", not " + pk_column,
                    ErrorCodes::BAD_ARGUMENTS);

            if (!primary_key_columns_set.emplace(pk_column).second)
                throw Exception("Primary key contains duplicate columns", ErrorCodes::BAD_ARGUMENTS);

        }
    }

    auto all_columns = new_metadata.columns.getAllPhysical();

    /// Order by check AST
    if (old_metadata.hasSortingKey())
    {
        /// This is ALTER, not CREATE/ATTACH TABLE. Let us check that all new columns used in the sorting key
        /// expression have just been added (so that the sorting order is guaranteed to be valid with the new key).

        Names new_primary_key_columns = new_primary_key.column_names;
        Names new_sorting_key_columns = new_sorting_key.column_names;

        ASTPtr added_key_column_expr_list = std::make_shared<ASTExpressionList>();
        const auto & old_sorting_key_columns = old_metadata.getSortingKeyColumns();
        for (size_t new_i = 0, old_i = 0; new_i < sorting_key_size; ++new_i)
        {
            if (old_i < old_sorting_key_columns.size())
            {
                if (new_sorting_key_columns[new_i] != old_sorting_key_columns[old_i])
                    added_key_column_expr_list->children.push_back(new_sorting_key.expression_list_ast->children[new_i]);
                else
                    ++old_i;
            }
            else
                added_key_column_expr_list->children.push_back(new_sorting_key.expression_list_ast->children[new_i]);
        }

        if (!added_key_column_expr_list->children.empty())
        {
            auto syntax = TreeRewriter(getContext()).analyze(added_key_column_expr_list, all_columns);
            Names used_columns = syntax->requiredSourceColumns();

            NamesAndTypesList deleted_columns;
            NamesAndTypesList added_columns;
            old_metadata.getColumns().getAllPhysical().getDifference(all_columns, deleted_columns, added_columns);

            for (const String & col : used_columns)
            {
                if (!added_columns.contains(col) || deleted_columns.contains(col))
                    throw Exception("Existing column " + backQuoteIfNeed(col) + " is used in the expression that was "
                        "added to the sorting key. You can add expressions that use only the newly added columns",
                        ErrorCodes::BAD_ARGUMENTS);

                if (new_metadata.columns.getDefaults().contains(col))
                    throw Exception("Newly added column " + backQuoteIfNeed(col) + " has a default expression, so adding "
                        "expressions that use it to the sorting key is forbidden",
                        ErrorCodes::BAD_ARGUMENTS);
            }
        }
    }

    if (!new_metadata.secondary_indices.empty())
    {
        std::unordered_set<String> indices_names;

        for (const auto & index : new_metadata.secondary_indices)
        {

            MergeTreeIndexFactory::instance().validate(index, attach);

            if (indices_names.find(index.name) != indices_names.end())
                throw Exception(
                        "Index with name " + backQuote(index.name) + " already exists",
                        ErrorCodes::LOGICAL_ERROR);

            indices_names.insert(index.name);
        }
    }

    if (!new_metadata.projections.empty())
    {
        std::unordered_set<String> projections_names;

        for (const auto & projection : new_metadata.projections)
        {
            if (projections_names.find(projection.name) != projections_names.end())
                throw Exception(
                        "Projection with name " + backQuote(projection.name) + " already exists",
                        ErrorCodes::LOGICAL_ERROR);

            projections_names.insert(projection.name);
        }
    }

    checkKeyExpression(*new_sorting_key.expression, new_sorting_key.sample_block, "Sorting", allow_nullable_key);
}

void MergeTreeData::setProperties(const StorageInMemoryMetadata & new_metadata, const StorageInMemoryMetadata & old_metadata, bool attach)
{
    checkProperties(new_metadata, old_metadata, attach);
    setInMemoryMetadata(new_metadata);
}

namespace
{

ExpressionActionsPtr getCombinedIndicesExpression(
    const KeyDescription & key,
    const IndicesDescription & indices,
    const ColumnsDescription & columns,
    ContextPtr context)
{
    ASTPtr combined_expr_list = key.expression_list_ast->clone();

    for (const auto & index : indices)
        for (const auto & index_expr : index.expression_list_ast->children)
            combined_expr_list->children.push_back(index_expr->clone());

    auto syntax_result = TreeRewriter(context).analyze(combined_expr_list, columns.getAllPhysical());
    return ExpressionAnalyzer(combined_expr_list, syntax_result, context).getActions(false);
}

}

ExpressionActionsPtr MergeTreeData::getMinMaxExpr(const KeyDescription & partition_key, const ExpressionActionsSettings & settings)
{
    NamesAndTypesList partition_key_columns;
    if (!partition_key.column_names.empty())
        partition_key_columns = partition_key.expression->getRequiredColumnsWithTypes();

    return std::make_shared<ExpressionActions>(std::make_shared<ActionsDAG>(partition_key_columns), settings);
}

Names MergeTreeData::getMinMaxColumnsNames(const KeyDescription & partition_key)
{
    if (!partition_key.column_names.empty())
        return partition_key.expression->getRequiredColumns();
    return {};
}

DataTypes MergeTreeData::getMinMaxColumnsTypes(const KeyDescription & partition_key)
{
    if (!partition_key.column_names.empty())
        return partition_key.expression->getRequiredColumnsWithTypes().getTypes();
    return {};
}

ExpressionActionsPtr MergeTreeData::getPrimaryKeyAndSkipIndicesExpression(const StorageMetadataPtr & metadata_snapshot) const
{
    return getCombinedIndicesExpression(metadata_snapshot->getPrimaryKey(), metadata_snapshot->getSecondaryIndices(), metadata_snapshot->getColumns(), getContext());
}

ExpressionActionsPtr MergeTreeData::getSortingKeyAndSkipIndicesExpression(const StorageMetadataPtr & metadata_snapshot) const
{
    return getCombinedIndicesExpression(metadata_snapshot->getSortingKey(), metadata_snapshot->getSecondaryIndices(), metadata_snapshot->getColumns(), getContext());
}


void MergeTreeData::checkPartitionKeyAndInitMinMax(const KeyDescription & new_partition_key)
{
    if (new_partition_key.expression_list_ast->children.empty())
        return;

    checkKeyExpression(*new_partition_key.expression, new_partition_key.sample_block, "Partition", allow_nullable_key);

    /// Add all columns used in the partition key to the min-max index.
    DataTypes minmax_idx_columns_types = getMinMaxColumnsTypes(new_partition_key);

    /// Try to find the date column in columns used by the partition key (a common case).
    /// If there are no - DateTime or DateTime64 would also suffice.

    bool has_date_column = false;
    bool has_datetime_column = false;

    for (size_t i = 0; i < minmax_idx_columns_types.size(); ++i)
    {
        if (isDate(minmax_idx_columns_types[i]))
        {
            if (!has_date_column)
            {
                minmax_idx_date_column_pos = i;
                has_date_column = true;
            }
            else
            {
                /// There is more than one Date column in partition key and we don't know which one to choose.
                minmax_idx_date_column_pos = -1;
            }
        }
    }
    if (!has_date_column)
    {
        for (size_t i = 0; i < minmax_idx_columns_types.size(); ++i)
        {
            if (isDateTime(minmax_idx_columns_types[i])
                || isDateTime64(minmax_idx_columns_types[i])
            )
            {
                if (!has_datetime_column)
                {
                    minmax_idx_time_column_pos = i;
                    has_datetime_column = true;
                }
                else
                {
                    /// There is more than one DateTime column in partition key and we don't know which one to choose.
                    minmax_idx_time_column_pos = -1;
                }
            }
        }
    }
}


void MergeTreeData::checkTTLExpressions(const StorageInMemoryMetadata & new_metadata, const StorageInMemoryMetadata & old_metadata) const
{
    auto new_column_ttls = new_metadata.column_ttls_by_name;

    if (!new_column_ttls.empty())
    {
        NameSet columns_ttl_forbidden;

        if (old_metadata.hasPartitionKey())
            for (const auto & col : old_metadata.getColumnsRequiredForPartitionKey())
                columns_ttl_forbidden.insert(col);

        if (old_metadata.hasSortingKey())
            for (const auto & col : old_metadata.getColumnsRequiredForSortingKey())
                columns_ttl_forbidden.insert(col);

        for (const auto & [name, ttl_description] : new_column_ttls)
        {
            if (columns_ttl_forbidden.contains(name))
                throw Exception("Trying to set TTL for key column " + name, ErrorCodes::ILLEGAL_COLUMN);
        }
    }
    auto new_table_ttl = new_metadata.table_ttl;

    if (new_table_ttl.definition_ast)
    {
        for (const auto & move_ttl : new_table_ttl.move_ttl)
        {
            if (!move_ttl.if_exists && !getDestinationForMoveTTL(move_ttl))
            {
                String message;
                if (move_ttl.destination_type == DataDestinationType::DISK)
                    message = "No such disk " + backQuote(move_ttl.destination_name) + " for given storage policy";
                else
                    message = "No such volume " + backQuote(move_ttl.destination_name) + " for given storage policy";

                throw Exception(message, ErrorCodes::BAD_TTL_EXPRESSION);
            }
        }
    }
}


void MergeTreeData::checkStoragePolicy(const StoragePolicyPtr & new_storage_policy) const
{
    const auto old_storage_policy = getStoragePolicy();
    old_storage_policy->checkCompatibleWith(new_storage_policy);
}


void MergeTreeData::MergingParams::check(const StorageInMemoryMetadata & metadata) const
{
    const auto columns = metadata.getColumns().getAllPhysical();

    if (!sign_column.empty() && mode != MergingParams::Collapsing && mode != MergingParams::VersionedCollapsing)
        throw Exception("Sign column for MergeTree cannot be specified in modes except Collapsing or VersionedCollapsing.",
                        ErrorCodes::LOGICAL_ERROR);

    if (!version_column.empty() && mode != MergingParams::Replacing && mode != MergingParams::VersionedCollapsing)
        throw Exception("Version column for MergeTree cannot be specified in modes except Replacing or VersionedCollapsing.",
                        ErrorCodes::LOGICAL_ERROR);

    if (!columns_to_sum.empty() && mode != MergingParams::Summing)
        throw Exception("List of columns to sum for MergeTree cannot be specified in all modes except Summing.",
                        ErrorCodes::LOGICAL_ERROR);

    /// Check that if the sign column is needed, it exists and is of type Int8.
    auto check_sign_column = [this, & columns](bool is_optional, const std::string & storage)
    {
        if (sign_column.empty())
        {
            if (is_optional)
                return;

            throw Exception("Logical error: Sign column for storage " + storage + " is empty", ErrorCodes::LOGICAL_ERROR);
        }

        bool miss_column = true;
        for (const auto & column : columns)
        {
            if (column.name == sign_column)
            {
                if (!typeid_cast<const DataTypeInt8 *>(column.type.get()))
                    throw Exception("Sign column (" + sign_column + ") for storage " + storage + " must have type Int8."
                            " Provided column of type " + column.type->getName() + ".", ErrorCodes::BAD_TYPE_OF_FIELD);
                miss_column = false;
                break;
            }
        }
        if (miss_column)
            throw Exception("Sign column " + sign_column + " does not exist in table declaration.", ErrorCodes::NO_SUCH_COLUMN_IN_TABLE);
    };

    /// that if the version_column column is needed, it exists and is of unsigned integer type.
    auto check_version_column = [this, & columns](bool is_optional, const std::string & storage)
    {
        if (version_column.empty())
        {
            if (is_optional)
                return;

            throw Exception("Logical error: Version column for storage " + storage + " is empty", ErrorCodes::LOGICAL_ERROR);
        }

        bool miss_column = true;
        for (const auto & column : columns)
        {
            if (column.name == version_column)
            {
                if (!column.type->canBeUsedAsVersion())
                    throw Exception("The column " + version_column +
                        " cannot be used as a version column for storage " + storage +
                        " because it is of type " + column.type->getName() +
                        " (must be of an integer type or of type Date/DateTime/DateTime64)", ErrorCodes::BAD_TYPE_OF_FIELD);
                miss_column = false;
                break;
            }
        }
        if (miss_column)
            throw Exception("Version column " + version_column + " does not exist in table declaration.", ErrorCodes::NO_SUCH_COLUMN_IN_TABLE);
    };

    if (mode == MergingParams::Collapsing)
        check_sign_column(false, "CollapsingMergeTree");

    if (mode == MergingParams::Summing)
    {
        /// If columns_to_sum are set, then check that such columns exist.
        for (const auto & column_to_sum : columns_to_sum)
        {
            auto check_column_to_sum_exists = [& column_to_sum](const NameAndTypePair & name_and_type)
            {
                return column_to_sum == Nested::extractTableName(name_and_type.name);
            };
            if (columns.end() == std::find_if(columns.begin(), columns.end(), check_column_to_sum_exists))
                throw Exception(
                        "Column " + column_to_sum + " listed in columns to sum does not exist in table declaration.", ErrorCodes::NO_SUCH_COLUMN_IN_TABLE);
        }

        /// Check that summing columns are not in partition key.
        if (metadata.isPartitionKeyDefined())
        {
            auto partition_key_columns = metadata.getPartitionKey().column_names;

            Names names_intersection;
            std::set_intersection(columns_to_sum.begin(), columns_to_sum.end(),
                                  partition_key_columns.begin(), partition_key_columns.end(),
                                  std::back_inserter(names_intersection));

            if (!names_intersection.empty())
                throw Exception("Columns: " + boost::algorithm::join(names_intersection, ", ") +
                " listed both in columns to sum and in partition key. That is not allowed.", ErrorCodes::BAD_ARGUMENTS);
        }
    }

    if (mode == MergingParams::Replacing)
        check_version_column(true, "ReplacingMergeTree");

    if (mode == MergingParams::VersionedCollapsing)
    {
        check_sign_column(false, "VersionedCollapsingMergeTree");
        check_version_column(false, "VersionedCollapsingMergeTree");
    }

    /// TODO Checks for Graphite mode.
}


DataTypePtr MergeTreeData::getPartitionValueType() const
{
    DataTypePtr partition_value_type;
    auto partition_types = getInMemoryMetadataPtr()->partition_key.sample_block.getDataTypes();
    if (partition_types.empty())
        partition_value_type = std::make_shared<DataTypeUInt8>();
    else
        partition_value_type = std::make_shared<DataTypeTuple>(std::move(partition_types));
    return partition_value_type;
}


Block MergeTreeData::getSampleBlockWithVirtualColumns() const
{
    DataTypePtr partition_value_type = getPartitionValueType();
    return {
        ColumnWithTypeAndName(ColumnString::create(), std::make_shared<DataTypeString>(), "_part"),
        ColumnWithTypeAndName(ColumnString::create(), std::make_shared<DataTypeString>(), "_partition_id"),
        ColumnWithTypeAndName(ColumnUUID::create(), std::make_shared<DataTypeUUID>(), "_part_uuid"),
        ColumnWithTypeAndName(partition_value_type->createColumn(), partition_value_type, "_partition_value")};
}


Block MergeTreeData::getBlockWithVirtualPartColumns(const MergeTreeData::DataPartsVector & parts, bool one_part, bool ignore_empty) const
{
    auto block = getSampleBlockWithVirtualColumns();
    MutableColumns columns = block.mutateColumns();

    auto & part_column = columns[0];
    auto & partition_id_column = columns[1];
    auto & part_uuid_column = columns[2];
    auto & partition_value_column = columns[3];

    bool has_partition_value = typeid_cast<const ColumnTuple *>(partition_value_column.get());
    for (const auto & part_or_projection : parts)
    {
        if (ignore_empty && part_or_projection->isEmpty())
            continue;
        const auto * part = part_or_projection->isProjectionPart() ? part_or_projection->getParentPart() : part_or_projection.get();
        part_column->insert(part->name);
        partition_id_column->insert(part->info.partition_id);
        part_uuid_column->insert(part->uuid);
        Tuple tuple(part->partition.value.begin(), part->partition.value.end());
        if (has_partition_value)
            partition_value_column->insert(tuple);

        if (one_part)
        {
            part_column = ColumnConst::create(std::move(part_column), 1);
            partition_id_column = ColumnConst::create(std::move(partition_id_column), 1);
            part_uuid_column = ColumnConst::create(std::move(part_uuid_column), 1);
            if (has_partition_value)
                partition_value_column = ColumnConst::create(std::move(partition_value_column), 1);
            break;
        }
    }

    block.setColumns(std::move(columns));
    if (!has_partition_value)
        block.erase("_partition_value");
    return block;
}


std::optional<UInt64> MergeTreeData::totalRowsByPartitionPredicateImpl(
    const SelectQueryInfo & query_info, ContextPtr local_context, const DataPartsVector & parts) const
{
    if (parts.empty())
        return 0u;
    auto metadata_snapshot = getInMemoryMetadataPtr();
    ASTPtr expression_ast;
    Block virtual_columns_block = getBlockWithVirtualPartColumns(parts, true /* one_part */);

    // Generate valid expressions for filtering
    bool valid = VirtualColumnUtils::prepareFilterBlockWithQuery(query_info.query, local_context, virtual_columns_block, expression_ast);

    PartitionPruner partition_pruner(metadata_snapshot, query_info, local_context, true /* strict */);
    if (partition_pruner.isUseless() && !valid)
        return {};

    std::unordered_set<String> part_values;
    if (valid && expression_ast)
    {
        virtual_columns_block = getBlockWithVirtualPartColumns(parts, false /* one_part */);
        VirtualColumnUtils::filterBlockWithQuery(query_info.query, virtual_columns_block, local_context, expression_ast);
        part_values = VirtualColumnUtils::extractSingleValueFromBlock<String>(virtual_columns_block, "_part");
        if (part_values.empty())
            return 0;
    }
    // At this point, empty `part_values` means all parts.

    size_t res = 0;
    for (const auto & part : parts)
    {
        if ((part_values.empty() || part_values.find(part->name) != part_values.end()) && !partition_pruner.canBePruned(*part))
            res += part->rows_count;
    }
    return res;
}


String MergeTreeData::MergingParams::getModeName() const
{
    switch (mode)
    {
        case Ordinary:      return "";
        case Collapsing:    return "Collapsing";
        case Summing:       return "Summing";
        case Aggregating:   return "Aggregating";
        case Replacing:     return "Replacing";
        case Graphite:      return "Graphite";
        case VersionedCollapsing: return "VersionedCollapsing";
    }

    UNREACHABLE();
}

Int64 MergeTreeData::getMaxBlockNumber() const
{
    auto lock = lockParts();

    Int64 max_block_num = 0;
    for (const DataPartPtr & part : data_parts_by_info)
        max_block_num = std::max({max_block_num, part->info.max_block, part->info.mutation});

    return max_block_num;
}

void MergeTreeData::loadDataPartsFromDisk(
    MutableDataPartsVector & broken_parts_to_detach,
    MutableDataPartsVector & duplicate_parts_to_remove,
    ThreadPool & pool,
    size_t num_parts,
    std::queue<std::vector<std::pair<String, DiskPtr>>> & parts_queue,
    bool skip_sanity_checks,
    const MergeTreeSettingsPtr & settings)
{
    /// Parallel loading of data parts.
    pool.setMaxThreads(std::min(static_cast<size_t>(settings->max_part_loading_threads), num_parts));
    size_t num_threads = pool.getMaxThreads();
    LOG_DEBUG(log, "Going to use {} threads to load parts", num_threads);

    std::vector<size_t> parts_per_thread(num_threads, num_parts / num_threads);
    for (size_t i = 0ul; i < num_parts % num_threads; ++i)
        ++parts_per_thread[i];

    /// Prepare data parts for parallel loading. Threads will focus on given disk first, then steal
    /// others' tasks when finish current disk part loading process.
    std::vector<std::vector<std::pair<String, DiskPtr>>> threads_parts(num_threads);
    std::set<size_t> remaining_thread_parts;
    std::queue<size_t> threads_queue;
    for (size_t i = 0; i < num_threads; ++i)
    {
        remaining_thread_parts.insert(i);
        threads_queue.push(i);
    }

    while (!parts_queue.empty())
    {
        assert(!threads_queue.empty());
        size_t i = threads_queue.front();
        auto & need_parts = parts_per_thread[i];
        assert(need_parts > 0);
        auto & thread_parts = threads_parts[i];
        auto & current_parts = parts_queue.front();
        assert(!current_parts.empty());
        auto parts_to_grab = std::min(need_parts, current_parts.size());

        thread_parts.insert(thread_parts.end(), current_parts.end() - parts_to_grab, current_parts.end());
        current_parts.resize(current_parts.size() - parts_to_grab);
        need_parts -= parts_to_grab;

        /// Before processing next thread, change disk if possible.
        /// Different threads will likely start loading parts from different disk,
        /// which may improve read parallelism for JBOD.

        /// If current disk still has some parts, push it to the tail.
        if (!current_parts.empty())
            parts_queue.push(std::move(current_parts));
        parts_queue.pop();

        /// If current thread still want some parts, push it to the tail.
        if (need_parts > 0)
            threads_queue.push(i);
        threads_queue.pop();
    }
    assert(threads_queue.empty());
    assert(std::all_of(threads_parts.begin(), threads_parts.end(), [](const std::vector<std::pair<String, DiskPtr>> & parts)
    {
        return !parts.empty();
    }));

    size_t suspicious_broken_parts = 0;
    size_t suspicious_broken_parts_bytes = 0;
    std::atomic<bool> has_adaptive_parts = false;
    std::atomic<bool> has_non_adaptive_parts = false;
    std::atomic<bool> has_lightweight_deletes_in_parts = false;

    std::mutex mutex;
    auto load_part = [&](const String & part_name, const DiskPtr & part_disk_ptr)
    {
        auto part_opt = MergeTreePartInfo::tryParsePartName(part_name, format_version);
        if (!part_opt)
            return;

        const auto & part_info = *part_opt;
        auto single_disk_volume = std::make_shared<SingleDiskVolume>("volume_" + part_name, part_disk_ptr, 0);
        auto data_part_storage = std::make_shared<DataPartStorageOnDisk>(single_disk_volume, relative_data_path, part_name);
        auto part = createPart(part_name, part_info, data_part_storage);
        bool broken = false;

        LOG_TRACE(log, "Loading part {} ({}) from disk {}", part_name, part->getType().toString(), part_disk_ptr->getName());

        String part_path = fs::path(relative_data_path) / part_name;
        String marker_path = fs::path(part_path) / IMergeTreeDataPart::DELETE_ON_DESTROY_MARKER_FILE_NAME;
        if (part_disk_ptr->exists(marker_path))
        {
            /// NOTE: getBytesOnDisk() cannot be used here, since it maybe zero of checksums.txt will not exist
            size_t size_of_part = data_part_storage->calculateTotalSizeOnDisk();
            LOG_WARNING(log,
                "Detaching stale part {}{} (size: {}), which should have been deleted after a move. "
                "That can only happen after unclean restart of ClickHouse after move of a part having an operation blocking that stale copy of part.",
                getFullPathOnDisk(part_disk_ptr), part_name, formatReadableSizeWithBinarySuffix(size_of_part));
            std::lock_guard loading_lock(mutex);
            broken_parts_to_detach.push_back(part);
            ++suspicious_broken_parts;
            suspicious_broken_parts_bytes += size_of_part;
            return;
        }

        try
        {
            part->loadColumnsChecksumsIndexes(require_part_metadata, true);
        }
        catch (const Exception & e)
        {
            /// Don't count the part as broken if there is not enough memory to load it.
            /// In fact, there can be many similar situations.
            /// But it is OK, because there is a safety guard against deleting too many parts.
            if (isNotEnoughMemoryErrorCode(e.code()))
                throw;

            broken = true;
            tryLogCurrentException(log, fmt::format("while loading part {} on path {}", part->name, part_path));
        }
        catch (...)
        {
            broken = true;
            tryLogCurrentException(log, fmt::format("while loading part {} on path {}", part->name, part_path));
        }

        /// Ignore broken parts that can appear as a result of hard server restart.
        if (broken)
        {
            std::optional<size_t> size_of_part;
            try
            {
                /// NOTE: getBytesOnDisk() cannot be used here, since it maybe zero of checksums.txt will not exist
                size_of_part = data_part_storage->calculateTotalSizeOnDisk();
            }
            catch (...)
            {
                tryLogCurrentException(log, fmt::format("while calculating part size {} on path {}", part->name, part_path));
            }

            std::string part_size_str = "failed to calculate size";
            if (size_of_part.has_value())
                part_size_str = formatReadableSizeWithBinarySuffix(*size_of_part);

            LOG_ERROR(log,
                "Detaching broken part {}{} (size: {}). "
                "If it happened after update, it is likely because of backward incompatibility. "
                "You need to resolve this manually",
                getFullPathOnDisk(part_disk_ptr), part_name, part_size_str);
            std::lock_guard loading_lock(mutex);
            broken_parts_to_detach.push_back(part);
            ++suspicious_broken_parts;
            if (size_of_part.has_value())
                suspicious_broken_parts_bytes += *size_of_part;
            return;
        }
        if (!part->index_granularity_info.mark_type.adaptive)
            has_non_adaptive_parts.store(true, std::memory_order_relaxed);
        else
            has_adaptive_parts.store(true, std::memory_order_relaxed);

        /// Check if there is lightweight delete in part
        if (part->hasLightweightDelete())
            has_lightweight_deletes_in_parts.store(true, std::memory_order_relaxed);

        part->modification_time = part_disk_ptr->getLastModified(fs::path(relative_data_path) / part_name).epochTime();
        /// Assume that all parts are Active, covered parts will be detected and marked as Outdated later
        part->setState(DataPartState::Active);

        std::lock_guard loading_lock(mutex);
        auto [it, inserted] = data_parts_indexes.insert(part);
        /// Remove duplicate parts with the same checksum.
        if (!inserted)
        {
            if ((*it)->checksums.getTotalChecksumHex() == part->checksums.getTotalChecksumHex())
            {
                LOG_ERROR(log, "Remove duplicate part {}", data_part_storage->getFullPath());
                duplicate_parts_to_remove.push_back(part);
            }
            else
                throw Exception("Part " + part->name + " already exists but with different checksums", ErrorCodes::DUPLICATE_DATA_PART);
        }

        addPartContributionToDataVolume(part);
        LOG_TRACE(log, "Finished part {} load on disk {}", part_name, part_disk_ptr->getName());
    };

    std::mutex part_select_mutex;
    try
    {
        for (size_t thread = 0; thread < num_threads; ++thread)
        {
            pool.scheduleOrThrowOnError([&, thread, thread_group = CurrentThread::getGroup()]
            {
                SCOPE_EXIT_SAFE(
                    if (thread_group)
                        CurrentThread::detachQueryIfNotDetached();
                );
                if (thread_group)
                    CurrentThread::attachToIfDetached(thread_group);

                while (true)
                {
                    std::pair<String, DiskPtr> thread_part;
                    {
                        const std::lock_guard lock{part_select_mutex};

                        if (remaining_thread_parts.empty())
                            return;

                        /// Steal task if nothing to do
                        auto thread_idx = thread;
                        if (threads_parts[thread].empty())
                        {
                            // Try random steal tasks from the next thread
                            std::uniform_int_distribution<size_t> distribution(0, remaining_thread_parts.size() - 1);
                            auto it = remaining_thread_parts.begin();
                            std::advance(it, distribution(thread_local_rng));
                            thread_idx = *it;
                        }
                        auto & thread_parts = threads_parts[thread_idx];
                        thread_part = thread_parts.back();
                        thread_parts.pop_back();
                        if (thread_parts.empty())
                            remaining_thread_parts.erase(thread_idx);
                    }
                    load_part(thread_part.first, thread_part.second);
                }
            });
        }
    }
    catch (...)
    {
        /// If this is not done, then in case of an exception, tasks will be destroyed before the threads are completed, and it will be bad.
        pool.wait();
        throw;
    }

    pool.wait();

    if (has_non_adaptive_parts && has_adaptive_parts && !settings->enable_mixed_granularity_parts)
        throw Exception(
            "Table contains parts with adaptive and non adaptive marks, but `setting enable_mixed_granularity_parts` is disabled",
            ErrorCodes::LOGICAL_ERROR);

    has_non_adaptive_index_granularity_parts = has_non_adaptive_parts;

    if (has_lightweight_deletes_in_parts)
        has_lightweight_delete_parts.store(true);

    if (suspicious_broken_parts > settings->max_suspicious_broken_parts && !skip_sanity_checks)
        throw Exception(ErrorCodes::TOO_MANY_UNEXPECTED_DATA_PARTS,
            "Suspiciously many ({} parts, {} in total) broken parts to remove while maximum allowed broken parts count is {}. You can change the maximum value "
                        "with merge tree setting 'max_suspicious_broken_parts' in <merge_tree> configuration section or in table settings in .sql file "
                        "(don't forget to return setting back to default value)",
            suspicious_broken_parts, formatReadableSizeWithBinarySuffix(suspicious_broken_parts_bytes), settings->max_suspicious_broken_parts);

    if (suspicious_broken_parts_bytes > settings->max_suspicious_broken_parts_bytes && !skip_sanity_checks)
        throw Exception(ErrorCodes::TOO_MANY_UNEXPECTED_DATA_PARTS,
            "Suspiciously big size ({} parts, {} in total) of all broken parts to remove while maximum allowed broken parts size is {}. "
            "You can change the maximum value with merge tree setting 'max_suspicious_broken_parts_bytes' in <merge_tree> configuration "
            "section or in table settings in .sql file (don't forget to return setting back to default value)",
            suspicious_broken_parts, formatReadableSizeWithBinarySuffix(suspicious_broken_parts_bytes),
            formatReadableSizeWithBinarySuffix(settings->max_suspicious_broken_parts_bytes));
}


void MergeTreeData::loadDataPartsFromWAL(
    MutableDataPartsVector & duplicate_parts_to_remove,
    MutableDataPartsVector & parts_from_wal)
{
    for (auto & part : parts_from_wal)
    {
        part->modification_time = time(nullptr);
        /// Assume that all parts are Active, covered parts will be detected and marked as Outdated later
        part->setState(DataPartState::Active);

        auto [it, inserted] = data_parts_indexes.insert(part);
        if (!inserted)
        {
            if ((*it)->checksums.getTotalChecksumHex() == part->checksums.getTotalChecksumHex())
            {
                LOG_ERROR(log, "Remove duplicate part {}", part->getDataPartStorage().getFullPath());
                duplicate_parts_to_remove.push_back(part);
            }
            else
                throw Exception("Part " + part->name + " already exists but with different checksums", ErrorCodes::DUPLICATE_DATA_PART);
        }

        addPartContributionToDataVolume(part);
    }
}


void MergeTreeData::loadDataParts(bool skip_sanity_checks)
{
    LOG_DEBUG(log, "Loading data parts");

    auto metadata_snapshot = getInMemoryMetadataPtr();
    const auto settings = getSettings();
    Strings part_file_names;

    auto disks = getStoragePolicy()->getDisks();

    /// Only check if user did touch storage configuration for this table.
    if (!getStoragePolicy()->isDefaultPolicy() && !skip_sanity_checks)
    {
        /// Check extra parts at different disks, in order to not allow to miss data parts at undefined disks.
        std::unordered_set<String> defined_disk_names;
        /// If disk is wrapped into cached disk, it will not be defined in storage policy.
        std::unordered_set<String> disk_names_wrapped_in_cache;

        for (const auto & disk_ptr : disks)
            defined_disk_names.insert(disk_ptr->getName());

        for (const auto & [disk_name, disk_ptr] : getContext()->getDisksMap())
        {
            /// In composable cache with the underlying source disk there might the following structure:
            /// DiskObjectStorage(CachedObjectStorage(...(CachedObjectStored(ObjectStorage)...)))
            /// In configuration file each of these layers has a different name, but data path
            /// (getPath() result) is the same. We need to take it into account here.
            if (disk_ptr->supportsCache() && defined_disk_names.contains(disk_ptr->getName()))
            {
                auto caches = disk_ptr->getCacheLayersNames();
                disk_names_wrapped_in_cache.insert(caches.begin(), caches.end());
                LOG_TEST(log, "Cache layers for cache disk `{}`, inner disk `{}`: {}",
                         disk_name, disk_ptr->getName(), fmt::join(caches, ", "));
            }
        }

        for (const auto & [disk_name, disk] : getContext()->getDisksMap())
        {
            if (disk->isBroken())
                continue;

            if (!defined_disk_names.contains(disk_name)
                && disk->exists(relative_data_path)
                && !disk_names_wrapped_in_cache.contains(disk_name))
            {
                for (const auto it = disk->iterateDirectory(relative_data_path); it->isValid(); it->next())
                {
                    if (MergeTreePartInfo::tryParsePartName(it->name(), format_version))
                    {
                        throw Exception(
                            ErrorCodes::UNKNOWN_DISK,
                            "Part {} ({}) was found on disk {} which is not defined in the storage policy (defined disks: {}, wrapped disks: {})",
                            backQuote(it->name()), backQuote(it->path()), backQuote(disk_name),
                            fmt::join(defined_disk_names, ", "), fmt::join(disk_names_wrapped_in_cache, ", "));
                    }
                }
            }
        }
    }

    /// Collect part names by disk.
    std::map<String, std::vector<std::pair<String, DiskPtr>>> disk_part_map;
    ThreadPool pool(disks.size());

    for (const auto & disk_ptr : disks)
    {
        if (disk_ptr->isBroken())
            continue;

        auto & disk_parts = disk_part_map[disk_ptr->getName()];

        pool.scheduleOrThrowOnError([&, disk_ptr]()
        {
            for (auto it = disk_ptr->iterateDirectory(relative_data_path); it->isValid(); it->next())
            {
                /// Skip temporary directories, file 'format_version.txt' and directory 'detached'.
                if (startsWith(it->name(), "tmp") || it->name() == MergeTreeData::FORMAT_VERSION_FILE_NAME
                    || it->name() == MergeTreeData::DETACHED_DIR_NAME)
                    continue;

                if (!startsWith(it->name(), MergeTreeWriteAheadLog::WAL_FILE_NAME))
                    disk_parts.emplace_back(std::make_pair(it->name(), disk_ptr));
            }
        });
    }
    pool.wait();

    size_t num_parts = 0;
    std::queue<std::vector<std::pair<String, DiskPtr>>> parts_queue;
    for (auto & [disk_name, disk_parts] : disk_part_map)
    {
        LOG_INFO(log, "Found {} parts for disk '{}' to load", disk_parts.size(), disk_name);

        if (disk_parts.empty())
            continue;
        num_parts += disk_parts.size();
        parts_queue.push(std::move(disk_parts));
    }

    auto part_lock = lockParts();
    data_parts_indexes.clear();

    MutableDataPartsVector broken_parts_to_detach;
    MutableDataPartsVector duplicate_parts_to_remove;

    if (num_parts > 0)
        loadDataPartsFromDisk(
            broken_parts_to_detach, duplicate_parts_to_remove, pool, num_parts, parts_queue, skip_sanity_checks, settings);

    bool is_static_storage = isStaticStorage();

    if (settings->in_memory_parts_enable_wal)
    {
        std::map<String, MutableDataPartsVector> disk_wal_part_map;

        std::mutex wal_init_lock;
        for (const auto & disk_ptr : disks)
        {
            if (disk_ptr->isBroken())
                continue;

            auto & disk_wal_parts = disk_wal_part_map[disk_ptr->getName()];

            pool.scheduleOrThrowOnError([&, disk_ptr]()
            {
                for (auto it = disk_ptr->iterateDirectory(relative_data_path); it->isValid(); it->next())
                {
                    if (!startsWith(it->name(), MergeTreeWriteAheadLog::WAL_FILE_NAME))
                        continue;

                    if (it->name() == MergeTreeWriteAheadLog::DEFAULT_WAL_FILE_NAME)
                    {
                        std::lock_guard lock(wal_init_lock);
                        if (write_ahead_log != nullptr)
                            throw Exception(
                                "There are multiple WAL files appeared in current storage policy. You need to resolve this manually",
                                ErrorCodes::CORRUPTED_DATA);

                        write_ahead_log = std::make_shared<MergeTreeWriteAheadLog>(*this, disk_ptr, it->name());
                        for (auto && part : write_ahead_log->restore(metadata_snapshot, getContext(), part_lock, is_static_storage))
                            disk_wal_parts.push_back(std::move(part));
                    }
                    else
                    {
                        MergeTreeWriteAheadLog wal(*this, disk_ptr, it->name());
                        for (auto && part : wal.restore(metadata_snapshot, getContext(), part_lock, is_static_storage))
                            disk_wal_parts.push_back(std::move(part));
                    }
                }
            });
        }

        pool.wait();

        MutableDataPartsVector parts_from_wal;
        for (auto & [_, disk_wal_parts] : disk_wal_part_map)
            parts_from_wal.insert(
                parts_from_wal.end(), std::make_move_iterator(disk_wal_parts.begin()), std::make_move_iterator(disk_wal_parts.end()));

        loadDataPartsFromWAL(duplicate_parts_to_remove, parts_from_wal);

        num_parts += parts_from_wal.size();
    }

    if (num_parts == 0)
    {
        resetObjectColumnsFromActiveParts(part_lock);
        LOG_DEBUG(log, "There are no data parts");
        return;
    }

    if (!is_static_storage)
    {
        for (auto & part : broken_parts_to_detach)
        {
            /// detached parts must not have '_' in prefixes
            part->renameToDetached("broken-on-start");
        }

        for (auto & part : duplicate_parts_to_remove)
            part->remove();
    }

    auto deactivate_part = [&] (DataPartIteratorByStateAndInfo it)
    {
        const DataPartPtr & part = *it;

        part->remove_time.store(part->modification_time, std::memory_order_relaxed);
        auto creation_csn = part->version.creation_csn.load(std::memory_order_relaxed);
        if (creation_csn != Tx::RolledBackCSN && creation_csn != Tx::PrehistoricCSN && !part->version.isRemovalTIDLocked())
        {
            /// It's possible that covering part was created without transaction,
            /// but if covered part was created with transaction (i.e. creation_tid is not prehistoric),
            /// then it must have removal tid in metadata file.
            throw Exception(ErrorCodes::LOGICAL_ERROR, "Data part {} is Outdated and has creation TID {} and CSN {}, "
                            "but does not have removal tid. It's a bug or a result of manual intervention.",
                            part->name, part->version.creation_tid, creation_csn);
        }
        modifyPartState(it, DataPartState::Outdated);
        removePartContributionToDataVolume(part);

        /// Explicitly set removal_tid_lock for parts w/o transaction (i.e. w/o txn_version.txt)
        /// to avoid keeping part forever (see VersionMetadata::canBeRemoved())
        if (!part->version.isRemovalTIDLocked())
        {
            TransactionInfoContext transaction_context{getStorageID(), part->name};
            part->version.lockRemovalTID(Tx::PrehistoricTID, transaction_context);
        }
    };

    /// All parts are in "Active" state after loading
    assert(std::find_if(data_parts_by_state_and_info.begin(), data_parts_by_state_and_info.end(),
    [](const auto & part)
    {
        return part->getState() != DataPartState::Active;
    }) == data_parts_by_state_and_info.end());

    bool have_parts_with_version_metadata = false;
    auto iter = data_parts_by_state_and_info.begin();
    while (iter != data_parts_by_state_and_info.end() && (*iter)->getState() == DataPartState::Active)
    {
        const DataPartPtr & part = *iter;
        part->loadVersionMetadata();
        VersionMetadata & version = part->version;
        if (part->wasInvolvedInTransaction())
        {
            have_parts_with_version_metadata = true;
        }
        else
        {
            ++iter;
            continue;
        }

        /// Check if CSNs were written after committing transaction, update and write if needed.
        bool version_updated = false;
        chassert(!version.creation_tid.isEmpty());
        if (!part->version.creation_csn)
        {
            auto min = TransactionLog::getCSN(version.creation_tid);
            if (!min)
            {
                /// Transaction that created this part was not committed. Remove part.
                TransactionLog::assertTIDIsNotOutdated(version.creation_tid);
                min = Tx::RolledBackCSN;
            }
            LOG_TRACE(log, "Will fix version metadata of {} after unclean restart: part has creation_tid={}, setting creation_csn={}",
                      part->name, version.creation_tid, min);
            version.creation_csn = min;
            version_updated = true;
        }
        if (!version.removal_tid.isEmpty() && !part->version.removal_csn)
        {
            auto max = TransactionLog::getCSN(version.removal_tid);
            if (max)
            {
                LOG_TRACE(log, "Will fix version metadata of {} after unclean restart: part has removal_tid={}, setting removal_csn={}",
                          part->name, version.removal_tid, max);
                version.removal_csn = max;
            }
            else
            {
                TransactionLog::assertTIDIsNotOutdated(version.removal_tid);
                /// Transaction that tried to remove this part was not committed. Clear removal_tid.
                LOG_TRACE(log, "Will fix version metadata of {} after unclean restart: clearing removal_tid={}",
                          part->name, version.removal_tid);
                version.unlockRemovalTID(version.removal_tid, TransactionInfoContext{getStorageID(), part->name});
            }
            version_updated = true;
        }

        /// Sanity checks
        bool csn_order = !version.removal_csn || version.creation_csn <= version.removal_csn || version.removal_csn == Tx::PrehistoricCSN;
        bool min_start_csn_order = version.creation_tid.start_csn <= version.creation_csn;
        bool max_start_csn_order = version.removal_tid.start_csn <= version.removal_csn;
        bool creation_csn_known = version.creation_csn;
        if (!csn_order || !min_start_csn_order || !max_start_csn_order || !creation_csn_known)
            throw Exception(ErrorCodes::LOGICAL_ERROR, "Part {} has invalid version metadata: {}", part->name, version.toString());

        if (version_updated)
            part->storeVersionMetadata(/* force */ true);

        /// Deactivate part if creation was not committed or if removal was.
        if (version.creation_csn == Tx::RolledBackCSN || version.removal_csn)
        {
            auto next_it = std::next(iter);
            deactivate_part(iter);
            iter = next_it;
        }
        else
        {
            ++iter;
        }
    }

    if (have_parts_with_version_metadata)
        transactions_enabled.store(true);

    /// Delete from the set of current parts those parts that are covered by another part (those parts that
    /// were merged), but that for some reason are still not deleted from the filesystem.
    /// Deletion of files will be performed later in the clearOldParts() method.

    auto active_parts_range = getDataPartsStateRange(DataPartState::Active);
    auto prev_it = active_parts_range.begin();
    auto end_it = active_parts_range.end();

    bool less_than_two_active_parts = prev_it == end_it || std::next(prev_it) == end_it;

    if (!less_than_two_active_parts)
    {
        (*prev_it)->assertState({DataPartState::Active});
        auto curr_it = std::next(prev_it);

        while (curr_it != data_parts_by_state_and_info.end() && (*curr_it)->getState() == DataPartState::Active)
        {
            (*curr_it)->assertState({DataPartState::Active});

            /// Don't consider data parts belonging to different partitions.
            if ((*curr_it)->info.partition_id != (*prev_it)->info.partition_id)
            {
                ++prev_it;
                ++curr_it;
                continue;
            }

            if ((*curr_it)->contains(**prev_it))
            {
                deactivate_part(prev_it);
                prev_it = curr_it;
                ++curr_it;
            }
            else if ((*prev_it)->contains(**curr_it))
            {
                auto next = std::next(curr_it);
                deactivate_part(curr_it);
                curr_it = next;
            }
            else
            {
                ++prev_it;
                ++curr_it;
            }
        }
    }

    resetObjectColumnsFromActiveParts(part_lock);
    calculateColumnAndSecondaryIndexSizesImpl();

    LOG_DEBUG(log, "Loaded data parts ({} items)", data_parts_indexes.size());
    data_parts_loading_finished = true;
}

/// Is the part directory old.
/// True if its modification time and the modification time of all files inside it is less then threshold.
/// (Only files on the first level of nesting are considered).
static bool isOldPartDirectory(const DiskPtr & disk, const String & directory_path, time_t threshold)
{
    if (disk->getLastModified(directory_path).epochTime() >= threshold)
        return false;

    for (auto it = disk->iterateDirectory(directory_path); it->isValid(); it->next())
        if (disk->getLastModified(it->path()).epochTime() >= threshold)
            return false;

    return true;
}


size_t MergeTreeData::clearOldTemporaryDirectories(size_t custom_directories_lifetime_seconds, const NameSet & valid_prefixes)
{
    /// If the method is already called from another thread, then we don't need to do anything.
    std::unique_lock lock(clear_old_temporary_directories_mutex, std::defer_lock);
    if (!lock.try_lock())
        return 0;

    const auto settings = getSettings();
    time_t current_time = time(nullptr);
    ssize_t deadline = current_time - custom_directories_lifetime_seconds;

    size_t cleared_count = 0;

    /// Delete temporary directories older than a day.
    for (const auto & disk : getDisks())
    {
        if (disk->isBroken())
            continue;

        for (auto it = disk->iterateDirectory(relative_data_path); it->isValid(); it->next())
        {
            const std::string & basename = it->name();
            bool start_with_valid_prefix = false;
            for (const auto & prefix : valid_prefixes)
            {
                if (startsWith(basename, prefix))
                {
                    start_with_valid_prefix = true;
                    break;
                }
            }

            if (!start_with_valid_prefix)
                continue;

            const std::string & full_path = fullPath(disk, it->path());

            try
            {
                if (disk->isDirectory(it->path()) && isOldPartDirectory(disk, it->path(), deadline))
                {
                    if (temporary_parts.contains(basename))
                    {
                        LOG_WARNING(log, "{} is in use (by merge/mutation/INSERT) (consider increasing temporary_directories_lifetime setting)", full_path);
                        continue;
                    }
                    else
                    {
                        LOG_WARNING(log, "Removing temporary directory {}", full_path);

                        /// Even if it's a temporary part it could be downloaded with zero copy replication and this function
                        /// is executed as a callback.
                        ///
                        /// We don't control the amount of refs for temporary parts so we cannot decide can we remove blobs
                        /// or not. So we are not doing it
                        bool keep_shared = false;
                        if (disk->supportZeroCopyReplication() && settings->allow_remote_fs_zero_copy_replication)
                        {
                            LOG_WARNING(log, "Since zero-copy replication is enabled we are not going to remove blobs from shared storage for {}", full_path);
                            keep_shared = true;
                        }

                        disk->removeSharedRecursive(it->path(), keep_shared, {});
                        ++cleared_count;
                    }
                }
            }
            /// see getModificationTime()
            catch (const ErrnoException & e)
            {
                if (e.getErrno() == ENOENT)
                {
                    /// If the file is already deleted, do nothing.
                }
                else
                    throw;
            }
            catch (const fs::filesystem_error & e)
            {
                if (e.code() == std::errc::no_such_file_or_directory)
                {
                    /// If the file is already deleted, do nothing.
                }
                else
                    throw;
            }
        }
    }

    return cleared_count;
}

scope_guard MergeTreeData::getTemporaryPartDirectoryHolder(const String & part_dir_name) const
{
    temporary_parts.add(part_dir_name);
    return [this, part_dir_name]() { temporary_parts.remove(part_dir_name); };
}

MergeTreeData::MutableDataPartPtr MergeTreeData::preparePartForRemoval(const DataPartPtr & part)
{
    auto state = part->getState();
    if (state != DataPartState::Deleting && state != DataPartState::DeleteOnDestroy)
        throw Exception(ErrorCodes::LOGICAL_ERROR,
            "Cannot remove part {}, because it has state: {}", part->name, magic_enum::enum_name(part->getState()));

    return std::const_pointer_cast<IMergeTreeDataPart>(part);
}

MergeTreeData::DataPartsVector MergeTreeData::grabOldParts(bool force)
{
    DataPartsVector res;

    /// If the method is already called from another thread, then we don't need to do anything.
    std::unique_lock lock(grab_old_parts_mutex, std::defer_lock);
    if (!lock.try_lock())
        return res;

    /// Concurrent parts removal is disabled for "zero-copy replication" (a non-production feature),
    /// because parts removal involves hard links and concurrent hard link operations don't work correctly
    /// in the "zero-copy replication" (because it is a non-production feature).
    /// Please don't use "zero-copy replication" (a non-production feature) in production.
    /// It is not ready for production usage. Don't use it.

    bool need_remove_parts_in_order = supportsReplication() && getSettings()->allow_remote_fs_zero_copy_replication;

    if (need_remove_parts_in_order)
    {
        bool has_zero_copy_disk = false;
        for (const auto & disk : getDisks())
        {
            if (disk->supportZeroCopyReplication())
            {
                has_zero_copy_disk = true;
                break;
            }
        }
        need_remove_parts_in_order = has_zero_copy_disk;
    }

    std::vector<DataPartIteratorByStateAndInfo> parts_to_delete;
    std::vector<MergeTreePartInfo> skipped_parts;

    auto has_skipped_mutation_parent = [&skipped_parts, need_remove_parts_in_order] (const DataPartPtr & part)
    {
        if (!need_remove_parts_in_order)
            return false;

        for (const auto & part_info : skipped_parts)
            if (part->info.isMutationChildOf(part_info))
                return true;

        return false;
    };

    auto time_now = time(nullptr);

    {
        auto removal_limit = getSettings()->simultaneous_parts_removal_limit;
        size_t current_removal_limit = removal_limit == 0 ? std::numeric_limits<size_t>::max() : static_cast<size_t>(removal_limit);

        auto parts_lock = lockParts();

        auto outdated_parts_range = getDataPartsStateRange(DataPartState::Outdated);
        for (auto it = outdated_parts_range.begin(); it != outdated_parts_range.end(); ++it)
        {
            if (parts_to_delete.size() == current_removal_limit)
            {
                LOG_TRACE(log, "Found {} parts to remove and reached the limit for one removal iteration", current_removal_limit);
                break;
            }

            const DataPartPtr & part = *it;

            part->last_removal_attemp_time.store(time_now, std::memory_order_relaxed);

            /// Do not remove outdated part if it may be visible for some transaction
            if (!part->version.canBeRemoved())
            {
                part->removal_state.store(DataPartRemovalState::VISIBLE_TO_TRANSACTIONS, std::memory_order_relaxed);
                skipped_parts.push_back(part->info);
                continue;
            }

            /// Grab only parts that are not used by anyone (SELECTs for example).
            if (!part.unique())
            {
                part->removal_state.store(DataPartRemovalState::NON_UNIQUE_OWNERSHIP, std::memory_order_relaxed);
                skipped_parts.push_back(part->info);
                continue;
            }

            auto part_remove_time = part->remove_time.load(std::memory_order_relaxed);
            bool reached_removal_time = part_remove_time < time_now && time_now - part_remove_time > getSettings()->old_parts_lifetime.totalSeconds();
            if ((reached_removal_time && !has_skipped_mutation_parent(part))
                || force
                || isInMemoryPart(part)     /// Remove in-memory parts immediately to not store excessive data in RAM
                || (part->version.creation_csn == Tx::RolledBackCSN && getSettings()->remove_rolled_back_parts_immediately))
            {
                part->removal_state.store(DataPartRemovalState::REMOVED, std::memory_order_relaxed);
                parts_to_delete.emplace_back(it);
            }
            else
            {
                if (!reached_removal_time)
                    part->removal_state.store(DataPartRemovalState::NOT_REACHED_REMOVAL_TIME, std::memory_order_relaxed);
                else
                    part->removal_state.store(DataPartRemovalState::HAS_SKIPPED_MUTATION_PARENT, std::memory_order_relaxed);
                skipped_parts.push_back(part->info);
                continue;
            }
        }

        res.reserve(parts_to_delete.size());
        for (const auto & it_to_delete : parts_to_delete)
        {
            res.emplace_back(*it_to_delete);
            modifyPartState(it_to_delete, DataPartState::Deleting);
        }
    }

    if (!res.empty())
        LOG_TRACE(log, "Found {} old parts to remove. Parts: [{}]",
                  res.size(), fmt::join(getPartsNames(res), ", "));

    return res;
}


void MergeTreeData::rollbackDeletingParts(const MergeTreeData::DataPartsVector & parts)
{
    auto lock = lockParts();
    for (const auto & part : parts)
    {
        /// We should modify it under data_parts_mutex
        part->assertState({DataPartState::Deleting});
        modifyPartState(part, DataPartState::Outdated);
    }
}

void MergeTreeData::removePartsFinally(const MergeTreeData::DataPartsVector & parts)
{
    if (parts.empty())
        return;

    {
        auto lock = lockParts();

        /// TODO: use data_parts iterators instead of pointers
        for (const auto & part : parts)
        {
            /// Temporary does not present in data_parts_by_info.
            if (part->getState() == DataPartState::Temporary)
                continue;

            auto it = data_parts_by_info.find(part->info);
            if (it == data_parts_by_info.end())
                throw Exception(ErrorCodes::LOGICAL_ERROR, "Deleting data part {} doesn't exist", part->name);

            (*it)->assertState({DataPartState::Deleting});

            data_parts_indexes.erase(it);
        }
    }

    LOG_DEBUG(log, "Removing {} parts from memory: Parts: [{}]", parts.size(), fmt::join(parts, ", "));

    /// Data parts is still alive (since DataPartsVector holds shared_ptrs) and contain useful metainformation for logging
    /// NOTE: There is no need to log parts deletion somewhere else, all deleting parts pass through this function and pass away

    auto table_id = getStorageID();
    if (auto part_log = getContext()->getPartLog(table_id.database_name))
    {
        PartLogElement part_log_elem;

        part_log_elem.event_type = PartLogElement::REMOVE_PART;

        const auto time_now = std::chrono::system_clock::now();
        part_log_elem.event_time = timeInSeconds(time_now);
        part_log_elem.event_time_microseconds = timeInMicroseconds(time_now);

        part_log_elem.duration_ms = 0; //-V1048

        part_log_elem.database_name = table_id.database_name;
        part_log_elem.table_name = table_id.table_name;
        part_log_elem.table_uuid = table_id.uuid;

        for (const auto & part : parts)
        {
            part_log_elem.partition_id = part->info.partition_id;
            part_log_elem.part_name = part->name;
            part_log_elem.bytes_compressed_on_disk = part->getBytesOnDisk();
            part_log_elem.rows = part->rows_count;
            part_log_elem.part_type = part->getType();

            part_log->add(part_log_elem);
        }
    }
}

void MergeTreeData::flushAllInMemoryPartsIfNeeded()
{
    if (getSettings()->in_memory_parts_enable_wal)
        return;

    auto metadata_snapshot = getInMemoryMetadataPtr();
    DataPartsVector parts = getDataPartsVectorForInternalUsage();
    for (const auto & part : parts)
    {
        if (auto part_in_memory = asInMemoryPart(part))
        {
            part_in_memory->flushToDisk(part_in_memory->getDataPartStorage().getPartDirectory(), metadata_snapshot);
        }
    }
}

size_t MergeTreeData::clearOldPartsFromFilesystem(bool force)
{
    DataPartsVector parts_to_remove = grabOldParts(force);
    if (parts_to_remove.empty())
        return 0;

    clearPartsFromFilesystem(parts_to_remove);
    removePartsFinally(parts_to_remove);
    /// This is needed to close files to avoid they reside on disk after being deleted.
    /// NOTE: we can drop files from cache more selectively but this is good enough.
    getContext()->dropMMappedFileCache();

    return parts_to_remove.size();
}


void MergeTreeData::clearPartsFromFilesystem(const DataPartsVector & parts, bool throw_on_error, NameSet * parts_failed_to_delete)
{
    NameSet part_names_succeed;

    auto get_failed_parts = [&part_names_succeed, &parts_failed_to_delete, &parts] ()
    {
        if (part_names_succeed.size() == parts.size())
            return;

        if (parts_failed_to_delete)
        {
            for (const auto & part : parts)
            {
                if (!part_names_succeed.contains(part->name))
                    parts_failed_to_delete->insert(part->name);
            }
        }
    };

    try
    {
        clearPartsFromFilesystemImpl(parts, &part_names_succeed);
        get_failed_parts();
    }
    catch (...)
    {
        get_failed_parts();

        LOG_DEBUG(log, "Failed to remove all parts, all count {}, removed {}", parts.size(), part_names_succeed.size());

        if (throw_on_error)
            throw;
    }
}

void MergeTreeData::clearPartsFromFilesystemImpl(const DataPartsVector & parts_to_remove, NameSet * part_names_succeed)
{
    if (parts_to_remove.empty())
        return;

    const auto settings = getSettings();

    auto remove_single_thread = [this, &parts_to_remove, part_names_succeed]()
    {
        LOG_DEBUG(log, "Removing {} parts from filesystem: {}", parts_to_remove.size(), fmt::join(parts_to_remove, ", "));
        for (const DataPartPtr & part : parts_to_remove)
        {
            preparePartForRemoval(part)->remove();
            if (part_names_succeed)
                part_names_succeed->insert(part->name);
        }
    };

    if (settings->max_part_removal_threads <= 1 || parts_to_remove.size() <= settings->concurrent_part_removal_threshold)
    {
        remove_single_thread();
        return;
    }

    /// Parallel parts removal.
    /// NOTE: Under heavy system load you may get "Cannot schedule a task" from ThreadPool.
    LOG_DEBUG(log, "Removing {} parts from filesystem: {} (concurrently)", parts_to_remove.size(), fmt::join(parts_to_remove, ", "));
    size_t num_threads = std::min<size_t>(settings->max_part_removal_threads, parts_to_remove.size());
    std::mutex part_names_mutex;
    ThreadPool pool(num_threads);

    bool has_zero_copy_parts = false;
    if (settings->allow_remote_fs_zero_copy_replication && dynamic_cast<StorageReplicatedMergeTree *>(this) != nullptr)
    {
        has_zero_copy_parts = std::any_of(
            parts_to_remove.begin(), parts_to_remove.end(),
            [] (const auto & data_part) { return data_part->isStoredOnRemoteDiskWithZeroCopySupport(); }
        );
    }

    if (!has_zero_copy_parts)
    {
<<<<<<< HEAD
=======
        /// Parallel parts removal.
        size_t num_threads = std::min<size_t>(settings->max_part_removal_threads, parts_to_remove.size());
        std::mutex part_names_mutex;
        ThreadPool pool(num_threads);

        /// NOTE: Under heavy system load you may get "Cannot schedule a task" from ThreadPool.
        LOG_DEBUG(
            log, "Removing {} parts from filesystem (concurrently): Parts: [{}]", parts_to_remove.size(), fmt::join(parts_to_remove, ", "));
>>>>>>> c646048a
        for (const DataPartPtr & part : parts_to_remove)
        {
            pool.scheduleOrThrowOnError([&part, &part_names_mutex, part_names_succeed, thread_group = CurrentThread::getGroup()]
            {
                SCOPE_EXIT_SAFE(
                    if (thread_group)
                        CurrentThread::detachQueryIfNotDetached();
                );
                if (thread_group)
                    CurrentThread::attachToIfDetached(thread_group);

                preparePartForRemoval(part)->remove();
                if (part_names_succeed)
                {
                    std::lock_guard lock(part_names_mutex);
                    part_names_succeed->insert(part->name);
                }
            });
        }

        pool.wait();
        return;
    }

    if (format_version < MERGE_TREE_DATA_MIN_FORMAT_VERSION_WITH_CUSTOM_PARTITIONING)
    {
<<<<<<< HEAD
        remove_single_thread();
        return;
    }

    /// We have "zero copy replication" parts and we are going to remove them in parallel.
    /// The problem is that all parts in a mutation chain must be removed sequentially to avoid "key does not exits" issues.
    /// We remove disjoint subsets of parts in parallel.
    /// The problem is that it's not trivial to divide Outdated parts into disjoint subsets,
    /// because Outdated parts legally can be intersecting (but intersecting parts must be separated by a DROP_RANGE).
    /// So we ignore level and version and use block numbers only.
    ActiveDataPartSet independent_ranges_set(format_version);
    for (const auto & part : parts_to_remove)
    {
        MergeTreePartInfo range_info = part->info;
        range_info.level = static_cast<UInt32>(range_info.max_block - range_info.min_block);
        range_info.mutation = 0;
        independent_ranges_set.add(range_info, range_info.getPartName());
    }

    auto independent_ranges_infos = independent_ranges_set.getPartInfos();
    size_t sum_of_ranges = 0;
    for (auto range : independent_ranges_infos)
    {
        range.level = MergeTreePartInfo::MAX_LEVEL;
        range.mutation = MergeTreePartInfo::MAX_BLOCK_NUMBER;

        DataPartsVector parts_in_range;
        for (const auto & part : parts_to_remove)
            if (range.contains(part->info))
                parts_in_range.push_back(part);
        sum_of_ranges += parts_in_range.size();

        pool.scheduleOrThrowOnError(
            [this, range, &part_names_mutex, part_names_succeed, thread_group = CurrentThread::getGroup(), batch = std::move(parts_in_range)]
=======
        LOG_DEBUG(
            log, "Removing {} parts from filesystem (serially): Parts: [{}]", parts_to_remove.size(), fmt::join(parts_to_remove, ", "));
        for (const DataPartPtr & part : parts_to_remove)
>>>>>>> c646048a
        {
            SCOPE_EXIT_SAFE(
                if (thread_group)
                    CurrentThread::detachQueryIfNotDetached();
            );
            if (thread_group)
                CurrentThread::attachToIfDetached(thread_group);

            LOG_TRACE(log, "Removing {} parts in blocks range {}", batch.size(), range.getPartName());

            for (const auto & part : batch)
            {
                preparePartForRemoval(part)->remove();
                if (part_names_succeed)
                {
                    std::lock_guard lock(part_names_mutex);
                    part_names_succeed->insert(part->name);
                }
            }
        });
    }

    pool.wait();

    if (parts_to_remove.size() != sum_of_ranges)
        throw Exception(ErrorCodes::LOGICAL_ERROR, "Number of removed parts is not equal to number of parts in independent ranges "
                                                   "({} != {}), it's a bug", parts_to_remove.size(), sum_of_ranges);
}

size_t MergeTreeData::clearOldBrokenPartsFromDetachedDirectory()
{
    /**
     * Remove old (configured by setting) broken detached parts.
     * Only parts with certain prefixes are removed. These prefixes
     * are such that it is guaranteed that they will never be needed
     * and need to be cleared. ctime is used to check when file was
     * moved to detached/ directory (see https://unix.stackexchange.com/a/211134)
     */

    DetachedPartsInfo detached_parts = getDetachedParts();
    if (detached_parts.empty())
        return 0;

    PartsTemporaryRename renamed_parts(*this, "detached/");

    for (const auto & part_info : detached_parts)
    {
        if (!part_info.valid_name || part_info.prefix.empty())
            continue;

        const auto & removable_detached_parts_prefixes = DetachedPartInfo::DETACHED_REASONS_REMOVABLE_BY_TIMEOUT;
        bool can_be_removed_by_timeout = std::find(
            removable_detached_parts_prefixes.begin(),
            removable_detached_parts_prefixes.end(),
            part_info.prefix) != removable_detached_parts_prefixes.end();

        if (!can_be_removed_by_timeout)
            continue;

        time_t current_time = time(nullptr);
        ssize_t threshold = current_time - getSettings()->merge_tree_clear_old_broken_detached_parts_ttl_timeout_seconds;
        auto path = fs::path(relative_data_path) / "detached" / part_info.dir_name;
        time_t last_change_time = part_info.disk->getLastChanged(path);
        time_t last_modification_time = part_info.disk->getLastModified(path).epochTime();
        time_t last_touch_time = std::max(last_change_time, last_modification_time);

        if (last_touch_time == 0 || last_touch_time >= threshold)
            continue;

        renamed_parts.addPart(part_info.dir_name, "deleting_" + part_info.dir_name, part_info.disk);
    }

    LOG_INFO(log, "Will clean up {} detached parts", renamed_parts.old_and_new_names.size());

    renamed_parts.tryRenameAll();

    for (auto & [old_name, new_name, disk] : renamed_parts.old_and_new_names)
    {
        removeDetachedPart(disk, fs::path(relative_data_path) / "detached" / new_name / "", old_name);
        LOG_DEBUG(log, "Removed broken detached part {} due to a timeout for broken detached parts", old_name);
        old_name.clear();
    }

    return renamed_parts.old_and_new_names.size();
}

size_t MergeTreeData::clearOldWriteAheadLogs()
{
    DataPartsVector parts = getDataPartsVectorForInternalUsage();
    std::vector<std::pair<Int64, Int64>> all_block_numbers_on_disk;
    std::vector<std::pair<Int64, Int64>> block_numbers_on_disk;

    for (const auto & part : parts)
        if (part->isStoredOnDisk())
            all_block_numbers_on_disk.emplace_back(part->info.min_block, part->info.max_block);

    if (all_block_numbers_on_disk.empty())
        return 0;

    ::sort(all_block_numbers_on_disk.begin(), all_block_numbers_on_disk.end());
    block_numbers_on_disk.push_back(all_block_numbers_on_disk[0]);
    for (size_t i = 1; i < all_block_numbers_on_disk.size(); ++i)
    {
        if (all_block_numbers_on_disk[i].first == all_block_numbers_on_disk[i - 1].second + 1)
            block_numbers_on_disk.back().second = all_block_numbers_on_disk[i].second;
        else
            block_numbers_on_disk.push_back(all_block_numbers_on_disk[i]);
    }

    auto is_range_on_disk = [&block_numbers_on_disk](Int64 min_block, Int64 max_block)
    {
        auto lower = std::lower_bound(block_numbers_on_disk.begin(), block_numbers_on_disk.end(), std::make_pair(min_block, Int64(-1L)));
        if (lower != block_numbers_on_disk.end() && min_block >= lower->first && max_block <= lower->second)
            return true;

        if (lower != block_numbers_on_disk.begin())
        {
            --lower;
            if (min_block >= lower->first && max_block <= lower->second)
                return true;
        }

        return false;
    };

    size_t cleared_count = 0;
    auto disks = getStoragePolicy()->getDisks();
    for (auto disk_it = disks.rbegin(); disk_it != disks.rend(); ++disk_it)
    {
        auto disk_ptr = *disk_it;
        if (disk_ptr->isBroken())
            continue;

        for (auto it = disk_ptr->iterateDirectory(relative_data_path); it->isValid(); it->next())
        {
            auto min_max_block_number = MergeTreeWriteAheadLog::tryParseMinMaxBlockNumber(it->name());
            if (min_max_block_number && is_range_on_disk(min_max_block_number->first, min_max_block_number->second))
            {
                LOG_DEBUG(log, "Removing from filesystem the outdated WAL file {}", it->name());
                disk_ptr->removeFile(relative_data_path + it->name());
                ++cleared_count;
            }
        }
    }

    return cleared_count;
}

size_t MergeTreeData::clearEmptyParts()
{
    if (!getSettings()->remove_empty_parts)
        return 0;

    size_t cleared_count = 0;
    auto parts = getDataPartsVectorForInternalUsage();
    for (const auto & part : parts)
    {
        if (part->rows_count != 0)
            continue;

        /// Do not try to drop uncommitted parts. If the newest tx doesn't see it that is probably hasn't been committed jet
        if (!part->version.getCreationTID().isPrehistoric() && !part->version.isVisible(TransactionLog::instance().getLatestSnapshot()))
            continue;

        /// Don't drop empty parts that cover other parts
        /// Otherwise covered parts resurrect
        {
            auto lock = lockParts();
            if (part->getState() != DataPartState::Active)
                continue;

            DataPartsVector covered_parts = getCoveredOutdatedParts(part, lock);
            if (!covered_parts.empty())
                continue;
        }

        LOG_INFO(log, "Will drop empty part {}", part->name);

        dropPartNoWaitNoThrow(part->name);
        ++cleared_count;
    }
    return cleared_count;
}

void MergeTreeData::rename(const String & new_table_path, const StorageID & new_table_id)
{
    LOG_INFO(log, "Renaming table to path {} with ID {}", new_table_path, new_table_id.getFullTableName());

    auto disks = getStoragePolicy()->getDisks();

    for (const auto & disk : disks)
    {
        if (disk->exists(new_table_path))
            throw Exception{"Target path already exists: " + fullPath(disk, new_table_path), ErrorCodes::DIRECTORY_ALREADY_EXISTS};
    }

    {
        /// Relies on storage path, so we drop it during rename
        /// it will be recreated automatically.
        std::lock_guard wal_lock(write_ahead_log_mutex);
        if (write_ahead_log)
        {
            write_ahead_log->shutdown();
            write_ahead_log.reset();
        }
    }

    for (const auto & disk : disks)
    {
        auto new_table_path_parent = parentPath(new_table_path);
        disk->createDirectories(new_table_path_parent);
        disk->moveDirectory(relative_data_path, new_table_path);
    }

    if (!getStorageID().hasUUID())
        getContext()->dropCaches();

    /// TODO: remove const_cast
    for (const auto & part : data_parts_by_info)
    {
        auto & part_mutable = const_cast<IMergeTreeDataPart &>(*part);
        part_mutable.getDataPartStorage().changeRootPath(relative_data_path, new_table_path);
    }

    relative_data_path = new_table_path;
    renameInMemory(new_table_id);
}

void MergeTreeData::renameInMemory(const StorageID & new_table_id)
{
    IStorage::renameInMemory(new_table_id);
    std::atomic_store(&log_name, std::make_shared<String>(new_table_id.getNameForLogs()));
    log = &Poco::Logger::get(*log_name);
}

void MergeTreeData::dropAllData()
{
    LOG_TRACE(log, "dropAllData: waiting for locks.");
    auto settings_ptr = getSettings();

    auto lock = lockParts();

    DataPartsVector all_parts;
    for (auto it = data_parts_by_info.begin(); it != data_parts_by_info.end(); ++it)
    {
        modifyPartState(it, DataPartState::Deleting);
        all_parts.push_back(*it);
    }

    {
        std::lock_guard wal_lock(write_ahead_log_mutex);
        if (write_ahead_log)
            write_ahead_log->shutdown();
    }

    /// Tables in atomic databases have UUID and stored in persistent locations.
    /// No need to drop caches (that are keyed by filesystem path) because collision is not possible.
    if (!getStorageID().hasUUID())
        getContext()->dropCaches();

    /// Removing of each data part before recursive removal of directory is to speed-up removal, because there will be less number of syscalls.
    NameSet part_names_failed;
    try
    {
        LOG_TRACE(log, "dropAllData: removing data parts (count {}) from filesystem.", all_parts.size());
        clearPartsFromFilesystem(all_parts, true, &part_names_failed);

        LOG_TRACE(log, "dropAllData: removing all data parts from memory.");
        data_parts_indexes.clear();
        all_data_dropped = true;
    }
    catch (...)
    {
        /// Removing from memory only successfully removed parts from disk
        /// Parts removal process can be important and on the next try it's better to try to remove
        /// them instead of remove recursive call.
        LOG_WARNING(log, "dropAllData: got exception removing parts from disk, removing successfully removed parts from memory.");
        for (const auto & part : all_parts)
        {
            if (!part_names_failed.contains(part->name))
                data_parts_indexes.erase(part->info);
        }

        throw;
    }

    LOG_INFO(log, "dropAllData: clearing temporary directories");
    clearOldTemporaryDirectories(0, {"tmp_", "delete_tmp_", "tmp-fetch_"});

    column_sizes.clear();

    for (const auto & disk : getDisks())
    {
        if (disk->isBroken())
            continue;

        LOG_INFO(log, "dropAllData: remove format_version.txt, detached, moving and write ahead logs");
        disk->removeFileIfExists(fs::path(relative_data_path) / FORMAT_VERSION_FILE_NAME);

        if (disk->exists(fs::path(relative_data_path) / DETACHED_DIR_NAME))
            disk->removeRecursive(fs::path(relative_data_path) / DETACHED_DIR_NAME);

        if (disk->exists(fs::path(relative_data_path) / MOVING_DIR_NAME))
            disk->removeRecursive(fs::path(relative_data_path) / MOVING_DIR_NAME);

        MergeTreeWriteAheadLog::dropAllWriteAheadLogs(disk, relative_data_path);

        try
        {
            if (!disk->isDirectoryEmpty(relative_data_path) &&
                supportsReplication() && disk->supportZeroCopyReplication()
                && settings_ptr->allow_remote_fs_zero_copy_replication)
            {
                std::vector<std::string> files_left;
                disk->listFiles(relative_data_path, files_left);

                throw Exception(
                    ErrorCodes::ZERO_COPY_REPLICATION_ERROR, "Directory {} with table {} not empty (files [{}]) after drop. Will not drop.",
                    relative_data_path, getStorageID().getNameForLogs(), fmt::join(files_left, ", "));
            }

            LOG_INFO(log, "dropAllData: removing table directory recursive to cleanup garbage");
            disk->removeRecursive(relative_data_path);
        }
        catch (const fs::filesystem_error & e)
        {
            if (e.code() == std::errc::no_such_file_or_directory)
            {
                /// If the file is already deleted, log the error message and do nothing.
                tryLogCurrentException(__PRETTY_FUNCTION__);
            }
            else
                throw;
        }
    }

    setDataVolume(0, 0, 0);

    LOG_TRACE(log, "dropAllData: done.");
}

void MergeTreeData::dropIfEmpty()
{
    LOG_TRACE(log, "dropIfEmpty");

    auto lock = lockParts();

    if (!data_parts_by_info.empty())
        return;

    try
    {
        for (const auto & disk : getDisks())
        {
            if (disk->isBroken())
                continue;
            /// Non recursive, exception is thrown if there are more files.
            disk->removeFileIfExists(fs::path(relative_data_path) / MergeTreeData::FORMAT_VERSION_FILE_NAME);
            disk->removeDirectory(fs::path(relative_data_path) / MergeTreeData::DETACHED_DIR_NAME);
            disk->removeDirectory(relative_data_path);
        }
    }
    catch (...)
    {
        // On unsuccessful creation of ReplicatedMergeTree table with multidisk configuration some files may not exist.
        tryLogCurrentException(__PRETTY_FUNCTION__);
    }
}

namespace
{

/// Conversion that is allowed for serializable key (primary key, sorting key).
/// Key should be serialized in the same way after conversion.
/// NOTE: The list is not complete.
bool isSafeForKeyConversion(const IDataType * from, const IDataType * to)
{
    if (from->getName() == to->getName())
        return true;

    /// Enums are serialized in partition key as numbers - so conversion from Enum to number is Ok.
    /// But only for types of identical width because they are serialized as binary in minmax index.
    /// But not from number to Enum because Enum does not necessarily represents all numbers.

    if (const auto * from_enum8 = typeid_cast<const DataTypeEnum8 *>(from))
    {
        if (const auto * to_enum8 = typeid_cast<const DataTypeEnum8 *>(to))
            return to_enum8->contains(*from_enum8);
        if (typeid_cast<const DataTypeInt8 *>(to))
            return true;    // NOLINT
        return false;
    }

    if (const auto * from_enum16 = typeid_cast<const DataTypeEnum16 *>(from))
    {
        if (const auto * to_enum16 = typeid_cast<const DataTypeEnum16 *>(to))
            return to_enum16->contains(*from_enum16);
        if (typeid_cast<const DataTypeInt16 *>(to))
            return true;    // NOLINT
        return false;
    }

    if (const auto * from_lc = typeid_cast<const DataTypeLowCardinality *>(from))
        return from_lc->getDictionaryType()->equals(*to);

    if (const auto * to_lc = typeid_cast<const DataTypeLowCardinality *>(to))
        return to_lc->getDictionaryType()->equals(*from);

    return false;
}

/// Special check for alters of VersionedCollapsingMergeTree version column
void checkVersionColumnTypesConversion(const IDataType * old_type, const IDataType * new_type, const String column_name)
{
    /// Check new type can be used as version
    if (!new_type->canBeUsedAsVersion())
        throw Exception("Cannot alter version column " + backQuoteIfNeed(column_name) +
            " to type " + new_type->getName() +
            " because version column must be of an integer type or of type Date or DateTime"
            , ErrorCodes::ALTER_OF_COLUMN_IS_FORBIDDEN);

    auto which_new_type = WhichDataType(new_type);
    auto which_old_type = WhichDataType(old_type);

    /// Check alter to different sign or float -> int and so on
    if ((which_old_type.isInt() && !which_new_type.isInt())
        || (which_old_type.isUInt() && !which_new_type.isUInt())
        || (which_old_type.isDate() && !which_new_type.isDate())
        || (which_old_type.isDate32() && !which_new_type.isDate32())
        || (which_old_type.isDateTime() && !which_new_type.isDateTime())
        || (which_old_type.isFloat() && !which_new_type.isFloat()))
    {
        throw Exception("Cannot alter version column " + backQuoteIfNeed(column_name) +
            " from type " + old_type->getName() +
            " to type " + new_type->getName() + " because new type will change sort order of version column." +
            " The only possible conversion is expansion of the number of bytes of the current type."
            , ErrorCodes::ALTER_OF_COLUMN_IS_FORBIDDEN);
    }

    /// Check alter to smaller size: UInt64 -> UInt32 and so on
    if (new_type->getSizeOfValueInMemory() < old_type->getSizeOfValueInMemory())
    {
        throw Exception("Cannot alter version column " + backQuoteIfNeed(column_name) +
            " from type " + old_type->getName() +
            " to type " + new_type->getName() + " because new type is smaller than current in the number of bytes." +
            " The only possible conversion is expansion of the number of bytes of the current type."
            , ErrorCodes::ALTER_OF_COLUMN_IS_FORBIDDEN);
    }
}

}

void MergeTreeData::checkAlterIsPossible(const AlterCommands & commands, ContextPtr local_context) const
{
    /// Check that needed transformations can be applied to the list of columns without considering type conversions.
    StorageInMemoryMetadata new_metadata = getInMemoryMetadata();
    StorageInMemoryMetadata old_metadata = getInMemoryMetadata();

    const auto & settings = local_context->getSettingsRef();
    const auto & settings_from_storage = getSettings();

    if (!settings.allow_non_metadata_alters)
    {

        auto mutation_commands = commands.getMutationCommands(new_metadata, settings.materialize_ttl_after_modify, getContext());

        if (!mutation_commands.empty())
            throw Exception(ErrorCodes::ALTER_OF_COLUMN_IS_FORBIDDEN, "The following alter commands: '{}' will modify data on disk, but setting `allow_non_metadata_alters` is disabled", queryToString(mutation_commands.ast()));
    }
    commands.apply(new_metadata, getContext());

    /// Set of columns that shouldn't be altered.
    NameSet columns_alter_type_forbidden;

    /// Primary key columns can be ALTERed only if they are used in the key as-is
    /// (and not as a part of some expression) and if the ALTER only affects column metadata.
    NameSet columns_alter_type_metadata_only;

    /// Columns to check that the type change is safe for partition key.
    NameSet columns_alter_type_check_safe_for_partition;

    if (old_metadata.hasPartitionKey())
    {
        /// Forbid altering columns inside partition key expressions because it can change partition ID format.
        auto partition_key_expr = old_metadata.getPartitionKey().expression;
        for (const auto & action : partition_key_expr->getActions())
        {
            for (const auto * child : action.node->children)
                columns_alter_type_forbidden.insert(child->result_name);
        }

        /// But allow to alter columns without expressions under certain condition.
        for (const String & col : partition_key_expr->getRequiredColumns())
            columns_alter_type_check_safe_for_partition.insert(col);
    }

    for (const auto & index : old_metadata.getSecondaryIndices())
    {
        for (const String & col : index.expression->getRequiredColumns())
            columns_alter_type_forbidden.insert(col);
    }

    if (old_metadata.hasSortingKey())
    {
        auto sorting_key_expr = old_metadata.getSortingKey().expression;
        for (const auto & action : sorting_key_expr->getActions())
        {
            for (const auto * child : action.node->children)
                columns_alter_type_forbidden.insert(child->result_name);
        }
        for (const String & col : sorting_key_expr->getRequiredColumns())
            columns_alter_type_metadata_only.insert(col);

        /// We don't process sample_by_ast separately because it must be among the primary key columns
        /// and we don't process primary_key_expr separately because it is a prefix of sorting_key_expr.
    }
    if (!merging_params.sign_column.empty())
        columns_alter_type_forbidden.insert(merging_params.sign_column);

    /// All of the above.
    NameSet columns_in_keys;
    columns_in_keys.insert(columns_alter_type_forbidden.begin(), columns_alter_type_forbidden.end());
    columns_in_keys.insert(columns_alter_type_metadata_only.begin(), columns_alter_type_metadata_only.end());
    columns_in_keys.insert(columns_alter_type_check_safe_for_partition.begin(), columns_alter_type_check_safe_for_partition.end());

    NameSet dropped_columns;

    std::map<String, const IDataType *> old_types;
    for (const auto & column : old_metadata.getColumns().getAllPhysical())
        old_types.emplace(column.name, column.type.get());

    NamesAndTypesList columns_to_check_conversion;
    auto name_deps = getDependentViewsByColumn(local_context);
    for (const AlterCommand & command : commands)
    {
        /// Just validate partition expression
        if (command.partition)
        {
            getPartitionIDFromQuery(command.partition, getContext());
        }

        if (command.column_name == merging_params.version_column)
        {
            /// Some type changes for version column is allowed despite it's a part of sorting key
            if (command.type == AlterCommand::MODIFY_COLUMN)
            {
                const IDataType * new_type = command.data_type.get();
                const IDataType * old_type = old_types[command.column_name];

                if (new_type)
                    checkVersionColumnTypesConversion(old_type, new_type, command.column_name);

                /// No other checks required
                continue;
            }
            else if (command.type == AlterCommand::DROP_COLUMN)
            {
                throw Exception(
                    "Trying to ALTER DROP version " + backQuoteIfNeed(command.column_name) + " column",
                    ErrorCodes::ALTER_OF_COLUMN_IS_FORBIDDEN);
            }
            else if (command.type == AlterCommand::RENAME_COLUMN)
            {
                throw Exception(
                    "Trying to ALTER RENAME version " + backQuoteIfNeed(command.column_name) + " column",
                    ErrorCodes::ALTER_OF_COLUMN_IS_FORBIDDEN);
            }
        }

        if (command.type == AlterCommand::MODIFY_ORDER_BY && !is_custom_partitioned)
        {
            throw Exception(
                "ALTER MODIFY ORDER BY is not supported for default-partitioned tables created with the old syntax",
                ErrorCodes::BAD_ARGUMENTS);
        }
        if (command.type == AlterCommand::MODIFY_TTL && !is_custom_partitioned)
        {
            throw Exception(
                "ALTER MODIFY TTL is not supported for default-partitioned tables created with the old syntax",
                ErrorCodes::BAD_ARGUMENTS);
        }
        if (command.type == AlterCommand::MODIFY_SAMPLE_BY)
        {
            if (!is_custom_partitioned)
                throw Exception(
                    "ALTER MODIFY SAMPLE BY is not supported for default-partitioned tables created with the old syntax",
                    ErrorCodes::BAD_ARGUMENTS);

            checkSampleExpression(new_metadata, getSettings()->compatibility_allow_sampling_expression_not_in_primary_key,
                                  getSettings()->check_sample_column_is_correct);
        }
        if (command.type == AlterCommand::ADD_INDEX && !is_custom_partitioned)
        {
            throw Exception(
                "ALTER ADD INDEX is not supported for tables with the old syntax",
                ErrorCodes::BAD_ARGUMENTS);
        }
        if (command.type == AlterCommand::ADD_PROJECTION)
        {
            if (!is_custom_partitioned)
                throw Exception(
                    "ALTER ADD PROJECTION is not supported for tables with the old syntax",
                    ErrorCodes::BAD_ARGUMENTS);
        }
        if (command.type == AlterCommand::RENAME_COLUMN)
        {
            if (columns_in_keys.contains(command.column_name))
            {
                throw Exception(
                    "Trying to ALTER RENAME key " + backQuoteIfNeed(command.column_name) + " column which is a part of key expression",
                    ErrorCodes::ALTER_OF_COLUMN_IS_FORBIDDEN);
            }
        }
        else if (command.type == AlterCommand::DROP_COLUMN)
        {
            if (columns_in_keys.contains(command.column_name))
            {
                throw Exception(
                    "Trying to ALTER DROP key " + backQuoteIfNeed(command.column_name) + " column which is a part of key expression",
                    ErrorCodes::ALTER_OF_COLUMN_IS_FORBIDDEN);
            }

            if (!command.clear)
            {
                const auto & deps_mv = name_deps[command.column_name];
                if (!deps_mv.empty())
                {
                    throw Exception(
                        "Trying to ALTER DROP column " + backQuoteIfNeed(command.column_name) + " which is referenced by materialized view "
                            + toString(deps_mv),
                        ErrorCodes::ALTER_OF_COLUMN_IS_FORBIDDEN);
                }
            }

            if (old_metadata.columns.has(command.column_name))
            {
                dropped_columns.emplace(command.column_name);
            }
            else
            {
                const auto & nested = old_metadata.columns.getNested(command.column_name);
                for (const auto & nested_column : nested)
                    dropped_columns.emplace(nested_column.name);
            }

        }
        else if (command.type == AlterCommand::RESET_SETTING)
        {
            for (const auto & reset_setting : command.settings_resets)
            {
                if (!settings_from_storage->has(reset_setting))
                    throw Exception(ErrorCodes::BAD_ARGUMENTS, "Cannot reset setting '{}' because it doesn't exist for MergeTree engines family", reset_setting);
            }
        }
        else if (command.isRequireMutationStage(getInMemoryMetadata()))
        {
            /// This alter will override data on disk. Let's check that it doesn't
            /// modify immutable column.
            if (columns_alter_type_forbidden.contains(command.column_name))
                throw Exception("ALTER of key column " + backQuoteIfNeed(command.column_name) + " is forbidden",
                    ErrorCodes::ALTER_OF_COLUMN_IS_FORBIDDEN);

            if (command.type == AlterCommand::MODIFY_COLUMN)
            {
                if (columns_alter_type_check_safe_for_partition.contains(command.column_name))
                {
                    auto it = old_types.find(command.column_name);

                    assert(it != old_types.end());
                    if (!isSafeForKeyConversion(it->second, command.data_type.get()))
                        throw Exception("ALTER of partition key column " + backQuoteIfNeed(command.column_name) + " from type "
                                + it->second->getName() + " to type " + command.data_type->getName()
                                + " is not safe because it can change the representation of partition key",
                            ErrorCodes::ALTER_OF_COLUMN_IS_FORBIDDEN);
                }

                if (columns_alter_type_metadata_only.contains(command.column_name))
                {
                    auto it = old_types.find(command.column_name);
                    assert(it != old_types.end());
                    if (!isSafeForKeyConversion(it->second, command.data_type.get()))
                        throw Exception("ALTER of key column " + backQuoteIfNeed(command.column_name) + " from type "
                                    + it->second->getName() + " to type " + command.data_type->getName()
                                    + " is not safe because it can change the representation of primary key",
                            ErrorCodes::ALTER_OF_COLUMN_IS_FORBIDDEN);
                }

                if (old_metadata.getColumns().has(command.column_name))
                {
                    columns_to_check_conversion.push_back(
                        new_metadata.getColumns().getPhysical(command.column_name));
                }
            }
        }
    }

    checkProperties(new_metadata, old_metadata);
    checkTTLExpressions(new_metadata, old_metadata);

    if (!columns_to_check_conversion.empty())
    {
        auto old_header = old_metadata.getSampleBlock();
        performRequiredConversions(old_header, columns_to_check_conversion, getContext());
    }

    if (old_metadata.hasSettingsChanges())
    {
        const auto current_changes = old_metadata.getSettingsChanges()->as<const ASTSetQuery &>().changes;
        const auto & new_changes = new_metadata.settings_changes->as<const ASTSetQuery &>().changes;
        local_context->checkMergeTreeSettingsConstraints(*settings_from_storage, new_changes);

        for (const auto & changed_setting : new_changes)
        {
            const auto & setting_name = changed_setting.name;
            const auto & new_value = changed_setting.value;
            MergeTreeSettings::checkCanSet(setting_name, new_value);
            const Field * current_value = current_changes.tryGet(setting_name);

            if ((!current_value || *current_value != new_value)
                && MergeTreeSettings::isReadonlySetting(setting_name))
            {
                throw Exception{"Setting '" + setting_name + "' is readonly for storage '" + getName() + "'",
                                 ErrorCodes::READONLY_SETTING};
            }

            if (!current_value && MergeTreeSettings::isPartFormatSetting(setting_name))
            {
                MergeTreeSettings copy = *getSettings();
                copy.applyChange(changed_setting);
                String reason;
                if (!canUsePolymorphicParts(copy, &reason) && !reason.empty())
                    throw Exception("Can't change settings. Reason: " + reason, ErrorCodes::NOT_IMPLEMENTED);
            }

            if (setting_name == "storage_policy")
                checkStoragePolicy(getContext()->getStoragePolicy(new_value.safeGet<String>()));
        }

        /// Check if it is safe to reset the settings
        for (const auto & current_setting : current_changes)
        {
            const auto & setting_name = current_setting.name;
            const Field * new_value = new_changes.tryGet(setting_name);
            /// Prevent unsetting readonly setting
            if (MergeTreeSettings::isReadonlySetting(setting_name) && !new_value)
            {
                throw Exception{"Setting '" + setting_name + "' is readonly for storage '" + getName() + "'",
                                ErrorCodes::READONLY_SETTING};
            }

            if (MergeTreeSettings::isPartFormatSetting(setting_name) && !new_value)
            {
                /// Use default settings + new and check if doesn't affect part format settings
                auto copy = getDefaultSettings();
                copy->applyChanges(new_changes);
                String reason;
                if (!canUsePolymorphicParts(*copy, &reason) && !reason.empty())
                    throw Exception("Can't change settings. Reason: " + reason, ErrorCodes::NOT_IMPLEMENTED);
            }

        }
    }

    for (const auto & part : getDataPartsVectorForInternalUsage())
    {
        bool at_least_one_column_rest = false;
        for (const auto & column : part->getColumns())
        {
            if (!dropped_columns.contains(column.name))
            {
                at_least_one_column_rest = true;
                break;
            }
        }
        if (!at_least_one_column_rest)
        {
            std::string postfix;
            if (dropped_columns.size() > 1)
                postfix = "s";
            throw Exception(ErrorCodes::BAD_ARGUMENTS,
                "Cannot drop or clear column{} '{}', because all columns in part '{}' will be removed from disk. Empty parts are not allowed", postfix, boost::algorithm::join(dropped_columns, ", "), part->name);
        }
    }
}


void MergeTreeData::checkMutationIsPossible(const MutationCommands & /*commands*/, const Settings & /*settings*/) const
{
    /// Some validation will be added
}

MergeTreeDataPartType MergeTreeData::choosePartType(size_t bytes_uncompressed, size_t rows_count) const
{
    const auto settings = getSettings();
    if (!canUsePolymorphicParts(*settings))
        return MergeTreeDataPartType::Wide;

    if (bytes_uncompressed < settings->min_bytes_for_compact_part || rows_count < settings->min_rows_for_compact_part)
        return MergeTreeDataPartType::InMemory;

    if (bytes_uncompressed < settings->min_bytes_for_wide_part || rows_count < settings->min_rows_for_wide_part)
        return MergeTreeDataPartType::Compact;

    return MergeTreeDataPartType::Wide;
}

MergeTreeDataPartType MergeTreeData::choosePartTypeOnDisk(size_t bytes_uncompressed, size_t rows_count) const
{
    const auto settings = getSettings();
    if (!canUsePolymorphicParts(*settings))
        return MergeTreeDataPartType::Wide;

    if (bytes_uncompressed < settings->min_bytes_for_wide_part || rows_count < settings->min_rows_for_wide_part)
        return MergeTreeDataPartType::Compact;

    return MergeTreeDataPartType::Wide;
}


MergeTreeData::MutableDataPartPtr MergeTreeData::createPart(const String & name,
    MergeTreeDataPartType type, const MergeTreePartInfo & part_info,
    const MutableDataPartStoragePtr & data_part_storage, const IMergeTreeDataPart * parent_part) const
{
    if (type == MergeTreeDataPartType::Compact)
        return std::make_shared<MergeTreeDataPartCompact>(*this, name, part_info, data_part_storage, parent_part);
    else if (type == MergeTreeDataPartType::Wide)
        return std::make_shared<MergeTreeDataPartWide>(*this, name, part_info, data_part_storage, parent_part);
    else if (type == MergeTreeDataPartType::InMemory)
        return std::make_shared<MergeTreeDataPartInMemory>(*this, name, part_info, data_part_storage, parent_part);
    else
        throw Exception("Unknown type of part " + data_part_storage->getRelativePath(), ErrorCodes::UNKNOWN_PART_TYPE);
}

MergeTreeData::MutableDataPartPtr MergeTreeData::createPart(
    const String & name, const MutableDataPartStoragePtr & data_part_storage, const IMergeTreeDataPart * parent_part) const
{
    return createPart(name, MergeTreePartInfo::fromPartName(name, format_version), data_part_storage, parent_part);
}

MergeTreeData::MutableDataPartPtr MergeTreeData::createPart(
    const String & name, const MergeTreePartInfo & part_info,
    const MutableDataPartStoragePtr & data_part_storage, const IMergeTreeDataPart * parent_part) const
{
    MergeTreeDataPartType type;
    auto mrk_ext = MergeTreeIndexGranularityInfo::getMarksExtensionFromFilesystem(*data_part_storage);

    if (mrk_ext)
    {
        type = MarkType(*mrk_ext).part_type;
    }
    else
    {
        /// Didn't find any mark file, suppose that part is empty.
        type = choosePartTypeOnDisk(0, 0);
    }

    return createPart(name, type, part_info, data_part_storage, parent_part);
}

void MergeTreeData::changeSettings(
        const ASTPtr & new_settings,
        AlterLockHolder & /* table_lock_holder */)
{
    if (new_settings)
    {
        bool has_storage_policy_changed = false;

        const auto & new_changes = new_settings->as<const ASTSetQuery &>().changes;

        for (const auto & change : new_changes)
        {
            if (change.name == "storage_policy")
            {
                StoragePolicyPtr new_storage_policy = getContext()->getStoragePolicy(change.value.safeGet<String>());
                StoragePolicyPtr old_storage_policy = getStoragePolicy();

                /// StoragePolicy of different version or name is guaranteed to have different pointer
                if (new_storage_policy != old_storage_policy)
                {
                    checkStoragePolicy(new_storage_policy);

                    std::unordered_set<String> all_diff_disk_names;
                    for (const auto & disk : new_storage_policy->getDisks())
                        all_diff_disk_names.insert(disk->getName());
                    for (const auto & disk : old_storage_policy->getDisks())
                        all_diff_disk_names.erase(disk->getName());

                    for (const String & disk_name : all_diff_disk_names)
                    {
                        auto disk = new_storage_policy->getDiskByName(disk_name);
                        if (disk->exists(relative_data_path))
                            throw Exception("New storage policy contain disks which already contain data of a table with the same name", ErrorCodes::LOGICAL_ERROR);
                    }

                    for (const String & disk_name : all_diff_disk_names)
                    {
                        auto disk = new_storage_policy->getDiskByName(disk_name);
                        disk->createDirectories(relative_data_path);
                        disk->createDirectories(fs::path(relative_data_path) / MergeTreeData::DETACHED_DIR_NAME);
                    }
                    /// FIXME how would that be done while reloading configuration???

                    has_storage_policy_changed = true;
                }
            }
        }

        /// Reset to default settings before applying existing.
        auto copy = getDefaultSettings();
        copy->applyChanges(new_changes);
        copy->sanityCheck(getContext()->getMergeMutateExecutor()->getMaxTasksCount());

        storage_settings.set(std::move(copy));
        StorageInMemoryMetadata new_metadata = getInMemoryMetadata();
        new_metadata.setSettingsChanges(new_settings);
        setInMemoryMetadata(new_metadata);

        if (has_storage_policy_changed)
            startBackgroundMovesIfNeeded();
    }
}

void MergeTreeData::PartsTemporaryRename::addPart(const String & old_name, const String & new_name, const DiskPtr & disk)
{
    old_and_new_names.push_back({old_name, new_name, disk});
}

void MergeTreeData::PartsTemporaryRename::tryRenameAll()
{
    renamed = true;
    for (size_t i = 0; i < old_and_new_names.size(); ++i)
    {
        try
        {
            const auto & [old_name, new_name, disk] = old_and_new_names[i];
            if (old_name.empty() || new_name.empty())
                throw DB::Exception("Empty part name. Most likely it's a bug.", ErrorCodes::LOGICAL_ERROR);
            const auto full_path = fs::path(storage.relative_data_path) / source_dir;
            disk->moveFile(fs::path(full_path) / old_name, fs::path(full_path) / new_name);
        }
        catch (...)
        {
            old_and_new_names.resize(i);
            LOG_WARNING(storage.log, "Cannot rename parts to perform operation on them: {}", getCurrentExceptionMessage(false));
            throw;
        }
    }
}

MergeTreeData::PartsTemporaryRename::~PartsTemporaryRename()
{
    // TODO what if server had crashed before this destructor was called?
    if (!renamed)
        return;
    for (const auto & [old_name, new_name, disk] : old_and_new_names)
    {
        if (old_name.empty())
            continue;

        try
        {
            const String full_path = fs::path(storage.relative_data_path) / source_dir;
            disk->moveFile(fs::path(full_path) / new_name, fs::path(full_path) / old_name);
        }
        catch (...)
        {
            tryLogCurrentException(__PRETTY_FUNCTION__);
        }
    }
}

MergeTreeData::PartHierarchy MergeTreeData::getPartHierarchy(
    const MergeTreePartInfo & part_info,
    DataPartState state,
    DataPartsLock & /* data_parts_lock */) const
{
    PartHierarchy result;

    /// Parts contained in the part are consecutive in data_parts, intersecting the insertion place for the part itself.
    auto it_middle = data_parts_by_state_and_info.lower_bound(DataPartStateAndInfo{state, part_info});
    auto committed_parts_range = getDataPartsStateRange(state);

    /// Go to the left.
    DataPartIteratorByStateAndInfo begin = it_middle;
    while (begin != committed_parts_range.begin())
    {
        auto prev = std::prev(begin);

        if (!part_info.contains((*prev)->info))
        {
            if ((*prev)->info.contains(part_info))
            {
                result.covering_parts.push_back(*prev);
            }
            else if (!part_info.isDisjoint((*prev)->info))
            {
                result.intersected_parts.push_back(*prev);
            }

            break;
        }

        begin = prev;
    }

    std::reverse(result.covering_parts.begin(), result.covering_parts.end());

    /// Go to the right.
    DataPartIteratorByStateAndInfo end = it_middle;
    while (end != committed_parts_range.end())
    {
        if ((*end)->info == part_info)
        {
            result.duplicate_part = *end;
            result.covering_parts.clear();
            return result;
        }

        if (!part_info.contains((*end)->info))
        {
            if ((*end)->info.contains(part_info))
            {
                result.covering_parts.push_back(*end);
            }
            else if (!part_info.isDisjoint((*end)->info))
            {
                result.intersected_parts.push_back(*end);
            }

            break;
        }

        ++end;
    }

    result.covered_parts.insert(result.covered_parts.end(), begin, end);

    return result;
}

MergeTreeData::DataPartsVector MergeTreeData::getCoveredOutdatedParts(
    const DataPartPtr & part,
    DataPartsLock & data_parts_lock) const
{
    part->assertState({DataPartState::Active, DataPartState::PreActive});
    PartHierarchy hierarchy = getPartHierarchy(part->info, DataPartState::Outdated, data_parts_lock);

    if (hierarchy.duplicate_part)
        throw Exception(ErrorCodes::LOGICAL_ERROR, "Unexpected duplicate part {}. It is a bug.", hierarchy.duplicate_part->getNameWithState());

    return hierarchy.covered_parts;
}

MergeTreeData::DataPartsVector MergeTreeData::getActivePartsToReplace(
    const MergeTreePartInfo & new_part_info,
    const String & new_part_name,
    DataPartPtr & out_covering_part,
    DataPartsLock & data_parts_lock) const
{
    PartHierarchy hierarchy = getPartHierarchy(new_part_info, DataPartState::Active, data_parts_lock);

    if (!hierarchy.intersected_parts.empty())
        throw Exception(ErrorCodes::LOGICAL_ERROR, "Part {} intersects part {}. It is a bug.",
                        new_part_name, hierarchy.intersected_parts.back()->getNameWithState());

    if (hierarchy.duplicate_part)
        throw Exception(ErrorCodes::LOGICAL_ERROR, "Unexpected duplicate part {}. It is a bug.", hierarchy.duplicate_part->getNameWithState());

    if (!hierarchy.covering_parts.empty())
        out_covering_part = std::move(hierarchy.covering_parts.back());

    return std::move(hierarchy.covered_parts);
}

void MergeTreeData::checkPartPartition(MutableDataPartPtr & part, DataPartsLock & lock) const
{
    if (DataPartPtr existing_part_in_partition = getAnyPartInPartition(part->info.partition_id, lock))
    {
        if (part->partition.value != existing_part_in_partition->partition.value)
            throw Exception(
                "Partition value mismatch between two parts with the same partition ID. Existing part: "
                + existing_part_in_partition->name + ", newly added part: " + part->name,
                ErrorCodes::CORRUPTED_DATA);
    }
}

void MergeTreeData::checkPartDuplicate(MutableDataPartPtr & part, Transaction & transaction, DataPartsLock & /*lock*/) const
{
    auto it_duplicate = data_parts_by_info.find(part->info);

    if (it_duplicate != data_parts_by_info.end())
    {
        String message = "Part " + (*it_duplicate)->getNameWithState() + " already exists";

        if ((*it_duplicate)->checkState({DataPartState::Outdated, DataPartState::Deleting}))
            throw Exception(message + ", but it will be deleted soon", ErrorCodes::PART_IS_TEMPORARILY_LOCKED);

        if (transaction.txn)
            throw Exception(message, ErrorCodes::SERIALIZATION_ERROR);

        throw Exception(message, ErrorCodes::DUPLICATE_DATA_PART);
    }
}

void MergeTreeData::preparePartForCommit(MutableDataPartPtr & part, Transaction & out_transaction, bool need_rename)
{
    part->is_temp = false;
    part->setState(DataPartState::PreActive);

    assert([&]()
           {
               String dir_name = fs::path(part->getDataPartStorage().getRelativePath()).filename();
               bool may_be_cleaned_up = dir_name.starts_with("tmp_") || dir_name.starts_with("tmp-fetch_");
               return !may_be_cleaned_up || temporary_parts.contains(dir_name);
           }());

    if (need_rename)
        part->renameTo(part->name, true);

    data_parts_indexes.insert(part);
    out_transaction.addPart(part);
}

bool MergeTreeData::addTempPart(
    MutableDataPartPtr & part,
    Transaction & out_transaction,
    DataPartsLock & lock,
    DataPartsVector * out_covered_parts)
{
    LOG_TRACE(log, "Adding temporary part from directory {} with name {}.", part->getDataPartStorage().getPartDirectory(), part->name);
    if (&out_transaction.data != this)
        throw Exception("MergeTreeData::Transaction for one table cannot be used with another. It is a bug.",
            ErrorCodes::LOGICAL_ERROR);

    if (part->hasLightweightDelete())
        has_lightweight_delete_parts.store(true);

    checkPartPartition(part, lock);
    checkPartDuplicate(part, out_transaction, lock);

    DataPartPtr covering_part;
    DataPartsVector covered_parts = getActivePartsToReplace(part->info, part->name, covering_part, lock);

    if (covering_part)
    {
        LOG_WARNING(log, "Tried to add obsolete part {} covered by {}", part->name, covering_part->getNameWithState());
        return false;
    }

    /// All checks are passed. Now we can rename the part on disk.
    /// So, we maintain invariant: if a non-temporary part in filesystem then it is in data_parts
    preparePartForCommit(part, out_transaction, /* need_rename = */false);

    if (out_covered_parts)
    {
        out_covered_parts->reserve(covered_parts.size());

        for (DataPartPtr & covered_part : covered_parts)
            out_covered_parts->emplace_back(std::move(covered_part));
    }

    return true;
}


bool MergeTreeData::renameTempPartAndReplaceImpl(
    MutableDataPartPtr & part,
    Transaction & out_transaction,
    DataPartsLock & lock,
    DataPartsVector * out_covered_parts)
{
    LOG_TRACE(log, "Renaming temporary part {} to {} with tid {}.", part->getDataPartStorage().getPartDirectory(), part->name, out_transaction.getTID());

    if (&out_transaction.data != this)
        throw Exception("MergeTreeData::Transaction for one table cannot be used with another. It is a bug.", ErrorCodes::LOGICAL_ERROR);

    part->assertState({DataPartState::Temporary});
    checkPartPartition(part, lock);
    checkPartDuplicate(part, out_transaction, lock);

    PartHierarchy hierarchy = getPartHierarchy(part->info, DataPartState::Active, lock);

    if (!hierarchy.intersected_parts.empty())
    {
        String message = fmt::format("Part {} intersects part {}", part->name, hierarchy.intersected_parts.back()->getNameWithState());

        // Drop part|partition operation inside some transactions sees some stale snapshot from the time when transactions has been started.
        // So such operation may attempt to delete already outdated part. In this case, this outdated part is most likely covered by the other part and intersection may occur.
        // Part mayght be outdated due to merge|mutation|update|optimization operations.
        if (part->isEmpty() || (hierarchy.intersected_parts.size() == 1 && hierarchy.intersected_parts.back()->isEmpty()))
        {
            message += fmt::format(" One of them is empty part. That is a race between drop operation under transaction and a merge/mutation.");
            throw Exception(message, ErrorCodes::SERIALIZATION_ERROR);
        }

        if (hierarchy.intersected_parts.size() > 1)
            message += fmt::format(" There are {} intersected parts.", hierarchy.intersected_parts.size());

        throw Exception(ErrorCodes::LOGICAL_ERROR, message + " It is a bug.");
    }

    if (part->hasLightweightDelete())
        has_lightweight_delete_parts.store(true);

    /// All checks are passed. Now we can rename the part on disk.
    /// So, we maintain invariant: if a non-temporary part in filesystem then it is in data_parts
    preparePartForCommit(part, out_transaction, /* need_rename */ true);

    if (out_covered_parts)
    {
        out_covered_parts->reserve(out_covered_parts->size() + hierarchy.covered_parts.size());
        std::move(hierarchy.covered_parts.begin(), hierarchy.covered_parts.end(), std::back_inserter(*out_covered_parts));
    }

    return true;
}

bool MergeTreeData::renameTempPartAndReplaceUnlocked(
    MutableDataPartPtr & part,
    Transaction & out_transaction,
    DataPartsLock & lock,
    DataPartsVector * out_covered_parts)
{
    return renameTempPartAndReplaceImpl(part, out_transaction, lock, out_covered_parts);
}

MergeTreeData::DataPartsVector MergeTreeData::renameTempPartAndReplace(
    MutableDataPartPtr & part,
    Transaction & out_transaction)
{
    auto part_lock = lockParts();
    DataPartsVector covered_parts;
    renameTempPartAndReplaceImpl(part, out_transaction, part_lock, &covered_parts);
    return covered_parts;
}

bool MergeTreeData::renameTempPartAndAdd(
    MutableDataPartPtr & part,
    Transaction & out_transaction,
    DataPartsLock & lock)
{
    DataPartsVector covered_parts;

    if (!renameTempPartAndReplaceImpl(part, out_transaction, lock, &covered_parts))
        return false;

    if (!covered_parts.empty())
        throw Exception(ErrorCodes::LOGICAL_ERROR, "Added part {} covers {} existing part(s) (including {})",
            part->name, toString(covered_parts.size()), covered_parts[0]->name);

    return true;
}

void MergeTreeData::removePartsFromWorkingSet(MergeTreeTransaction * txn, const MergeTreeData::DataPartsVector & remove, bool clear_without_timeout, DataPartsLock & acquired_lock)
{
    if (txn)
        transactions_enabled.store(true);

    auto remove_time = clear_without_timeout ? 0 : time(nullptr);
    bool removed_active_part = false;

    for (const DataPartPtr & part : remove)
    {
        if (part->version.creation_csn != Tx::RolledBackCSN)
            MergeTreeTransaction::removeOldPart(shared_from_this(), part, txn);

        if (part->getState() == MergeTreeDataPartState::Active)
        {
            removePartContributionToColumnAndSecondaryIndexSizes(part);
            removePartContributionToDataVolume(part);
            removed_active_part = true;
        }

        if (part->getState() == MergeTreeDataPartState::Active || clear_without_timeout)
            part->remove_time.store(remove_time, std::memory_order_relaxed);

        if (part->getState() != MergeTreeDataPartState::Outdated)
            modifyPartState(part, MergeTreeDataPartState::Outdated);

        if (isInMemoryPart(part) && getSettings()->in_memory_parts_enable_wal)
            getWriteAheadLog()->dropPart(part->name);
    }

    if (removed_active_part)
        resetObjectColumnsFromActiveParts(acquired_lock);
}

void MergeTreeData::removePartsFromWorkingSetImmediatelyAndSetTemporaryState(const DataPartsVector & remove)
{
    auto lock = lockParts();

    for (const auto & part : remove)
    {
        auto it_part = data_parts_by_info.find(part->info);
        if (it_part == data_parts_by_info.end())
            throw Exception("Part " + part->getNameWithState() + " not found in data_parts", ErrorCodes::LOGICAL_ERROR);

        assert(part->getState() == MergeTreeDataPartState::PreActive);

        modifyPartState(part, MergeTreeDataPartState::Temporary);
        /// Erase immediately
        data_parts_indexes.erase(it_part);
    }
}

void MergeTreeData::removePartsFromWorkingSet(
        MergeTreeTransaction * txn, const DataPartsVector & remove, bool clear_without_timeout, DataPartsLock * acquired_lock)
{
    auto lock = (acquired_lock) ? DataPartsLock() : lockParts();

    for (const auto & part : remove)
    {
        if (!data_parts_by_info.count(part->info))
            throw Exception("Part " + part->getNameWithState() + " not found in data_parts", ErrorCodes::LOGICAL_ERROR);

        part->assertState({DataPartState::PreActive, DataPartState::Active, DataPartState::Outdated});
    }

    removePartsFromWorkingSet(txn, remove, clear_without_timeout, lock);
}


void MergeTreeData::removePartsInRangeFromWorkingSet(MergeTreeTransaction * txn, const MergeTreePartInfo & drop_range, DataPartsLock & lock)
{
    removePartsInRangeFromWorkingSetAndGetPartsToRemoveFromZooKeeper(txn, drop_range, lock);
}

DataPartsVector MergeTreeData::grabActivePartsToRemoveForDropRange(
    MergeTreeTransaction * txn, const MergeTreePartInfo & drop_range, DataPartsLock & lock)
{
    DataPartsVector parts_to_remove;

    if (drop_range.min_block > drop_range.max_block)
        throw Exception(ErrorCodes::LOGICAL_ERROR, "Invalid drop range: {}", drop_range.getPartName());

    auto partition_range = getVisibleDataPartsVectorInPartition(txn, drop_range.partition_id, &lock);

    for (const DataPartPtr & part : partition_range)
    {
        if (part->info.partition_id != drop_range.partition_id)
            throw Exception("Unexpected partition_id of part " + part->name + ". This is a bug.", ErrorCodes::LOGICAL_ERROR);

        /// It's a DROP PART and it's already executed by fetching some covering part
        bool is_drop_part = !drop_range.isFakeDropRangePart() && drop_range.min_block;

        if (is_drop_part && (part->info.min_block != drop_range.min_block || part->info.max_block != drop_range.max_block || part->info.getMutationVersion() != drop_range.getMutationVersion()))
        {
            /// Why we check only min and max blocks here without checking merge
            /// level? It's a tricky situation which can happen on a stale
            /// replica. For example, we have parts all_1_1_0, all_2_2_0 and
            /// all_3_3_0. Fast replica assign some merges (OPTIMIZE FINAL or
            /// TTL) all_2_2_0 -> all_2_2_1 -> all_2_2_2. So it has set of parts
            /// all_1_1_0, all_2_2_2 and all_3_3_0. After that it decides to
            /// drop part all_2_2_2. Now set of parts is all_1_1_0 and
            /// all_3_3_0. Now fast replica assign merge all_1_1_0 + all_3_3_0
            /// to all_1_3_1 and finishes it. Slow replica pulls the queue and
            /// have two contradictory tasks -- drop all_2_2_2 and merge/fetch
            /// all_1_3_1. If this replica will fetch all_1_3_1 first and then tries
            /// to drop all_2_2_2 after that it will receive the LOGICAL ERROR.
            /// So here we just check that all_1_3_1 covers blocks from drop
            /// all_2_2_2.
            ///
            bool is_covered_by_min_max_block = part->info.min_block <= drop_range.min_block && part->info.max_block >= drop_range.max_block && part->info.getMutationVersion() >= drop_range.getMutationVersion();
            if (is_covered_by_min_max_block)
            {
                LOG_INFO(log, "Skipping drop range for part {} because covering part {} already exists", drop_range.getPartName(), part->name);
                return {};
            }
        }

        if (part->info.min_block < drop_range.min_block)
        {
            if (drop_range.min_block <= part->info.max_block)
            {
                /// Intersect left border
                throw Exception(ErrorCodes::LOGICAL_ERROR, "Unexpected merged part {} intersecting drop range {}",
                                part->name, drop_range.getPartName());
            }

            continue;
        }

        /// Stop on new parts
        if (part->info.min_block > drop_range.max_block)
            break;

        if (part->info.min_block <= drop_range.max_block && drop_range.max_block < part->info.max_block)
        {
            /// Intersect right border
            throw Exception(ErrorCodes::LOGICAL_ERROR, "Unexpected merged part {} intersecting drop range {}",
                            part->name, drop_range.getPartName());
        }

        parts_to_remove.emplace_back(part);
    }
    return parts_to_remove;
}

MergeTreeData::PartsToRemoveFromZooKeeper MergeTreeData::removePartsInRangeFromWorkingSetAndGetPartsToRemoveFromZooKeeper(
        MergeTreeTransaction * txn, const MergeTreePartInfo & drop_range, DataPartsLock & lock)
{

    auto parts_to_remove = grabActivePartsToRemoveForDropRange(txn, drop_range, lock);

    bool clear_without_timeout = true;
    /// We a going to remove active parts covered by drop_range without timeout.
    /// Let's also reset timeout for inactive parts
    /// and add these parts to list of parts to remove from ZooKeeper
    auto inactive_parts_to_remove_immediately = getDataPartsVectorInPartitionForInternalUsage({DataPartState::Outdated, DataPartState::Deleting}, drop_range.partition_id, &lock);

    /// FIXME refactor removePartsFromWorkingSet(...), do not remove parts twice
    removePartsFromWorkingSet(txn, parts_to_remove, clear_without_timeout, lock);

    /// Since we can return parts in Deleting state, we have to use a wrapper that restricts access to such parts.
    PartsToRemoveFromZooKeeper parts_to_remove_from_zookeeper;
    for (auto & part : parts_to_remove)
        parts_to_remove_from_zookeeper.emplace_back(std::move(part));

    for (auto & part : inactive_parts_to_remove_immediately)
    {
        if (!drop_range.contains(part->info))
            continue;
        part->remove_time.store(0, std::memory_order_relaxed);
        parts_to_remove_from_zookeeper.emplace_back(std::move(part), /* was_active */ false);
    }

    return parts_to_remove_from_zookeeper;
}

void MergeTreeData::restoreAndActivatePart(const DataPartPtr & part, DataPartsLock * acquired_lock)
{
    auto lock = (acquired_lock) ? DataPartsLock() : lockParts();    //-V1018
    if (part->getState() == DataPartState::Active)
        return;
    addPartContributionToColumnAndSecondaryIndexSizes(part);
    addPartContributionToDataVolume(part);
    modifyPartState(part, DataPartState::Active);
}


void MergeTreeData::outdateBrokenPartAndCloneToDetached(const DataPartPtr & part_to_detach, const String & prefix)
{
    auto metadata_snapshot = getInMemoryMetadataPtr();
    if (prefix.empty())
        LOG_INFO(log, "Cloning part {} to {} and making it obsolete.", part_to_detach->getDataPartStorage().getPartDirectory(), part_to_detach->name);
    else
        LOG_INFO(log, "Cloning part {} to {}_{} and making it obsolete.", part_to_detach->getDataPartStorage().getPartDirectory(), prefix, part_to_detach->name);

    part_to_detach->makeCloneInDetached(prefix, metadata_snapshot);

    DataPartsLock lock = lockParts();
    if (part_to_detach->getState() == DataPartState::Active)
        removePartsFromWorkingSet(NO_TRANSACTION_RAW, {part_to_detach}, true, &lock);
}

void MergeTreeData::forcefullyMovePartToDetachedAndRemoveFromMemory(const MergeTreeData::DataPartPtr & part_to_detach, const String & prefix, bool restore_covered)
{
    if (prefix.empty())
        LOG_INFO(log, "Renaming {} to {} and forgetting it.", part_to_detach->getDataPartStorage().getPartDirectory(), part_to_detach->name);
    else
        LOG_INFO(log, "Renaming {} to {}_{} and forgetting it.", part_to_detach->getDataPartStorage().getPartDirectory(), prefix, part_to_detach->name);

    auto lock = lockParts();
    bool removed_active_part = false;
    bool restored_active_part = false;

    auto it_part = data_parts_by_info.find(part_to_detach->info);
    if (it_part == data_parts_by_info.end())
        throw Exception("No such data part " + part_to_detach->getNameWithState(), ErrorCodes::NO_SUCH_DATA_PART);

    /// What if part_to_detach is a reference to *it_part? Make a new owner just in case.
    /// Important to own part pointer here (not const reference), because it will be removed from data_parts_indexes
    /// few lines below.
    DataPartPtr part = *it_part; // NOLINT

    if (part->getState() == DataPartState::Active)
    {
        removePartContributionToDataVolume(part);
        removePartContributionToColumnAndSecondaryIndexSizes(part);
        removed_active_part = true;
    }

    modifyPartState(it_part, DataPartState::Deleting);
    preparePartForRemoval(part)->renameToDetached(prefix);
    data_parts_indexes.erase(it_part);

    if (restore_covered && part->info.level == 0)
    {
        LOG_WARNING(log, "Will not recover parts covered by zero-level part {}", part->name);
        return;
    }

    if (restore_covered)
    {
        Strings restored;
        bool error = false;
        String error_parts;

        Int64 pos = part->info.min_block;

        auto is_appropriate_state = [] (DataPartState state)
        {
            return state == DataPartState::Active || state == DataPartState::Outdated;
        };

        auto update_error = [&] (DataPartIteratorByInfo it)
        {
            error = true;
            error_parts += (*it)->getNameWithState() + " ";
        };

        auto activate_part = [this, &restored_active_part](auto it)
        {
            /// It's not clear what to do if we try to activate part that was removed in transaction.
            /// It may happen only in ReplicatedMergeTree, so let's simply throw LOGICAL_ERROR for now.
            chassert((*it)->version.isRemovalTIDLocked());
            if ((*it)->version.removal_tid_lock == Tx::PrehistoricTID.getHash())
                (*it)->version.unlockRemovalTID(Tx::PrehistoricTID, TransactionInfoContext{getStorageID(), (*it)->name});
            else
                throw Exception(ErrorCodes::LOGICAL_ERROR, "Cannot activate part {} that was removed by transaction ({})",
                                (*it)->name, (*it)->version.removal_tid_lock);

            addPartContributionToColumnAndSecondaryIndexSizes(*it);
            addPartContributionToDataVolume(*it);
            modifyPartState(it, DataPartState::Active); /// iterator is not invalidated here
            restored_active_part = true;
        };

        auto it_middle = data_parts_by_info.lower_bound(part->info);

        /// Restore the leftmost part covered by the part
        if (it_middle != data_parts_by_info.begin())
        {
            auto it = std::prev(it_middle);

            if (part->contains(**it) && is_appropriate_state((*it)->getState()))
            {
                /// Maybe, we must consider part level somehow
                if ((*it)->info.min_block != part->info.min_block)
                    update_error(it);

                if ((*it)->getState() != DataPartState::Active)
                    activate_part(it);

                pos = (*it)->info.max_block + 1;
                restored.push_back((*it)->name);
            }
            else if ((*it)->info.partition_id == part->info.partition_id)
                update_error(it);
            else
                error = true;
        }
        else
            error = true;

        /// Restore "right" parts
        for (auto it = it_middle; it != data_parts_by_info.end() && part->contains(**it); ++it)
        {
            if ((*it)->info.min_block < pos)
                continue;

            if (!is_appropriate_state((*it)->getState()))
            {
                update_error(it);
                continue;
            }

            if ((*it)->info.min_block > pos)
                update_error(it);

            if ((*it)->getState() != DataPartState::Active)
                activate_part(it);

            pos = (*it)->info.max_block + 1;
            restored.push_back((*it)->name);
        }

        if (pos != part->info.max_block + 1)
            error = true;

        for (const String & name : restored)
        {
            LOG_INFO(log, "Activated part {}", name);
        }

        if (error)
        {
            LOG_ERROR(log, "The set of parts restored in place of {} looks incomplete. There might or might not be a data loss.{}", part->name, (error_parts.empty() ? "" : " Suspicious parts: " + error_parts));
        }
    }

    if (removed_active_part || restored_active_part)
        resetObjectColumnsFromActiveParts(lock);
}


void MergeTreeData::tryRemovePartImmediately(DataPartPtr && part)
{
    DataPartPtr part_to_delete;
    {
        auto lock = lockParts();

        auto part_name_with_state = part->getNameWithState();
        LOG_TRACE(log, "Trying to immediately remove part {}", part_name_with_state);

        if (part->getState() != DataPartState::Temporary)
        {
            auto it = data_parts_by_info.find(part->info);
            if (it == data_parts_by_info.end() || (*it).get() != part.get())
                throw Exception("Part " + part->name + " doesn't exist", ErrorCodes::LOGICAL_ERROR);

            part.reset();

            if (!((*it)->getState() == DataPartState::Outdated && it->unique()))
            {
                if ((*it)->getState() != DataPartState::Outdated)
                    LOG_WARNING(log, "Cannot immediately remove part {} because it's not in Outdated state "
                             "usage counter {}", part_name_with_state, it->use_count());

                if (!it->unique())
                    LOG_WARNING(log, "Cannot immediately remove part {} because someone using it right now "
                             "usage counter {}", part_name_with_state, it->use_count());
                return;
            }

            modifyPartState(it, DataPartState::Deleting);

            part_to_delete = *it;
        }
        else
        {
            part_to_delete = std::move(part);
        }
    }

    try
    {
        preparePartForRemoval(part_to_delete)->remove();
    }
    catch (...)
    {
        rollbackDeletingParts({part_to_delete});
        throw;
    }

    removePartsFinally({part_to_delete});
    LOG_TRACE(log, "Removed part {}", part_to_delete->name);
}


size_t MergeTreeData::getTotalActiveSizeInBytes() const
{
    return total_active_size_bytes.load(std::memory_order_acquire);
}


size_t MergeTreeData::getTotalActiveSizeInRows() const
{
    return total_active_size_rows.load(std::memory_order_acquire);
}


size_t MergeTreeData::getPartsCount() const
{
    return total_active_size_parts.load(std::memory_order_acquire);
}


std::pair<size_t, size_t> MergeTreeData::getMaxPartsCountAndSizeForPartitionWithState(DataPartState state) const
{
    auto lock = lockParts();

    size_t cur_parts_count = 0;
    size_t cur_parts_size = 0;
    size_t max_parts_count = 0;
    size_t argmax_parts_size = 0;

    const String * cur_partition_id = nullptr;

    for (const auto & part : getDataPartsStateRange(state))
    {
        if (!cur_partition_id || part->info.partition_id != *cur_partition_id)
        {
            cur_partition_id = &part->info.partition_id;
            cur_parts_count = 0;
            cur_parts_size = 0;
        }

        ++cur_parts_count;
        cur_parts_size += part->getBytesOnDisk();

        if (cur_parts_count > max_parts_count)
        {
            max_parts_count = cur_parts_count;
            argmax_parts_size = cur_parts_size;
        }
    }

    return {max_parts_count, argmax_parts_size};
}


std::pair<size_t, size_t> MergeTreeData::getMaxPartsCountAndSizeForPartition() const
{
    return getMaxPartsCountAndSizeForPartitionWithState(DataPartState::Active);
}


size_t MergeTreeData::getMaxInactivePartsCountForPartition() const
{
    return getMaxPartsCountAndSizeForPartitionWithState(DataPartState::Outdated).first;
}


std::optional<Int64> MergeTreeData::getMinPartDataVersion() const
{
    auto lock = lockParts();

    std::optional<Int64> result;
    for (const auto & part : getDataPartsStateRange(DataPartState::Active))
    {
        if (!result || *result > part->info.getDataVersion())
            result = part->info.getDataVersion();
    }

    return result;
}


void MergeTreeData::delayInsertOrThrowIfNeeded(Poco::Event * until, ContextPtr query_context) const
{
    const auto settings = getSettings();
    const auto & query_settings = query_context->getSettingsRef();
    const size_t parts_count_in_total = getPartsCount();
    if (parts_count_in_total >= settings->max_parts_in_total)
    {
        ProfileEvents::increment(ProfileEvents::RejectedInserts);
        throw Exception("Too many parts (" + toString(parts_count_in_total) + ") in all partitions in total. This indicates wrong choice of partition key. The threshold can be modified with 'max_parts_in_total' setting in <merge_tree> element in config.xml or with per-table setting.", ErrorCodes::TOO_MANY_PARTS);
    }

    auto [parts_count_in_partition, size_of_partition] = getMaxPartsCountAndSizeForPartition();
    ssize_t k_inactive = -1;
    if (settings->inactive_parts_to_throw_insert > 0 || settings->inactive_parts_to_delay_insert > 0)
    {
        size_t inactive_parts_count_in_partition = getMaxInactivePartsCountForPartition();
        if (settings->inactive_parts_to_throw_insert > 0 && inactive_parts_count_in_partition >= settings->inactive_parts_to_throw_insert)
        {
            ProfileEvents::increment(ProfileEvents::RejectedInserts);
            throw Exception(
                ErrorCodes::TOO_MANY_PARTS,
                "Too many inactive parts ({}). Parts cleaning are processing significantly slower than inserts",
                inactive_parts_count_in_partition);
        }
        k_inactive = static_cast<ssize_t>(inactive_parts_count_in_partition) - static_cast<ssize_t>(settings->inactive_parts_to_delay_insert);
    }

    auto parts_to_delay_insert = query_settings.parts_to_delay_insert ? query_settings.parts_to_delay_insert : settings->parts_to_delay_insert;
    auto parts_to_throw_insert = query_settings.parts_to_throw_insert ? query_settings.parts_to_throw_insert : settings->parts_to_throw_insert;

    size_t average_part_size = parts_count_in_partition ? size_of_partition / parts_count_in_partition : 0;
    bool parts_are_large_enough_in_average = settings->max_avg_part_size_for_too_many_parts
        && average_part_size > settings->max_avg_part_size_for_too_many_parts;

    if (parts_count_in_partition >= parts_to_throw_insert && !parts_are_large_enough_in_average)
    {
        ProfileEvents::increment(ProfileEvents::RejectedInserts);
        throw Exception(
            ErrorCodes::TOO_MANY_PARTS,
            "Too many parts ({} with average size of {}). Merges are processing significantly slower than inserts",
            parts_count_in_partition, ReadableSize(average_part_size));
    }

    if (k_inactive < 0 && (parts_count_in_partition < parts_to_delay_insert || parts_are_large_enough_in_average))
        return;

    const ssize_t k_active = ssize_t(parts_count_in_partition) - ssize_t(parts_to_delay_insert);
    size_t max_k;
    size_t k;
    if (k_active > k_inactive)
    {
        max_k = parts_to_throw_insert - parts_to_delay_insert;
        k = k_active + 1;
    }
    else
    {
        max_k = settings->inactive_parts_to_throw_insert - settings->inactive_parts_to_delay_insert;
        k = k_inactive + 1;
    }
    const UInt64 delay_milliseconds = static_cast<UInt64>(::pow(settings->max_delay_to_insert * 1000, static_cast<double>(k) / max_k));

    ProfileEvents::increment(ProfileEvents::DelayedInserts);
    ProfileEvents::increment(ProfileEvents::DelayedInsertsMilliseconds, delay_milliseconds);

    CurrentMetrics::Increment metric_increment(CurrentMetrics::DelayedInserts);

    LOG_INFO(log, "Delaying inserting block by {} ms. because there are {} parts and their average size is {}",
        delay_milliseconds, parts_count_in_partition, ReadableSize(average_part_size));

    if (until)
        until->tryWait(delay_milliseconds);
    else
        std::this_thread::sleep_for(std::chrono::milliseconds(static_cast<size_t>(delay_milliseconds)));
}


MergeTreeData::DataPartPtr MergeTreeData::getActiveContainingPart(
    const MergeTreePartInfo & part_info, MergeTreeData::DataPartState state, DataPartsLock & /*lock*/) const
{
    auto current_state_parts_range = getDataPartsStateRange(state);

    /// The part can be covered only by the previous or the next one in data_parts.
    auto it = data_parts_by_state_and_info.lower_bound(DataPartStateAndInfo{state, part_info});

    if (it != current_state_parts_range.end())
    {
        if ((*it)->info == part_info)
            return *it;
        if ((*it)->info.contains(part_info))
            return *it;
    }

    if (it != current_state_parts_range.begin())
    {
        --it;
        if ((*it)->info.contains(part_info))
            return *it;
    }

    return nullptr;
}


void MergeTreeData::swapActivePart(MergeTreeData::DataPartPtr part_copy)
{
    auto lock = lockParts();
    for (auto original_active_part : getDataPartsStateRange(DataPartState::Active)) // NOLINT (copy is intended)
    {
        if (part_copy->name == original_active_part->name)
        {
            auto active_part_it = data_parts_by_info.find(original_active_part->info);
            if (active_part_it == data_parts_by_info.end())
                throw Exception("Cannot swap part '" + part_copy->name + "', no such active part.", ErrorCodes::NO_SUCH_DATA_PART);

            /// We do not check allow_remote_fs_zero_copy_replication here because data may be shared
            /// when allow_remote_fs_zero_copy_replication turned on and off again
            original_active_part->force_keep_shared_data = false;

            if (original_active_part->getDataPartStorage().supportZeroCopyReplication() &&
                part_copy->getDataPartStorage().supportZeroCopyReplication() &&
                original_active_part->getDataPartStorage().getUniqueId() == part_copy->getDataPartStorage().getUniqueId())
            {
                /// May be when several volumes use the same S3/HDFS storage
                original_active_part->force_keep_shared_data = true;
            }

            modifyPartState(original_active_part, DataPartState::DeleteOnDestroy);
            data_parts_indexes.erase(active_part_it);

            auto part_it = data_parts_indexes.insert(part_copy).first;
            modifyPartState(part_it, DataPartState::Active);

            ssize_t diff_bytes = part_copy->getBytesOnDisk() - original_active_part->getBytesOnDisk();
            ssize_t diff_rows = part_copy->rows_count - original_active_part->rows_count;
            increaseDataVolume(diff_bytes, diff_rows, /* parts= */ 0);

            /// Move parts are non replicated operations, so we take lock here.
            /// All other locks are taken in StorageReplicatedMergeTree
            lockSharedData(*part_copy);

            preparePartForRemoval(original_active_part)->writeDeleteOnDestroyMarker();
            return;
        }
    }
    throw Exception("Cannot swap part '" + part_copy->name + "', no such active part.", ErrorCodes::NO_SUCH_DATA_PART);
}


MergeTreeData::DataPartPtr MergeTreeData::getActiveContainingPart(const MergeTreePartInfo & part_info) const
{
    auto lock = lockParts();
    return getActiveContainingPart(part_info, DataPartState::Active, lock);
}

MergeTreeData::DataPartPtr MergeTreeData::getActiveContainingPart(const String & part_name) const
{
    auto part_info = MergeTreePartInfo::fromPartName(part_name, format_version);
    return getActiveContainingPart(part_info);
}

MergeTreeData::DataPartsVector MergeTreeData::getVisibleDataPartsVectorInPartition(ContextPtr local_context, const String & partition_id) const
{
    return getVisibleDataPartsVectorInPartition(local_context->getCurrentTransaction().get(), partition_id);
}


MergeTreeData::DataPartsVector MergeTreeData::getVisibleDataPartsVectorInPartition(
    ContextPtr local_context, const String & partition_id, DataPartsLock & lock) const
{
    return getVisibleDataPartsVectorInPartition(local_context->getCurrentTransaction().get(), partition_id, &lock);
}

MergeTreeData::DataPartsVector MergeTreeData::getVisibleDataPartsVectorInPartition(
    MergeTreeTransaction * txn, const String & partition_id, DataPartsLock * acquired_lock) const
{
    if (txn)
    {
        DataPartStateAndPartitionID active_parts{MergeTreeDataPartState::Active, partition_id};
        DataPartStateAndPartitionID outdated_parts{MergeTreeDataPartState::Outdated, partition_id};
        DataPartsVector res;
        {
            auto lock = (acquired_lock) ? DataPartsLock() : lockParts();
            res.insert(res.end(), data_parts_by_state_and_info.lower_bound(active_parts), data_parts_by_state_and_info.upper_bound(active_parts));
            res.insert(res.end(), data_parts_by_state_and_info.lower_bound(outdated_parts), data_parts_by_state_and_info.upper_bound(outdated_parts));
        }
        filterVisibleDataParts(res, txn->getSnapshot(), txn->tid);
        return res;
    }

    return getDataPartsVectorInPartitionForInternalUsage(MergeTreeDataPartState::Active, partition_id, acquired_lock);
}


MergeTreeData::DataPartsVector MergeTreeData::getDataPartsVectorInPartitionForInternalUsage(const DataPartStates & affordable_states, const String & partition_id, DataPartsLock * acquired_lock) const
{
    auto lock = (acquired_lock) ? DataPartsLock() : lockParts();
    DataPartsVector res;
    for (const auto & state : affordable_states)
    {
        DataPartStateAndPartitionID state_with_partition{state, partition_id};
        res.insert(res.end(), data_parts_by_state_and_info.lower_bound(state_with_partition), data_parts_by_state_and_info.upper_bound(state_with_partition));
    }
    return res;
}

MergeTreeData::DataPartsVector MergeTreeData::getDataPartsVectorInPartitionForInternalUsage(
    const MergeTreeData::DataPartState & state, const String & partition_id, DataPartsLock * acquired_lock) const
{
    DataPartStateAndPartitionID state_with_partition{state, partition_id};

    auto lock = (acquired_lock) ? DataPartsLock() : lockParts();
    return DataPartsVector(
        data_parts_by_state_and_info.lower_bound(state_with_partition),
        data_parts_by_state_and_info.upper_bound(state_with_partition));
}

MergeTreeData::DataPartsVector MergeTreeData::getVisibleDataPartsVectorInPartitions(ContextPtr local_context, const std::unordered_set<String> & partition_ids) const
{
    auto txn = local_context->getCurrentTransaction();
    DataPartsVector res;
    {
        auto lock = lockParts();
        for (const auto & partition_id : partition_ids)
        {
            DataPartStateAndPartitionID active_parts{MergeTreeDataPartState::Active, partition_id};
            insertAtEnd(
                res,
                DataPartsVector(
                    data_parts_by_state_and_info.lower_bound(active_parts),
                    data_parts_by_state_and_info.upper_bound(active_parts)));

            if (txn)
            {
                DataPartStateAndPartitionID outdated_parts{MergeTreeDataPartState::Active, partition_id};

                insertAtEnd(
                    res,
                    DataPartsVector(
                        data_parts_by_state_and_info.lower_bound(outdated_parts),
                        data_parts_by_state_and_info.upper_bound(outdated_parts)));
            }
        }
    }

    if (txn)
        filterVisibleDataParts(res, txn->getSnapshot(), txn->tid);

    return res;
}

MergeTreeData::DataPartPtr MergeTreeData::getPartIfExists(const MergeTreePartInfo & part_info, const MergeTreeData::DataPartStates & valid_states)
{
    auto lock = lockParts();
    return getPartIfExistsUnlocked(part_info, valid_states, lock);
}

MergeTreeData::DataPartPtr MergeTreeData::getPartIfExists(const String & part_name, const MergeTreeData::DataPartStates & valid_states)
{
    auto lock = lockParts();
    return getPartIfExistsUnlocked(part_name, valid_states, lock);
}

MergeTreeData::DataPartPtr MergeTreeData::getPartIfExistsUnlocked(const String & part_name, const DataPartStates & valid_states, DataPartsLock & acquired_lock)
{
    return getPartIfExistsUnlocked(MergeTreePartInfo::fromPartName(part_name, format_version), valid_states, acquired_lock);
}

MergeTreeData::DataPartPtr MergeTreeData::getPartIfExistsUnlocked(const MergeTreePartInfo & part_info, const DataPartStates & valid_states, DataPartsLock & /* acquired_lock */)
{
    auto it = data_parts_by_info.find(part_info);
    if (it == data_parts_by_info.end())
        return nullptr;

    for (auto state : valid_states)
        if ((*it)->getState() == state)
            return *it;

    return nullptr;
}

static void loadPartAndFixMetadataImpl(MergeTreeData::MutableDataPartPtr part)
{
    part->loadColumnsChecksumsIndexes(false, true);
    part->modification_time = part->getDataPartStorage().getLastModified().epochTime();
    part->removeDeleteOnDestroyMarker();
    part->removeVersionMetadata();
}

void MergeTreeData::calculateColumnAndSecondaryIndexSizesImpl()
{
    column_sizes.clear();

    /// Take into account only committed parts
    auto committed_parts_range = getDataPartsStateRange(DataPartState::Active);
    for (const auto & part : committed_parts_range)
        addPartContributionToColumnAndSecondaryIndexSizes(part);
}

void MergeTreeData::addPartContributionToColumnAndSecondaryIndexSizes(const DataPartPtr & part)
{
    for (const auto & column : part->getColumns())
    {
        ColumnSize & total_column_size = column_sizes[column.name];
        ColumnSize part_column_size = part->getColumnSize(column.name);
        total_column_size.add(part_column_size);
    }

    auto indexes_descriptions = getInMemoryMetadataPtr()->secondary_indices;
    for (const auto & index : indexes_descriptions)
    {
        IndexSize & total_secondary_index_size = secondary_index_sizes[index.name];
        IndexSize part_index_size = part->getSecondaryIndexSize(index.name);
        total_secondary_index_size.add(part_index_size);
    }
}

void MergeTreeData::removePartContributionToColumnAndSecondaryIndexSizes(const DataPartPtr & part)
{
    for (const auto & column : part->getColumns())
    {
        ColumnSize & total_column_size = column_sizes[column.name];
        ColumnSize part_column_size = part->getColumnSize(column.name);

        auto log_subtract = [&](size_t & from, size_t value, const char * field)
        {
            if (value > from)
                LOG_ERROR(log, "Possibly incorrect column size subtraction: {} - {} = {}, column: {}, field: {}",
                    from, value, from - value, column.name, field);

            from -= value;
        };

        log_subtract(total_column_size.data_compressed, part_column_size.data_compressed, ".data_compressed");
        log_subtract(total_column_size.data_uncompressed, part_column_size.data_uncompressed, ".data_uncompressed");
        log_subtract(total_column_size.marks, part_column_size.marks, ".marks");
    }

    auto indexes_descriptions = getInMemoryMetadataPtr()->secondary_indices;
    for (const auto & index : indexes_descriptions)
    {
        IndexSize & total_secondary_index_size = secondary_index_sizes[index.name];
        IndexSize part_secondary_index_size = part->getSecondaryIndexSize(index.name);

        auto log_subtract = [&](size_t & from, size_t value, const char * field)
        {
            if (value > from)
                LOG_ERROR(log, "Possibly incorrect index size subtraction: {} - {} = {}, index: {}, field: {}",
                    from, value, from - value, index.name, field);

            from -= value;
        };

        log_subtract(total_secondary_index_size.data_compressed, part_secondary_index_size.data_compressed, ".data_compressed");
        log_subtract(total_secondary_index_size.data_uncompressed, part_secondary_index_size.data_uncompressed, ".data_uncompressed");
        log_subtract(total_secondary_index_size.marks, part_secondary_index_size.marks, ".marks");
    }
}

void MergeTreeData::checkAlterPartitionIsPossible(
    const PartitionCommands & commands, const StorageMetadataPtr & /*metadata_snapshot*/, const Settings & settings) const
{
    for (const auto & command : commands)
    {
        if (command.type == PartitionCommand::DROP_DETACHED_PARTITION
            && !settings.allow_drop_detached)
            throw DB::Exception("Cannot execute query: DROP DETACHED PART is disabled "
                                "(see allow_drop_detached setting)", ErrorCodes::SUPPORT_IS_DISABLED);

        if (command.partition && command.type != PartitionCommand::DROP_DETACHED_PARTITION)
        {
            if (command.part)
            {
                auto part_name = command.partition->as<ASTLiteral &>().value.safeGet<String>();
                /// We are able to parse it
                MergeTreePartInfo::fromPartName(part_name, format_version);
            }
            else
            {
                /// We are able to parse it
                const auto * partition_ast = command.partition->as<ASTPartition>();
                if (partition_ast && partition_ast->all)
                {
                    if (command.type != PartitionCommand::DROP_PARTITION)
                        throw DB::Exception("Only support DETACH PARTITION ALL currently", ErrorCodes::SUPPORT_IS_DISABLED);
                }
                else
                    getPartitionIDFromQuery(command.partition, getContext());
            }
        }
    }
}

void MergeTreeData::checkPartitionCanBeDropped(const ASTPtr & partition, ContextPtr local_context)
{
    DataPartsVector parts_to_remove;
    const auto * partition_ast = partition->as<ASTPartition>();
    if (partition_ast && partition_ast->all)
        parts_to_remove = getVisibleDataPartsVector(local_context);
    else
    {
        const String partition_id = getPartitionIDFromQuery(partition, local_context);
        parts_to_remove = getVisibleDataPartsVectorInPartition(local_context, partition_id);
    }
    UInt64 partition_size = 0;

    for (const auto & part : parts_to_remove)
        partition_size += part->getBytesOnDisk();

    auto table_id = getStorageID();
    getContext()->checkPartitionCanBeDropped(table_id.database_name, table_id.table_name, partition_size);
}

void MergeTreeData::checkPartCanBeDropped(const String & part_name)
{
    auto part = getPartIfExists(part_name, {MergeTreeDataPartState::Active});
    if (!part)
        throw Exception(ErrorCodes::NO_SUCH_DATA_PART, "No part {} in committed state", part_name);

    auto table_id = getStorageID();
    getContext()->checkPartitionCanBeDropped(table_id.database_name, table_id.table_name, part->getBytesOnDisk());
}

void MergeTreeData::movePartitionToDisk(const ASTPtr & partition, const String & name, bool moving_part, ContextPtr local_context)
{
    String partition_id;

    if (moving_part)
        partition_id = partition->as<ASTLiteral &>().value.safeGet<String>();
    else
        partition_id = getPartitionIDFromQuery(partition, local_context);

    DataPartsVector parts;
    if (moving_part)
    {
        auto part_info = MergeTreePartInfo::fromPartName(partition_id, format_version);
        parts.push_back(getActiveContainingPart(part_info));
        if (!parts.back() || parts.back()->name != part_info.getPartName())
            throw Exception("Part " + partition_id + " is not exists or not active", ErrorCodes::NO_SUCH_DATA_PART);
    }
    else
        parts = getVisibleDataPartsVectorInPartition(local_context, partition_id);

    auto disk = getStoragePolicy()->getDiskByName(name);
    std::erase_if(parts, [&](auto part_ptr)
        {
            return part_ptr->getDataPartStorage().getDiskName() == disk->getName();
        });

    if (parts.empty())
    {
        String no_parts_to_move_message;
        if (moving_part)
            no_parts_to_move_message = "Part '" + partition_id + "' is already on disk '" + disk->getName() + "'";
        else
            no_parts_to_move_message = "All parts of partition '" + partition_id + "' are already on disk '" + disk->getName() + "'";

        throw Exception(no_parts_to_move_message, ErrorCodes::UNKNOWN_DISK);
    }

    if (!movePartsToSpace(parts, std::static_pointer_cast<Space>(disk)))
        throw Exception("Cannot move parts because moves are manually disabled", ErrorCodes::ABORTED);
}


void MergeTreeData::movePartitionToVolume(const ASTPtr & partition, const String & name, bool moving_part, ContextPtr local_context)
{
    String partition_id;

    if (moving_part)
        partition_id = partition->as<ASTLiteral &>().value.safeGet<String>();
    else
        partition_id = getPartitionIDFromQuery(partition, local_context);

    DataPartsVector parts;
    if (moving_part)
    {
        auto part_info = MergeTreePartInfo::fromPartName(partition_id, format_version);
        parts.emplace_back(getActiveContainingPart(part_info));
        if (!parts.back() || parts.back()->name != part_info.getPartName())
            throw Exception("Part " + partition_id + " is not exists or not active", ErrorCodes::NO_SUCH_DATA_PART);
    }
    else
        parts = getVisibleDataPartsVectorInPartition(local_context, partition_id);

    auto volume = getStoragePolicy()->getVolumeByName(name);
    if (!volume)
        throw Exception("Volume " + name + " does not exists on policy " + getStoragePolicy()->getName(), ErrorCodes::UNKNOWN_DISK);

    if (parts.empty())
        throw Exception("Nothing to move (check that the partition exists).", ErrorCodes::NO_SUCH_DATA_PART);

    std::erase_if(parts, [&](auto part_ptr)
        {
            for (const auto & disk : volume->getDisks())
            {
                if (part_ptr->getDataPartStorage().getDiskName() == disk->getName())
                {
                    return true;
                }
            }
            return false;
        });

    if (parts.empty())
    {
        String no_parts_to_move_message;
        if (moving_part)
            no_parts_to_move_message = "Part '" + partition_id + "' is already on volume '" + volume->getName() + "'";
        else
            no_parts_to_move_message = "All parts of partition '" + partition_id + "' are already on volume '" + volume->getName() + "'";

        throw Exception(no_parts_to_move_message, ErrorCodes::UNKNOWN_DISK);
    }

    if (!movePartsToSpace(parts, std::static_pointer_cast<Space>(volume)))
        throw Exception("Cannot move parts because moves are manually disabled", ErrorCodes::ABORTED);
}

void MergeTreeData::movePartitionToShard(const ASTPtr & /*partition*/, bool /*move_part*/, const String & /*to*/, ContextPtr /*query_context*/)
{
    throw Exception(ErrorCodes::NOT_IMPLEMENTED, "MOVE PARTITION TO SHARD is not supported by storage {}", getName());
}

void MergeTreeData::fetchPartition(
    const ASTPtr & /*partition*/,
    const StorageMetadataPtr & /*metadata_snapshot*/,
    const String & /*from*/,
    bool /*fetch_part*/,
    ContextPtr /*query_context*/)
{
    throw Exception(ErrorCodes::NOT_IMPLEMENTED, "FETCH PARTITION is not supported by storage {}", getName());
}

Pipe MergeTreeData::alterPartition(
    const StorageMetadataPtr & metadata_snapshot,
    const PartitionCommands & commands,
    ContextPtr query_context)
{
    PartitionCommandsResultInfo result;
    for (const PartitionCommand & command : commands)
    {
        PartitionCommandsResultInfo current_command_results;
        switch (command.type)
        {
            case PartitionCommand::DROP_PARTITION:
            {
                if (command.part)
                {
                    auto part_name = command.partition->as<ASTLiteral &>().value.safeGet<String>();
                    checkPartCanBeDropped(part_name);
                    dropPart(part_name, command.detach, query_context);
                }
                else
                {
                    checkPartitionCanBeDropped(command.partition, query_context);
                    dropPartition(command.partition, command.detach, query_context);
                }
            }
            break;

            case PartitionCommand::DROP_DETACHED_PARTITION:
                dropDetached(command.partition, command.part, query_context);
                break;

            case PartitionCommand::ATTACH_PARTITION:
                current_command_results = attachPartition(command.partition, metadata_snapshot, command.part, query_context);
                break;
            case PartitionCommand::MOVE_PARTITION:
            {
                switch (*command.move_destination_type)
                {
                    case PartitionCommand::MoveDestinationType::DISK:
                        movePartitionToDisk(command.partition, command.move_destination_name, command.part, query_context);
                        break;

                    case PartitionCommand::MoveDestinationType::VOLUME:
                        movePartitionToVolume(command.partition, command.move_destination_name, command.part, query_context);
                        break;

                    case PartitionCommand::MoveDestinationType::TABLE:
                    {
                        String dest_database = query_context->resolveDatabase(command.to_database);
                        auto dest_storage = DatabaseCatalog::instance().getTable({dest_database, command.to_table}, query_context);
                        movePartitionToTable(dest_storage, command.partition, query_context);
                    }
                    break;

                    case PartitionCommand::MoveDestinationType::SHARD:
                    {
                        if (!getSettings()->part_moves_between_shards_enable)
                            throw Exception(ErrorCodes::SUPPORT_IS_DISABLED,
                                            "Moving parts between shards is experimental and work in progress"
                                            ", see part_moves_between_shards_enable setting");
                        movePartitionToShard(command.partition, command.part, command.move_destination_name, query_context);
                    }
                    break;
                }
            }
            break;

            case PartitionCommand::REPLACE_PARTITION:
            {
                if (command.replace)
                    checkPartitionCanBeDropped(command.partition, query_context);
                String from_database = query_context->resolveDatabase(command.from_database);
                auto from_storage = DatabaseCatalog::instance().getTable({from_database, command.from_table}, query_context);
                replacePartitionFrom(from_storage, command.partition, command.replace, query_context);
            }
            break;

            case PartitionCommand::FETCH_PARTITION:
                fetchPartition(command.partition, metadata_snapshot, command.from_zookeeper_path, command.part, query_context);
                break;

            case PartitionCommand::FREEZE_PARTITION:
            {
                auto lock = lockForShare(query_context->getCurrentQueryId(), query_context->getSettingsRef().lock_acquire_timeout);
                current_command_results = freezePartition(command.partition, metadata_snapshot, command.with_name, query_context, lock);
            }
            break;

            case PartitionCommand::FREEZE_ALL_PARTITIONS:
            {
                auto lock = lockForShare(query_context->getCurrentQueryId(), query_context->getSettingsRef().lock_acquire_timeout);
                current_command_results = freezeAll(command.with_name, metadata_snapshot, query_context, lock);
            }
            break;

            case PartitionCommand::UNFREEZE_PARTITION:
            {
                auto lock = lockForShare(query_context->getCurrentQueryId(), query_context->getSettingsRef().lock_acquire_timeout);
                current_command_results = unfreezePartition(command.partition, command.with_name, query_context, lock);
            }
            break;

            case PartitionCommand::UNFREEZE_ALL_PARTITIONS:
            {
                auto lock = lockForShare(query_context->getCurrentQueryId(), query_context->getSettingsRef().lock_acquire_timeout);
                current_command_results = unfreezeAll(command.with_name, query_context, lock);
            }

            break;

            default:
                throw Exception("Uninitialized partition command", ErrorCodes::LOGICAL_ERROR);
        }
        for (auto & command_result : current_command_results)
            command_result.command_type = command.typeToString();
        result.insert(result.end(), current_command_results.begin(), current_command_results.end());
    }

    if (query_context->getSettingsRef().alter_partition_verbose_result)
        return convertCommandsResultToSource(result);

    return {};
}


void MergeTreeData::backupData(BackupEntriesCollector & backup_entries_collector, const String & data_path_in_backup, const std::optional<ASTs> & partitions)
{
    auto local_context = backup_entries_collector.getContext();

    DataPartsVector data_parts;
    if (partitions)
        data_parts = getVisibleDataPartsVectorInPartitions(local_context, getPartitionIDsFromQuery(*partitions, local_context));
    else
        data_parts = getVisibleDataPartsVector(local_context);

    backup_entries_collector.addBackupEntries(backupParts(data_parts, data_path_in_backup, local_context));
}

BackupEntries MergeTreeData::backupParts(const DataPartsVector & data_parts, const String & data_path_in_backup, const ContextPtr & local_context)
{
    BackupEntries backup_entries;
    std::map<DiskPtr, std::shared_ptr<TemporaryFileOnDisk>> temp_dirs;
    TableLockHolder table_lock;

    for (const auto & part : data_parts)
    {
        /// Hard links is the default way to ensure that we'll be keeping access to the files of parts.
        bool make_temporary_hard_links = true;
        bool hold_storage_and_part_ptrs = false;
        bool hold_table_lock = false;

        if (getStorageID().hasUUID())
        {
            /// Tables in atomic databases have UUIDs. When using atomic database we don't have to create hard links to make a backup,
            /// we can just hold smart pointers to a storage and to data parts instead. That's enough to protect those files from deleting
            /// until the backup is done (see the calls `part.unique()` in grabOldParts() and table.unique() in DatabaseCatalog).
            make_temporary_hard_links = false;
            hold_storage_and_part_ptrs = true;
        }
        else if (supportsReplication() && part->getDataPartStorage().supportZeroCopyReplication() && getSettings()->allow_remote_fs_zero_copy_replication)
        {
            /// Hard links don't work correctly with zero copy replication.
            make_temporary_hard_links = false;
            hold_storage_and_part_ptrs = true;
            hold_table_lock = true;
        }

        if (hold_table_lock && !table_lock)
            table_lock = lockForShare(local_context->getCurrentQueryId(), local_context->getSettingsRef().lock_acquire_timeout);

        BackupEntries backup_entries_from_part;
        part->getDataPartStorage().backup(
            part->checksums,
            part->getFileNamesWithoutChecksums(),
            data_path_in_backup,
            backup_entries_from_part,
            make_temporary_hard_links,
            &temp_dirs);

        auto projection_parts = part->getProjectionParts();
        for (const auto & [projection_name, projection_part] : projection_parts)
        {
            projection_part->getDataPartStorage().backup(
                projection_part->checksums,
                projection_part->getFileNamesWithoutChecksums(),
                fs::path{data_path_in_backup} / part->name,
                backup_entries_from_part,
                make_temporary_hard_links,
                &temp_dirs);
        }

        if (hold_storage_and_part_ptrs)
        {
            /// Wrap backup entries with smart pointers to data parts and to the storage itself
            /// (we'll be holding those smart pointers for as long as we'll be using the backup entries).
            auto storage_and_part = std::make_pair(shared_from_this(), part);
            if (hold_table_lock)
                wrapBackupEntriesWith(backup_entries_from_part, std::make_pair(storage_and_part, table_lock));
            else
                wrapBackupEntriesWith(backup_entries_from_part, storage_and_part);
        }

        insertAtEnd(backup_entries, std::move(backup_entries_from_part));
    }

    return backup_entries;
}

void MergeTreeData::restoreDataFromBackup(RestorerFromBackup & restorer, const String & data_path_in_backup, const std::optional<ASTs> & partitions)
{
    auto backup = restorer.getBackup();
    if (!backup->hasFiles(data_path_in_backup))
        return;

    if (!restorer.isNonEmptyTableAllowed() && getTotalActiveSizeInBytes() && backup->hasFiles(data_path_in_backup))
        restorer.throwTableIsNotEmpty(getStorageID());

    restorePartsFromBackup(restorer, data_path_in_backup, partitions);
}

class MergeTreeData::RestoredPartsHolder
{
public:
    RestoredPartsHolder(const std::shared_ptr<MergeTreeData> & storage_, const BackupPtr & backup_, size_t num_parts_)
        : storage(storage_), backup(backup_), num_parts(num_parts_)
    {
    }

    BackupPtr getBackup() const { return backup; }

    void setNumParts(size_t num_parts_)
    {
        std::lock_guard lock{mutex};
        num_parts = num_parts_;
        attachIfAllPartsRestored();
    }

    void addPart(MutableDataPartPtr part)
    {
        std::lock_guard lock{mutex};
        parts.emplace_back(part);
        attachIfAllPartsRestored();
    }

    String getTemporaryDirectory(const DiskPtr & disk)
    {
        std::lock_guard lock{mutex};
        auto it = temp_dirs.find(disk);
        if (it == temp_dirs.end())
            it = temp_dirs.emplace(disk, std::make_shared<TemporaryFileOnDisk>(disk, "tmp/")).first;
        return it->second->getPath();
    }

private:
    void attachIfAllPartsRestored()
    {
        if (!num_parts || (parts.size() < num_parts))
            return;

        /// Sort parts by min_block (because we need to preserve the order of parts).
        std::sort(
            parts.begin(),
            parts.end(),
            [](const MutableDataPartPtr & lhs, const MutableDataPartPtr & rhs) { return lhs->info.min_block < rhs->info.min_block; });

        storage->attachRestoredParts(std::move(parts));
        parts.clear();
        temp_dirs.clear();
        num_parts = 0;
    }

    std::shared_ptr<MergeTreeData> storage;
    BackupPtr backup;
    size_t num_parts = 0;
    MutableDataPartsVector parts;
    std::map<DiskPtr, std::shared_ptr<TemporaryFileOnDisk>> temp_dirs;
    mutable std::mutex mutex;
};

void MergeTreeData::restorePartsFromBackup(RestorerFromBackup & restorer, const String & data_path_in_backup, const std::optional<ASTs> & partitions)
{
    std::optional<std::unordered_set<String>> partition_ids;
    if (partitions)
        partition_ids = getPartitionIDsFromQuery(*partitions, restorer.getContext());

    auto backup = restorer.getBackup();
    Strings part_names = backup->listFiles(data_path_in_backup);
    boost::remove_erase(part_names, "mutations");

    auto restored_parts_holder
        = std::make_shared<RestoredPartsHolder>(std::static_pointer_cast<MergeTreeData>(shared_from_this()), backup, part_names.size());

    fs::path data_path_in_backup_fs = data_path_in_backup;
    size_t num_parts = 0;

    for (const String & part_name : part_names)
    {
        const auto part_info = MergeTreePartInfo::tryParsePartName(part_name, format_version);
        if (!part_info)
        {
            throw Exception(ErrorCodes::CANNOT_RESTORE_TABLE, "File name {} is not a part's name",
                            String{data_path_in_backup_fs / part_name});
        }

        if (partition_ids && !partition_ids->contains(part_info->partition_id))
            continue;

        restorer.addDataRestoreTask(
            [storage = std::static_pointer_cast<MergeTreeData>(shared_from_this()),
             backup,
             part_path_in_backup = data_path_in_backup_fs / part_name,
             part_info=*part_info,
             restored_parts_holder]
            { storage->restorePartFromBackup(restored_parts_holder, part_info, part_path_in_backup); });

        ++num_parts;
    }

    restored_parts_holder->setNumParts(num_parts);
}

void MergeTreeData::restorePartFromBackup(std::shared_ptr<RestoredPartsHolder> restored_parts_holder, const MergeTreePartInfo & part_info, const String & part_path_in_backup) const
{
    String part_name = part_info.getPartName();
    auto backup = restored_parts_holder->getBackup();

    UInt64 total_size_of_part = 0;
    Strings filenames = backup->listFiles(part_path_in_backup, /* recursive= */ true);
    fs::path part_path_in_backup_fs = part_path_in_backup;
    for (const String & filename : filenames)
        total_size_of_part += backup->getFileSize(part_path_in_backup_fs / filename);

    std::shared_ptr<IReservation> reservation = getStoragePolicy()->reserveAndCheck(total_size_of_part);
    auto disk = reservation->getDisk();

    fs::path temp_dir = restored_parts_holder->getTemporaryDirectory(disk);
    fs::path temp_part_dir = temp_dir / part_path_in_backup_fs.relative_path();
    disk->createDirectories(temp_part_dir);

    /// For example:
    /// part_name = 0_1_1_0
    /// part_path_in_backup = /data/test/table/0_1_1_0
    /// tmp_dir = tmp/1aaaaaa
    /// tmp_part_dir = tmp/1aaaaaa/data/test/table/0_1_1_0

    /// Subdirectories in the part's directory. It's used to restore projections.
    std::unordered_set<String> subdirs;

    for (const String & filename : filenames)
    {
        /// Needs to create subdirectories before copying the files. Subdirectories are used to represent projections.
        auto separator_pos = filename.rfind('/');
        if (separator_pos != String::npos)
        {
            String subdir = filename.substr(0, separator_pos);
            if (subdirs.emplace(subdir).second)
                disk->createDirectories(temp_part_dir / subdir);
        }

        /// TODO Transactions: Decide what to do with version metadata (if any). Let's just skip it for now.
        if (filename.ends_with(IMergeTreeDataPart::TXN_VERSION_METADATA_FILE_NAME))
            continue;

        auto backup_entry = backup->readFile(part_path_in_backup_fs / filename);
        auto read_buffer = backup_entry->getReadBuffer();
        auto write_buffer = disk->writeFile(temp_part_dir / filename);
        copyData(*read_buffer, *write_buffer);
        write_buffer->finalize();
        reservation->update(reservation->getSize() - backup_entry->getSize());
    }

    auto single_disk_volume = std::make_shared<SingleDiskVolume>(disk->getName(), disk, 0);
    auto data_part_storage = std::make_shared<DataPartStorageOnDisk>(single_disk_volume, temp_part_dir.parent_path(), part_name);
    auto part = createPart(part_name, part_info, data_part_storage);
    part->version.setCreationTID(Tx::PrehistoricTID, nullptr);
    part->loadColumnsChecksumsIndexes(false, true);

    restored_parts_holder->addPart(part);
}


String MergeTreeData::getPartitionIDFromQuery(const ASTPtr & ast, ContextPtr local_context, DataPartsLock * acquired_lock) const
{
    const auto & partition_ast = ast->as<ASTPartition &>();

    if (partition_ast.all)
        throw Exception("Only Support DETACH PARTITION ALL currently", ErrorCodes::SUPPORT_IS_DISABLED);

    if (!partition_ast.value)
    {
        MergeTreePartInfo::validatePartitionID(partition_ast.id, format_version);
        return partition_ast.id;
    }

    if (format_version < MERGE_TREE_DATA_MIN_FORMAT_VERSION_WITH_CUSTOM_PARTITIONING)
    {
        /// Month-partitioning specific - partition ID can be passed in the partition value.
        const auto * partition_lit = partition_ast.value->as<ASTLiteral>();
        if (partition_lit && partition_lit->value.getType() == Field::Types::String)
        {
            String partition_id = partition_lit->value.get<String>();
            MergeTreePartInfo::validatePartitionID(partition_id, format_version);
            return partition_id;
        }
    }

    /// Re-parse partition key fields using the information about expected field types.
    auto metadata_snapshot = getInMemoryMetadataPtr();
    const Block & key_sample_block = metadata_snapshot->getPartitionKey().sample_block;
    size_t fields_count = key_sample_block.columns();
    if (partition_ast.fields_count != fields_count)
        throw Exception(ErrorCodes::INVALID_PARTITION_VALUE,
                        "Wrong number of fields in the partition expression: {}, must be: {}",
                        partition_ast.fields_count, fields_count);

    Row partition_row(fields_count);
    if (fields_count == 0)
    {
        /// Function tuple(...) requires at least one argument, so empty key is a special case
        assert(!partition_ast.fields_count);
        assert(typeid_cast<ASTFunction *>(partition_ast.value.get()));
        assert(partition_ast.value->as<ASTFunction>()->name == "tuple");
        assert(partition_ast.value->as<ASTFunction>()->arguments);
        auto args = partition_ast.value->as<ASTFunction>()->arguments;
        if (!args)
            throw Exception(ErrorCodes::BAD_ARGUMENTS, "Expected at least one argument in partition AST");
        bool empty_tuple = partition_ast.value->as<ASTFunction>()->arguments->children.empty();
        if (!empty_tuple)
            throw Exception(ErrorCodes::INVALID_PARTITION_VALUE, "Partition key is empty, expected 'tuple()' as partition key");
    }
    else if (fields_count == 1)
    {
        ASTPtr partition_value_ast = partition_ast.value;
        if (auto * tuple = partition_value_ast->as<ASTFunction>())
        {
            assert(tuple->name == "tuple");
            assert(tuple->arguments);
            assert(tuple->arguments->children.size() == 1);
            partition_value_ast = tuple->arguments->children[0];
        }
        /// Simple partition key, need to evaluate and cast
        Field partition_key_value = evaluateConstantExpression(partition_value_ast, local_context).first;
        partition_row[0] = convertFieldToTypeOrThrow(partition_key_value, *key_sample_block.getByPosition(0).type);
    }
    else
    {
        /// Complex key, need to evaluate, untuple and cast
        Field partition_key_value = evaluateConstantExpression(partition_ast.value, local_context).first;
        if (partition_key_value.getType() != Field::Types::Tuple)
            throw Exception(ErrorCodes::INVALID_PARTITION_VALUE,
                            "Expected tuple for complex partition key, got {}", partition_key_value.getTypeName());

        const Tuple & tuple = partition_key_value.get<Tuple>();
        if (tuple.size() != fields_count)
            throw Exception(ErrorCodes::LOGICAL_ERROR,
                            "Wrong number of fields in the partition expression: {}, must be: {}", tuple.size(), fields_count);

        for (size_t i = 0; i < fields_count; ++i)
            partition_row[i] = convertFieldToTypeOrThrow(tuple[i], *key_sample_block.getByPosition(i).type);
    }

    MergeTreePartition partition(std::move(partition_row));
    String partition_id = partition.getID(*this);

    {
        auto data_parts_lock = (acquired_lock) ? DataPartsLock() : lockParts();
        DataPartPtr existing_part_in_partition = getAnyPartInPartition(partition_id, data_parts_lock);
        if (existing_part_in_partition && existing_part_in_partition->partition.value != partition.value)
        {
            WriteBufferFromOwnString buf;
            partition.serializeText(*this, buf, FormatSettings{});
            throw Exception(ErrorCodes::LOGICAL_ERROR, "Parsed partition value: {} "
                            "doesn't match partition value for an existing part with the same partition ID: {}",
                            buf.str(), existing_part_in_partition->name);
        }
    }

    return partition_id;
}


DataPartsVector MergeTreeData::getVisibleDataPartsVector(ContextPtr local_context) const
{
    return getVisibleDataPartsVector(local_context->getCurrentTransaction());
}

DataPartsVector MergeTreeData::getVisibleDataPartsVectorUnlocked(ContextPtr local_context, const DataPartsLock & lock) const
{
    DataPartsVector res;
    if (const auto * txn = local_context->getCurrentTransaction().get())
    {
        res = getDataPartsVectorForInternalUsage({DataPartState::Active, DataPartState::Outdated}, lock);
        filterVisibleDataParts(res, txn->getSnapshot(), txn->tid);
    }
    else
    {
        res = getDataPartsVectorForInternalUsage({DataPartState::Active}, lock);
    }
    return res;
}

MergeTreeData::DataPartsVector MergeTreeData::getVisibleDataPartsVector(const MergeTreeTransactionPtr & txn) const
{
    DataPartsVector res;
    if (txn)
    {
        res = getDataPartsVectorForInternalUsage({DataPartState::Active, DataPartState::Outdated});
        filterVisibleDataParts(res, txn->getSnapshot(), txn->tid);
    }
    else
    {
        res = getDataPartsVectorForInternalUsage();
    }
    return res;
}

MergeTreeData::DataPartsVector MergeTreeData::getVisibleDataPartsVector(CSN snapshot_version, TransactionID current_tid) const
{
    auto res = getDataPartsVectorForInternalUsage({DataPartState::Active, DataPartState::Outdated});
    filterVisibleDataParts(res, snapshot_version, current_tid);
    return res;
}

void MergeTreeData::filterVisibleDataParts(DataPartsVector & maybe_visible_parts, CSN snapshot_version, TransactionID current_tid) const
{
    [[maybe_unused]] size_t total_size = maybe_visible_parts.size();

    auto need_remove_pred = [snapshot_version, &current_tid] (const DataPartPtr & part) -> bool
    {
        return !part->version.isVisible(snapshot_version, current_tid);
    };

    std::erase_if(maybe_visible_parts, need_remove_pred);
    [[maybe_unused]] size_t visible_size = maybe_visible_parts.size();

    LOG_TEST(log, "Got {} parts (of {}) visible in snapshot {} (TID {}): {}",
             visible_size, total_size, snapshot_version, current_tid, fmt::join(getPartsNames(maybe_visible_parts), ", "));
}


std::unordered_set<String> MergeTreeData::getPartitionIDsFromQuery(const ASTs & asts, ContextPtr local_context) const
{
    std::unordered_set<String> partition_ids;
    for (const auto & ast : asts)
        partition_ids.emplace(getPartitionIDFromQuery(ast, local_context));
    return partition_ids;
}

std::set<String> MergeTreeData::getPartitionIdsAffectedByCommands(
    const MutationCommands & commands, ContextPtr query_context) const
{
    std::set<String> affected_partition_ids;

    for (const auto & command : commands)
    {
        if (!command.partition)
        {
            affected_partition_ids.clear();
            break;
        }

        affected_partition_ids.insert(
            getPartitionIDFromQuery(command.partition, query_context)
        );
    }

    return affected_partition_ids;
}

std::unordered_set<String> MergeTreeData::getAllPartitionIds() const
{
    auto lock = lockParts();
    std::unordered_set<String> res;
    std::string_view prev_id;
    for (const auto & part : getDataPartsStateRange(DataPartState::Active))
    {
        if (prev_id == part->info.partition_id)
            continue;

        res.insert(part->info.partition_id);
        prev_id = part->info.partition_id;
    }
    return res;
}


MergeTreeData::DataPartsVector MergeTreeData::getDataPartsVectorForInternalUsage(
    const DataPartStates & affordable_states, const DataPartsLock & /*lock*/, DataPartStateVector * out_states) const
{
    DataPartsVector res;
    DataPartsVector buf;

    for (auto state : affordable_states)
    {
        auto range = getDataPartsStateRange(state);
        std::swap(buf, res);
        res.clear();
        std::merge(range.begin(), range.end(), buf.begin(), buf.end(), std::back_inserter(res), LessDataPart()); //-V783
    }

    if (out_states != nullptr)
    {
        out_states->resize(res.size());
        for (size_t i = 0; i < res.size(); ++i)
            (*out_states)[i] = res[i]->getState();
    }

    return res;
}

MergeTreeData::DataPartsVector
MergeTreeData::getDataPartsVectorForInternalUsage(const DataPartStates & affordable_states, DataPartStateVector * out_states) const
{
    auto lock = lockParts();
    return getDataPartsVectorForInternalUsage(affordable_states, lock, out_states);
}

MergeTreeData::ProjectionPartsVector
MergeTreeData::getProjectionPartsVectorForInternalUsage(const DataPartStates & affordable_states, DataPartStateVector * out_states) const
{
    auto lock = lockParts();
    ProjectionPartsVector res;
    for (auto state : affordable_states)
    {
        auto range = getDataPartsStateRange(state);
        for (const auto & part : range)
        {
            res.data_parts.push_back(part);
            for (const auto & [_, projection_part] : part->getProjectionParts())
                res.projection_parts.push_back(projection_part);
        }
    }

    if (out_states != nullptr)
    {
        out_states->resize(res.projection_parts.size());
        for (size_t i = 0; i < res.projection_parts.size(); ++i)
            (*out_states)[i] = res.projection_parts[i]->getParentPart()->getState();
    }

    return res;
}

MergeTreeData::DataPartsVector MergeTreeData::getAllDataPartsVector(MergeTreeData::DataPartStateVector * out_states) const
{
    DataPartsVector res;
    auto lock = lockParts();
    res.assign(data_parts_by_info.begin(), data_parts_by_info.end());
    if (out_states != nullptr)
    {
        out_states->resize(res.size());
        for (size_t i = 0; i < res.size(); ++i)
            (*out_states)[i] = res[i]->getState();
    }

    return res;
}

bool MergeTreeData::supportsLightweightDelete() const
{
    auto lock = lockParts();
    for (const auto & part : data_parts_by_info)
    {
        if (!part->supportLightweightDeleteMutate())
            return false;
    }
    return true;
}

MergeTreeData::ProjectionPartsVector MergeTreeData::getAllProjectionPartsVector(MergeTreeData::DataPartStateVector * out_states) const
{
    ProjectionPartsVector res;
    auto lock = lockParts();
    for (const auto & part : data_parts_by_info)
    {
        res.data_parts.push_back(part);
        for (const auto & [p_name, projection_part] : part->getProjectionParts())
            res.projection_parts.push_back(projection_part);
    }

    if (out_states != nullptr)
    {
        out_states->resize(res.projection_parts.size());
        for (size_t i = 0; i < res.projection_parts.size(); ++i)
            (*out_states)[i] = res.projection_parts[i]->getParentPart()->getState();
    }
    return res;
}

DetachedPartsInfo MergeTreeData::getDetachedParts() const
{
    DetachedPartsInfo res;

    for (const auto & disk : getDisks())
    {
        String detached_path = fs::path(relative_data_path) / MergeTreeData::DETACHED_DIR_NAME;

        /// Note: we don't care about TOCTOU issue here.
        if (disk->exists(detached_path))
        {
            for (auto it = disk->iterateDirectory(detached_path); it->isValid(); it->next())
            {
                res.push_back(DetachedPartInfo::parseDetachedPartName(disk, it->name(), format_version));
            }
        }
    }
    return res;
}

void MergeTreeData::validateDetachedPartName(const String & name)
{
    if (name.find('/') != std::string::npos || name == "." || name == "..")
        throw DB::Exception("Invalid part name '" + name + "'", ErrorCodes::INCORRECT_FILE_NAME);

    if (startsWith(name, "attaching_") || startsWith(name, "deleting_"))
        throw DB::Exception("Cannot drop part " + name + ": "
                            "most likely it is used by another DROP or ATTACH query.",
                            ErrorCodes::BAD_DATA_PART_NAME);
}

void MergeTreeData::dropDetached(const ASTPtr & partition, bool part, ContextPtr local_context)
{
    PartsTemporaryRename renamed_parts(*this, "detached/");

    if (part)
    {
        String part_name = partition->as<ASTLiteral &>().value.safeGet<String>();
        validateDetachedPartName(part_name);
        auto disk = getDiskForDetachedPart(part_name);
        renamed_parts.addPart(part_name, "deleting_" + part_name, disk);
    }
    else
    {
        String partition_id = getPartitionIDFromQuery(partition, local_context);
        DetachedPartsInfo detached_parts = getDetachedParts();
        for (const auto & part_info : detached_parts)
            if (part_info.valid_name && part_info.partition_id == partition_id
                && part_info.prefix != "attaching" && part_info.prefix != "deleting")
                renamed_parts.addPart(part_info.dir_name, "deleting_" + part_info.dir_name, part_info.disk);
    }

    LOG_DEBUG(log, "Will drop {} detached parts.", renamed_parts.old_and_new_names.size());

    renamed_parts.tryRenameAll();

    for (auto & [old_name, new_name, disk] : renamed_parts.old_and_new_names)
    {
        bool keep_shared = removeDetachedPart(disk, fs::path(relative_data_path) / "detached" / new_name / "", old_name);
        LOG_DEBUG(log, "Dropped detached part {}, keep shared data: {}", old_name, keep_shared);
        old_name.clear();
    }
}

MergeTreeData::MutableDataPartsVector MergeTreeData::tryLoadPartsToAttach(const ASTPtr & partition, bool attach_part,
        ContextPtr local_context, PartsTemporaryRename & renamed_parts)
{
    const String source_dir = "detached/";

    std::map<String, DiskPtr> name_to_disk;

    /// Let's compose a list of parts that should be added.
    if (attach_part)
    {
        const String part_id = partition->as<ASTLiteral &>().value.safeGet<String>();
        validateDetachedPartName(part_id);
        auto disk = getDiskForDetachedPart(part_id);
        renamed_parts.addPart(part_id, "attaching_" + part_id, disk);

        if (MergeTreePartInfo::tryParsePartName(part_id, format_version))
            name_to_disk[part_id] = getDiskForDetachedPart(part_id);
    }
    else
    {
        String partition_id = getPartitionIDFromQuery(partition, local_context);
        LOG_DEBUG(log, "Looking for parts for partition {} in {}", partition_id, source_dir);

        ActiveDataPartSet active_parts(format_version);

        auto detached_parts = getDetachedParts();
        auto new_end_it = std::remove_if(detached_parts.begin(), detached_parts.end(), [&partition_id](const DetachedPartInfo & part_info)
        {
            return !part_info.valid_name || !part_info.prefix.empty() || part_info.partition_id != partition_id;
        });
        detached_parts.resize(std::distance(detached_parts.begin(), new_end_it));

        for (const auto & part_info : detached_parts)
        {
            LOG_DEBUG(log, "Found part {}", part_info.dir_name);
            active_parts.add(part_info.dir_name);
        }

        LOG_DEBUG(log, "{} of them are active", active_parts.size());

        /// Inactive parts are renamed so they can not be attached in case of repeated ATTACH.
        for (const auto & part_info : detached_parts)
        {
            const String containing_part = active_parts.getContainingPart(part_info.dir_name);

            LOG_DEBUG(log, "Found containing part {} for part {}", containing_part, part_info.dir_name);

            if (!containing_part.empty() && containing_part != part_info.dir_name)
                part_info.disk->moveDirectory(fs::path(relative_data_path) / source_dir / part_info.dir_name,
                    fs::path(relative_data_path) / source_dir / ("inactive_" + part_info.dir_name));
            else
                renamed_parts.addPart(part_info.dir_name, "attaching_" + part_info.dir_name, part_info.disk);
        }
    }


    /// Try to rename all parts before attaching to prevent race with DROP DETACHED and another ATTACH.
    renamed_parts.tryRenameAll();

    /// Synchronously check that added parts exist and are not broken. We will write checksums.txt if it does not exist.
    LOG_DEBUG(log, "Checking {} parts", renamed_parts.old_and_new_names.size());
    MutableDataPartsVector loaded_parts;
    loaded_parts.reserve(renamed_parts.old_and_new_names.size());

    for (const auto & [old_name, new_name, disk] : renamed_parts.old_and_new_names)
    {
        LOG_DEBUG(log, "Checking part {}", new_name);

        auto single_disk_volume = std::make_shared<SingleDiskVolume>("volume_" + old_name, disk);
        auto data_part_storage = std::make_shared<DataPartStorageOnDisk>(single_disk_volume, relative_data_path, source_dir + new_name);
        MutableDataPartPtr part = createPart(old_name, data_part_storage);

        loadPartAndFixMetadataImpl(part);
        loaded_parts.push_back(part);
    }

    return loaded_parts;
}

namespace
{

inline ReservationPtr checkAndReturnReservation(UInt64 expected_size, ReservationPtr reservation)
{
    if (reservation)
        return reservation;

    throw Exception(fmt::format("Cannot reserve {}, not enough space", ReadableSize(expected_size)), ErrorCodes::NOT_ENOUGH_SPACE);
}

}

ReservationPtr MergeTreeData::reserveSpace(UInt64 expected_size) const
{
    expected_size = std::max(RESERVATION_MIN_ESTIMATION_SIZE, expected_size);
    return getStoragePolicy()->reserveAndCheck(expected_size);
}

ReservationPtr MergeTreeData::reserveSpace(UInt64 expected_size, SpacePtr space)
{
    expected_size = std::max(RESERVATION_MIN_ESTIMATION_SIZE, expected_size);
    auto reservation = tryReserveSpace(expected_size, space);
    return checkAndReturnReservation(expected_size, std::move(reservation));
}

ReservationPtr MergeTreeData::reserveSpace(UInt64 expected_size, const IDataPartStorage & data_part_storage)
{
    expected_size = std::max(RESERVATION_MIN_ESTIMATION_SIZE, expected_size);
    return data_part_storage.reserve(expected_size);
}

ReservationPtr MergeTreeData::tryReserveSpace(UInt64 expected_size, const IDataPartStorage & data_part_storage)
{
    expected_size = std::max(RESERVATION_MIN_ESTIMATION_SIZE, expected_size);
    return data_part_storage.tryReserve(expected_size);
}

ReservationPtr MergeTreeData::tryReserveSpace(UInt64 expected_size, SpacePtr space)
{
    expected_size = std::max(RESERVATION_MIN_ESTIMATION_SIZE, expected_size);
    return space->reserve(expected_size);
}

ReservationPtr MergeTreeData::reserveSpacePreferringTTLRules(
    const StorageMetadataPtr & metadata_snapshot,
    UInt64 expected_size,
    const IMergeTreeDataPart::TTLInfos & ttl_infos,
    time_t time_of_move,
    size_t min_volume_index,
    bool is_insert,
    DiskPtr selected_disk) const
{
    expected_size = std::max(RESERVATION_MIN_ESTIMATION_SIZE, expected_size);

    ReservationPtr reservation = tryReserveSpacePreferringTTLRules(
        metadata_snapshot, expected_size, ttl_infos, time_of_move, min_volume_index, is_insert, selected_disk);

    return checkAndReturnReservation(expected_size, std::move(reservation));
}

ReservationPtr MergeTreeData::tryReserveSpacePreferringTTLRules(
    const StorageMetadataPtr & metadata_snapshot,
    UInt64 expected_size,
    const IMergeTreeDataPart::TTLInfos & ttl_infos,
    time_t time_of_move,
    size_t min_volume_index,
    bool is_insert,
    DiskPtr selected_disk) const
{
    expected_size = std::max(RESERVATION_MIN_ESTIMATION_SIZE, expected_size);
    ReservationPtr reservation;

    auto move_ttl_entry = selectTTLDescriptionForTTLInfos(metadata_snapshot->getMoveTTLs(), ttl_infos.moves_ttl, time_of_move, true);

    if (move_ttl_entry)
    {
        LOG_TRACE(log, "Trying to reserve {} to apply a TTL rule. Will try to reserve in the destination", ReadableSize(expected_size));
        SpacePtr destination_ptr = getDestinationForMoveTTL(*move_ttl_entry);
        bool perform_ttl_move_on_insert = is_insert && destination_ptr && shouldPerformTTLMoveOnInsert(destination_ptr);

        if (!destination_ptr)
        {
            if (move_ttl_entry->destination_type == DataDestinationType::VOLUME && !move_ttl_entry->if_exists)
                LOG_WARNING(
                    log,
                    "Would like to reserve space on volume '{}' by TTL rule of table '{}' but volume was not found",
                    move_ttl_entry->destination_name,
                    *std::atomic_load(&log_name));
            else if (move_ttl_entry->destination_type == DataDestinationType::DISK && !move_ttl_entry->if_exists)
                LOG_WARNING(
                    log,
                    "Would like to reserve space on disk '{}' by TTL rule of table '{}' but disk was not found",
                    move_ttl_entry->destination_name,
                    *std::atomic_load(&log_name));
        }
        else if (is_insert && !perform_ttl_move_on_insert)
        {
            LOG_TRACE(
                log,
                "TTL move on insert to {} {} for table {} is disabled",
                (move_ttl_entry->destination_type == DataDestinationType::VOLUME ? "volume" : "disk"),
                move_ttl_entry->destination_name,
                *std::atomic_load(&log_name));
        }
        else
        {
            reservation = destination_ptr->reserve(expected_size);
            if (reservation)
            {
                return reservation;
            }
            else
            {
                if (move_ttl_entry->destination_type == DataDestinationType::VOLUME)
                    LOG_WARNING(
                        log,
                        "Would like to reserve space on volume '{}' by TTL rule of table '{}' but there is not enough space",
                        move_ttl_entry->destination_name,
                        *std::atomic_load(&log_name));
                else if (move_ttl_entry->destination_type == DataDestinationType::DISK)
                    LOG_WARNING(
                        log,
                        "Would like to reserve space on disk '{}' by TTL rule of table '{}' but there is not enough space",
                        move_ttl_entry->destination_name,
                        *std::atomic_load(&log_name));
            }
        }
    }

    // Prefer selected_disk
    if (selected_disk)
    {
        LOG_TRACE(
            log,
            "Trying to reserve {} on the selected disk: {} (with type {})",
            ReadableSize(expected_size),
            selected_disk->getName(),
            toString(selected_disk->getDataSourceDescription().type));
        reservation = selected_disk->reserve(expected_size);
    }

    if (!reservation)
    {
        LOG_TRACE(log, "Trying to reserve {} using storage policy from min volume index {}", ReadableSize(expected_size), min_volume_index);
        reservation = getStoragePolicy()->reserve(expected_size, min_volume_index);
    }

    return reservation;
}

SpacePtr MergeTreeData::getDestinationForMoveTTL(const TTLDescription & move_ttl) const
{
    auto policy = getStoragePolicy();
    if (move_ttl.destination_type == DataDestinationType::VOLUME)
        return policy->tryGetVolumeByName(move_ttl.destination_name);
    else if (move_ttl.destination_type == DataDestinationType::DISK)
        return policy->tryGetDiskByName(move_ttl.destination_name);
    else
        return {};
}

bool MergeTreeData::shouldPerformTTLMoveOnInsert(const SpacePtr & move_destination) const
{
    if (move_destination->isVolume())
    {
        auto volume = std::static_pointer_cast<IVolume>(move_destination);
        return volume->perform_ttl_move_on_insert;
    }
    if (move_destination->isDisk())
    {
        auto disk = std::static_pointer_cast<IDisk>(move_destination);
        if (auto volume = getStoragePolicy()->tryGetVolumeByDiskName(disk->getName()))
            return volume->perform_ttl_move_on_insert;
    }
    return false;
}

bool MergeTreeData::isPartInTTLDestination(const TTLDescription & ttl, const IMergeTreeDataPart & part) const
{
    auto policy = getStoragePolicy();
    if (ttl.destination_type == DataDestinationType::VOLUME)
    {
        for (const auto & disk : policy->getVolumeByName(ttl.destination_name)->getDisks())
            if (disk->getName() == part.getDataPartStorage().getDiskName())
                return true;
    }
    else if (ttl.destination_type == DataDestinationType::DISK)
        return policy->getDiskByName(ttl.destination_name)->getName() == part.getDataPartStorage().getDiskName();
    return false;
}

CompressionCodecPtr MergeTreeData::getCompressionCodecForPart(size_t part_size_compressed, const IMergeTreeDataPart::TTLInfos & ttl_infos, time_t current_time) const
{

    auto metadata_snapshot = getInMemoryMetadataPtr();

    const auto & recompression_ttl_entries = metadata_snapshot->getRecompressionTTLs();
    auto best_ttl_entry = selectTTLDescriptionForTTLInfos(recompression_ttl_entries, ttl_infos.recompression_ttl, current_time, true);


    if (best_ttl_entry)
        return CompressionCodecFactory::instance().get(best_ttl_entry->recompression_codec, {});

    return getContext()->chooseCompressionCodec(
        part_size_compressed,
        static_cast<double>(part_size_compressed) / getTotalActiveSizeInBytes());
}


MergeTreeData::DataParts MergeTreeData::getDataParts(const DataPartStates & affordable_states) const
{
    DataParts res;
    {
        auto lock = lockParts();
        for (auto state : affordable_states)
        {
            auto range = getDataPartsStateRange(state);
            res.insert(range.begin(), range.end());
        }
    }
    return res;
}

MergeTreeData::DataParts MergeTreeData::getDataPartsForInternalUsage() const
{
    return getDataParts({DataPartState::Active});
}

MergeTreeData::DataPartsVector MergeTreeData::getDataPartsVectorForInternalUsage() const
{
    return getDataPartsVectorForInternalUsage({DataPartState::Active});
}

MergeTreeData::DataPartPtr MergeTreeData::getAnyPartInPartition(
    const String & partition_id, DataPartsLock & /*data_parts_lock*/) const
{
    auto it = data_parts_by_state_and_info.lower_bound(DataPartStateAndPartitionID{DataPartState::Active, partition_id});

    if (it != data_parts_by_state_and_info.end() && (*it)->getState() == DataPartState::Active && (*it)->info.partition_id == partition_id)
        return *it;

    return nullptr;
}


MergeTreeData::Transaction::Transaction(MergeTreeData & data_, MergeTreeTransaction * txn_)
    : data(data_)
    , txn(txn_)
{
    if (txn)
        data.transactions_enabled.store(true);
}

void MergeTreeData::Transaction::rollbackPartsToTemporaryState()
{
    if (!isEmpty())
    {
        WriteBufferFromOwnString buf;
        buf << " Rollbacking parts state to temporary and removing from working set:";
        for (const auto & part : precommitted_parts)
            buf << " " << part->getDataPartStorage().getPartDirectory();
        buf << ".";
        LOG_DEBUG(data.log, "Undoing transaction.{}", buf.str());

        data.removePartsFromWorkingSetImmediatelyAndSetTemporaryState(
            DataPartsVector(precommitted_parts.begin(), precommitted_parts.end()));
    }

    clear();
}

TransactionID MergeTreeData::Transaction::getTID() const
{
    if (txn)
        return txn->tid;
    return Tx::PrehistoricTID;
}

void MergeTreeData::Transaction::addPart(MutableDataPartPtr & part)
{
    precommitted_parts.insert(part);
}

void MergeTreeData::Transaction::rollback()
{
    if (!isEmpty())
    {
        WriteBufferFromOwnString buf;
        buf << "Removing parts:";
        for (const auto & part : precommitted_parts)
            buf << " " << part->getDataPartStorage().getPartDirectory();
        buf << ".";
        LOG_DEBUG(data.log, "Undoing transaction {}. {}", getTID(), buf.str());

        for (const auto & part : precommitted_parts)
            part->version.creation_csn.store(Tx::RolledBackCSN);

        auto lock = data.lockParts();

        if (data.data_parts_indexes.empty())
        {
            /// Table was dropped concurrently and all parts (including PreActive parts) were cleared, so there's nothing to rollback
            if (!data.all_data_dropped)
            {
                Strings part_names;
                for (const auto & part : precommitted_parts)
                    part_names.emplace_back(part->name);
                throw Exception(ErrorCodes::LOGICAL_ERROR, "There are some PreActive parts ({}) to rollback, "
                                "but data parts set is empty and table {} was not dropped. It's a bug",
                                fmt::join(part_names, ", "), data.getStorageID().getNameForLogs());
            }
        }
        else
        {
            data.removePartsFromWorkingSet(txn,
                DataPartsVector(precommitted_parts.begin(), precommitted_parts.end()),
                /* clear_without_timeout = */ true, &lock);
        }
    }

    clear();
}

void MergeTreeData::Transaction::clear()
{
    precommitted_parts.clear();
}

MergeTreeData::DataPartsVector MergeTreeData::Transaction::commit(MergeTreeData::DataPartsLock * acquired_parts_lock)
{
    DataPartsVector total_covered_parts;

    if (!isEmpty())
    {
        auto settings = data.getSettings();
        auto parts_lock = acquired_parts_lock ? MergeTreeData::DataPartsLock() : data.lockParts();
        auto * owing_parts_lock = acquired_parts_lock ? acquired_parts_lock : &parts_lock;

        for (const auto & part : precommitted_parts)
            if (part->getDataPartStorage().hasActiveTransaction())
                part->getDataPartStorage().commitTransaction();

        if (txn)
        {
            for (const auto & part : precommitted_parts)
            {
                DataPartPtr covering_part;
                DataPartsVector covered_active_parts = data.getActivePartsToReplace(part->info, part->name, covering_part, *owing_parts_lock);

                /// outdated parts should be also collected here
                /// the visible outdated parts should be tried to be removed
                /// more likely the conflict happens at the removing visible outdated parts, what is right actually
                DataPartsVector covered_outdated_parts = data.getCoveredOutdatedParts(part, *owing_parts_lock);

                LOG_TEST(data.log, "Got {} oudated parts covered by {} (TID {} CSN {}): {}",
                         covered_outdated_parts.size(), part->getNameWithState(), txn->tid, txn->getSnapshot(), fmt::join(getPartsNames(covered_outdated_parts), ", "));
                data.filterVisibleDataParts(covered_outdated_parts, txn->getSnapshot(), txn->tid);

                DataPartsVector covered_parts;
                covered_parts.reserve(covered_active_parts.size() + covered_outdated_parts.size());
                std::move(covered_active_parts.begin(), covered_active_parts.end(), std::back_inserter(covered_parts));
                std::move(covered_outdated_parts.begin(), covered_outdated_parts.end(), std::back_inserter(covered_parts));

                MergeTreeTransaction::addNewPartAndRemoveCovered(data.shared_from_this(), part, covered_parts, txn);
            }
        }

        MergeTreeData::WriteAheadLogPtr wal;
        auto get_inited_wal = [&] ()
        {
            if (!wal)
                wal = data.getWriteAheadLog();
            return wal;
        };

        if (settings->in_memory_parts_enable_wal)
            for (const auto & part : precommitted_parts)
                if (auto part_in_memory = asInMemoryPart(part))
                    get_inited_wal()->addPart(part_in_memory);

        NOEXCEPT_SCOPE({
            auto current_time = time(nullptr);

            size_t add_bytes = 0;
            size_t add_rows = 0;
            size_t add_parts = 0;

            size_t reduce_bytes = 0;
            size_t reduce_rows = 0;
            size_t reduce_parts = 0;

            for (const auto & part : precommitted_parts)
            {
                DataPartPtr covering_part;
                DataPartsVector covered_parts = data.getActivePartsToReplace(part->info, part->name, covering_part, *owing_parts_lock);
                if (covering_part)
                {
                    /// It's totally fine for zero-level parts, because of possible race condition between ReplicatedMergeTreeSink and
                    /// background queue execution (new part is added to ZK before this function is called,
                    /// so other replica may produce covering part and replication queue may download covering part).
                    if (part->info.level)
                        LOG_WARNING(data.log, "Tried to commit obsolete part {} covered by {}", part->name, covering_part->getNameWithState());
                    else
                        LOG_INFO(data.log, "Tried to commit obsolete part {} covered by {}", part->name, covering_part->getNameWithState());

                    part->remove_time.store(0, std::memory_order_relaxed); /// The part will be removed without waiting for old_parts_lifetime seconds.
                    data.modifyPartState(part, DataPartState::Outdated);
                }
                else
                {
                    if (!txn)
                        MergeTreeTransaction::addNewPartAndRemoveCovered(data.shared_from_this(), part, covered_parts, NO_TRANSACTION_RAW);

                    total_covered_parts.insert(total_covered_parts.end(), covered_parts.begin(), covered_parts.end());
                    for (const auto & covered_part : covered_parts)
                    {
                        covered_part->remove_time.store(current_time, std::memory_order_relaxed);

                        reduce_bytes += covered_part->getBytesOnDisk();
                        reduce_rows += covered_part->rows_count;

                        data.modifyPartState(covered_part, DataPartState::Outdated);
                        data.removePartContributionToColumnAndSecondaryIndexSizes(covered_part);

                        if (settings->in_memory_parts_enable_wal)
                            if (isInMemoryPart(covered_part))
                                get_inited_wal()->dropPart(covered_part->name);
                    }

                    reduce_parts += covered_parts.size();

                    add_bytes += part->getBytesOnDisk();
                    add_rows += part->rows_count;
                    ++add_parts;

                    data.modifyPartState(part, DataPartState::Active);
                    data.addPartContributionToColumnAndSecondaryIndexSizes(part);
                }
            }

            if (reduce_parts == 0)
            {
                for (const auto & part : precommitted_parts)
                    data.updateObjectColumns(part, parts_lock);
            }
            else
                data.resetObjectColumnsFromActiveParts(parts_lock);

            ssize_t diff_bytes = add_bytes - reduce_bytes;
            ssize_t diff_rows = add_rows - reduce_rows;
            ssize_t diff_parts  = add_parts - reduce_parts;
            data.increaseDataVolume(diff_bytes, diff_rows, diff_parts);
        });
    }

    clear();

    return total_covered_parts;
}

bool MergeTreeData::isPrimaryOrMinMaxKeyColumnPossiblyWrappedInFunctions(
    const ASTPtr & node, const StorageMetadataPtr & metadata_snapshot) const
{
    const String column_name = node->getColumnName();

    for (const auto & name : metadata_snapshot->getPrimaryKeyColumns())
        if (column_name == name)
            return true;

    for (const auto & name : getMinMaxColumnsNames(metadata_snapshot->getPartitionKey()))
        if (column_name == name)
            return true;

    if (const auto * func = node->as<ASTFunction>())
        if (func->arguments->children.size() == 1)
            return isPrimaryOrMinMaxKeyColumnPossiblyWrappedInFunctions(func->arguments->children.front(), metadata_snapshot);

    return false;
}

bool MergeTreeData::mayBenefitFromIndexForIn(
    const ASTPtr & left_in_operand, ContextPtr, const StorageMetadataPtr & metadata_snapshot) const
{
    /// Make sure that the left side of the IN operator contain part of the key.
    /// If there is a tuple on the left side of the IN operator, at least one item of the tuple
    ///  must be part of the key (probably wrapped by a chain of some acceptable functions).
    const auto * left_in_operand_tuple = left_in_operand->as<ASTFunction>();
    const auto & index_wrapper_factory = MergeTreeIndexFactory::instance();
    if (left_in_operand_tuple && left_in_operand_tuple->name == "tuple")
    {
        for (const auto & item : left_in_operand_tuple->arguments->children)
        {
            if (isPrimaryOrMinMaxKeyColumnPossiblyWrappedInFunctions(item, metadata_snapshot))
                return true;
            for (const auto & index : metadata_snapshot->getSecondaryIndices())
                if (index_wrapper_factory.get(index)->mayBenefitFromIndexForIn(item))
                    return true;
            for (const auto & projection : metadata_snapshot->getProjections())
            {
                if (projection.isPrimaryKeyColumnPossiblyWrappedInFunctions(item))
                    return true;
            }
        }
        /// The tuple itself may be part of the primary key, so check that as a last resort.
        if (isPrimaryOrMinMaxKeyColumnPossiblyWrappedInFunctions(left_in_operand, metadata_snapshot))
            return true;
        for (const auto & projection : metadata_snapshot->getProjections())
        {
            if (projection.isPrimaryKeyColumnPossiblyWrappedInFunctions(left_in_operand))
                return true;
        }
        return false;
    }
    else
    {
        for (const auto & index : metadata_snapshot->getSecondaryIndices())
            if (index_wrapper_factory.get(index)->mayBenefitFromIndexForIn(left_in_operand))
                return true;

        for (const auto & projection : metadata_snapshot->getProjections())
        {
            if (projection.isPrimaryKeyColumnPossiblyWrappedInFunctions(left_in_operand))
                return true;
        }
        return isPrimaryOrMinMaxKeyColumnPossiblyWrappedInFunctions(left_in_operand, metadata_snapshot);
    }
}

using PartitionIdToMaxBlock = std::unordered_map<String, Int64>;

static void selectBestProjection(
    const MergeTreeDataSelectExecutor & reader,
    const StorageSnapshotPtr & storage_snapshot,
    const SelectQueryInfo & query_info,
    const ActionDAGNodes & added_filter_nodes,
    const Names & required_columns,
    ProjectionCandidate & candidate,
    ContextPtr query_context,
    std::shared_ptr<PartitionIdToMaxBlock> max_added_blocks,
    const Settings & settings,
    const MergeTreeData::DataPartsVector & parts,
    ProjectionCandidate *& selected_candidate,
    size_t & min_sum_marks)
{
    MergeTreeData::DataPartsVector projection_parts;
    MergeTreeData::DataPartsVector normal_parts;
    for (const auto & part : parts)
    {
        const auto & projections = part->getProjectionParts();
        auto it = projections.find(candidate.desc->name);
        if (it != projections.end())
            projection_parts.push_back(it->second);
        else
            normal_parts.push_back(part);
    }

    if (projection_parts.empty())
        return;

    auto projection_result_ptr = reader.estimateNumMarksToRead(
        projection_parts,
        candidate.prewhere_info,
        candidate.required_columns,
        storage_snapshot->metadata,
        candidate.desc->metadata,
        query_info,
        added_filter_nodes,
        query_context,
        settings.max_threads,
        max_added_blocks);

    if (projection_result_ptr->error())
        return;

    auto sum_marks = projection_result_ptr->marks();
    if (normal_parts.empty())
    {
        // All parts are projection parts which allows us to use in_order_optimization.
        // TODO It might be better to use a complete projection even with more marks to read.
        candidate.complete = true;
    }
    else
    {
        auto normal_result_ptr = reader.estimateNumMarksToRead(
            normal_parts,
            query_info.prewhere_info,
            required_columns,
            storage_snapshot->metadata,
            storage_snapshot->metadata,
            query_info, // TODO syntax_analysis_result set in index
            added_filter_nodes,
            query_context,
            settings.max_threads,
            max_added_blocks);

        if (normal_result_ptr->error())
            return;

        if (normal_result_ptr->marks() == 0)
            candidate.complete = true;
        else
        {
            sum_marks += normal_result_ptr->marks();
            candidate.merge_tree_normal_select_result_ptr = normal_result_ptr;
        }
    }
    candidate.merge_tree_projection_select_result_ptr = projection_result_ptr;

    // We choose the projection with least sum_marks to read.
    if (sum_marks < min_sum_marks)
    {
        selected_candidate = &candidate;
        min_sum_marks = sum_marks;
    }
}


Block MergeTreeData::getMinMaxCountProjectionBlock(
    const StorageMetadataPtr & metadata_snapshot,
    const Names & required_columns,
    bool has_filter,
    const SelectQueryInfo & query_info,
    const DataPartsVector & parts,
    DataPartsVector & normal_parts,
    const PartitionIdToMaxBlock * max_block_numbers_to_read,
    ContextPtr query_context) const
{
    if (!metadata_snapshot->minmax_count_projection)
        throw Exception(
            "Cannot find the definition of minmax_count projection but it's used in current query. It's a bug",
            ErrorCodes::LOGICAL_ERROR);

    auto block = metadata_snapshot->minmax_count_projection->sample_block.cloneEmpty();
    bool need_primary_key_max_column = false;
    const auto & primary_key_max_column_name = metadata_snapshot->minmax_count_projection->primary_key_max_column_name;
    NameSet required_columns_set(required_columns.begin(), required_columns.end());
    if (!primary_key_max_column_name.empty())
        need_primary_key_max_column = required_columns_set.contains(primary_key_max_column_name);

    auto partition_minmax_count_columns = block.mutateColumns();
    auto partition_minmax_count_column_names = block.getNames();
    auto insert = [](ColumnAggregateFunction & column, const Field & value)
    {
        auto func = column.getAggregateFunction();
        Arena & arena = column.createOrGetArena();
        size_t size_of_state = func->sizeOfData();
        size_t align_of_state = func->alignOfData();
        auto * place = arena.alignedAlloc(size_of_state, align_of_state);
        func->create(place);
        if (const AggregateFunctionCount * agg_count = typeid_cast<const AggregateFunctionCount *>(func.get()))
            agg_count->set(place, value.get<UInt64>());
        else
        {
            auto value_column = func->getResultType()->createColumnConst(1, value)->convertToFullColumnIfConst();
            const auto * value_column_ptr = value_column.get();
            func->add(place, &value_column_ptr, 0, &arena);
        }
        column.insertFrom(place);
    };

    Block virtual_columns_block;
    auto virtual_block = getSampleBlockWithVirtualColumns();
    bool has_virtual_column = std::any_of(required_columns.begin(), required_columns.end(), [&](const auto & name) { return virtual_block.has(name); });
    if (has_virtual_column || has_filter)
    {
        virtual_columns_block = getBlockWithVirtualPartColumns(parts, false /* one_part */, true /* ignore_empty */);
        if (virtual_columns_block.rows() == 0)
            return {};
    }

    size_t rows = parts.size();
    ColumnPtr part_name_column;
    std::optional<PartitionPruner> partition_pruner;
    std::optional<KeyCondition> minmax_idx_condition;
    DataTypes minmax_columns_types;
    if (has_filter)
    {
        if (metadata_snapshot->hasPartitionKey())
        {
            const auto & partition_key = metadata_snapshot->getPartitionKey();
            auto minmax_columns_names = getMinMaxColumnsNames(partition_key);
            minmax_columns_types = getMinMaxColumnsTypes(partition_key);

            minmax_idx_condition.emplace(
                query_info, query_context, minmax_columns_names,
                getMinMaxExpr(partition_key, ExpressionActionsSettings::fromContext(query_context)));
            partition_pruner.emplace(metadata_snapshot, query_info, query_context, false /* strict */);
        }

        // Generate valid expressions for filtering
        ASTPtr expression_ast;
        VirtualColumnUtils::prepareFilterBlockWithQuery(query_info.query, query_context, virtual_columns_block, expression_ast);
        if (expression_ast)
            VirtualColumnUtils::filterBlockWithQuery(query_info.query, virtual_columns_block, query_context, expression_ast);

        rows = virtual_columns_block.rows();
        part_name_column = virtual_columns_block.getByName("_part").column;
    }

    auto filter_column = ColumnUInt8::create();
    auto & filter_column_data = filter_column->getData();

    DataPartsVector real_parts;
    real_parts.reserve(rows);
    for (size_t row = 0, part_idx = 0; row < rows; ++row, ++part_idx)
    {
        if (part_name_column)
        {
            while (parts[part_idx]->name != part_name_column->getDataAt(row))
                ++part_idx;
        }

        const auto & part = parts[part_idx];

        if (part->isEmpty())
            continue;

        if (!part->minmax_idx->initialized)
            throw Exception("Found a non-empty part with uninitialized minmax_idx. It's a bug", ErrorCodes::LOGICAL_ERROR);

        filter_column_data.emplace_back();

        if (max_block_numbers_to_read)
        {
            auto blocks_iterator = max_block_numbers_to_read->find(part->info.partition_id);
            if (blocks_iterator == max_block_numbers_to_read->end() || part->info.max_block > blocks_iterator->second)
                continue;
        }

        if (minmax_idx_condition
            && !minmax_idx_condition->checkInHyperrectangle(part->minmax_idx->hyperrectangle, minmax_columns_types).can_be_true)
            continue;

        if (partition_pruner)
        {
            if (partition_pruner->canBePruned(*part))
                continue;
        }

        if (need_primary_key_max_column && !part->index_granularity.hasFinalMark())
        {
            normal_parts.push_back(part);
            continue;
        }

        real_parts.push_back(part);
        filter_column_data.back() = 1;
    }

    if (real_parts.empty())
        return {};

    FilterDescription filter(*filter_column);
    for (size_t i = 0; i < virtual_columns_block.columns(); ++i)
    {
        ColumnPtr & column = virtual_columns_block.safeGetByPosition(i).column;
        column = column->filter(*filter.data, -1);
    }

    size_t pos = 0;
    for (size_t i : metadata_snapshot->minmax_count_projection->partition_value_indices)
    {
        if (required_columns_set.contains(partition_minmax_count_column_names[pos]))
            for (const auto & part : real_parts)
                partition_minmax_count_columns[pos]->insert(part->partition.value[i]);
        ++pos;
    }

    size_t minmax_idx_size = real_parts.front()->minmax_idx->hyperrectangle.size();
    for (size_t i = 0; i < minmax_idx_size; ++i)
    {
        if (required_columns_set.contains(partition_minmax_count_column_names[pos]))
        {
            for (const auto & part : real_parts)
            {
                const auto & range = part->minmax_idx->hyperrectangle[i];
                auto & min_column = assert_cast<ColumnAggregateFunction &>(*partition_minmax_count_columns[pos]);
                insert(min_column, range.left);
            }
        }
        ++pos;

        if (required_columns_set.contains(partition_minmax_count_column_names[pos]))
        {
            for (const auto & part : real_parts)
            {
                const auto & range = part->minmax_idx->hyperrectangle[i];
                auto & max_column = assert_cast<ColumnAggregateFunction &>(*partition_minmax_count_columns[pos]);
                insert(max_column, range.right);
            }
        }
        ++pos;
    }

    if (!primary_key_max_column_name.empty())
    {
        if (required_columns_set.contains(partition_minmax_count_column_names[pos]))
        {
            for (const auto & part : real_parts)
            {
                const auto & primary_key_column = *part->index[0];
                auto & min_column = assert_cast<ColumnAggregateFunction &>(*partition_minmax_count_columns[pos]);
                insert(min_column, primary_key_column[0]);
            }
        }
        ++pos;

        if (required_columns_set.contains(partition_minmax_count_column_names[pos]))
        {
            for (const auto & part : real_parts)
            {
                const auto & primary_key_column = *part->index[0];
                auto & max_column = assert_cast<ColumnAggregateFunction &>(*partition_minmax_count_columns[pos]);
                insert(max_column, primary_key_column[primary_key_column.size() - 1]);
            }
        }
        ++pos;
    }

    bool has_count
        = std::any_of(required_columns.begin(), required_columns.end(), [&](const auto & name) { return startsWith(name, "count"); });
    if (has_count)
    {
        for (const auto & part : real_parts)
        {
            auto & column = assert_cast<ColumnAggregateFunction &>(*partition_minmax_count_columns.back());
            insert(column, part->rows_count);
        }
    }

    block.setColumns(std::move(partition_minmax_count_columns));

    Block res;
    for (const auto & name : required_columns)
    {
        if (virtual_columns_block.has(name))
            res.insert(virtual_columns_block.getByName(name));
        else if (block.has(name))
            res.insert(block.getByName(name));
        else if (startsWith(name, "count")) // special case to match count(...) variants
        {
            const auto & column = block.getByName("count()");
            res.insert({column.column, column.type, name});
        }
        else
            throw Exception(
                ErrorCodes::LOGICAL_ERROR,
                "Cannot find column {} in minmax_count projection but query analysis still selects this projection. It's a bug",
                name);
    }
    return res;
}


std::optional<ProjectionCandidate> MergeTreeData::getQueryProcessingStageWithAggregateProjection(
    ContextPtr query_context, const StorageSnapshotPtr & storage_snapshot, SelectQueryInfo & query_info) const
{
    const auto & metadata_snapshot = storage_snapshot->metadata;
    const auto & settings = query_context->getSettingsRef();

    /// TODO: Analyzer syntax analyzer result
    if (!query_info.syntax_analyzer_result)
        return std::nullopt;

    if (!settings.allow_experimental_projection_optimization || query_info.ignore_projections || query_info.is_projection_query
        || settings.aggregate_functions_null_for_empty /* projections don't work correctly with this setting */)
        return std::nullopt;

    // Currently projections don't support parallel replicas reading yet.
    if (settings.parallel_replicas_count > 1 || settings.max_parallel_replicas > 1)
        return std::nullopt;

    auto query_ptr = query_info.original_query;
    auto * select_query = query_ptr->as<ASTSelectQuery>();
    if (!select_query)
        return std::nullopt;

    // Currently projections don't support final yet.
    if (select_query->final())
        return std::nullopt;

    // Currently projections don't support sample yet.
    if (select_query->sampleSize())
        return std::nullopt;

    // Currently projection don't support deduplication when moving parts between shards.
    if (settings.allow_experimental_query_deduplication)
        return std::nullopt;

    // Currently projections don't support ARRAY JOIN yet.
    if (select_query->arrayJoinExpressionList().first)
        return std::nullopt;

    // In order to properly analyze joins, aliases should be recognized. However, aliases get lost during projection analysis.
    // Let's disable projection if there are any JOIN clauses.
    // TODO: We need a better identifier resolution mechanism for projection analysis.
    if (select_query->hasJoin())
        return std::nullopt;

    // INTERPOLATE expressions may include aliases, so aliases should be preserved
    if (select_query->interpolate() && !select_query->interpolate()->children.empty())
        return std::nullopt;

    // Projections don't support grouping sets yet.
    if (select_query->group_by_with_grouping_sets
        || select_query->group_by_with_totals
        || select_query->group_by_with_rollup
        || select_query->group_by_with_cube)
        return std::nullopt;

    auto query_options = SelectQueryOptions(
        QueryProcessingStage::WithMergeableState,
        /* depth */ 1,
        /* is_subquery_= */ true
        ).ignoreProjections().ignoreAlias();

    InterpreterSelectQuery select(
        query_ptr,
        query_context,
        query_options,
        query_info.prepared_sets);

    const auto & analysis_result = select.getAnalysisResult();

    query_info.prepared_sets = select.getQueryAnalyzer()->getPreparedSets();

    const auto & before_where = analysis_result.before_where;
    const auto & where_column_name = analysis_result.where_column_name;

    /// For PK analysis
    ActionDAGNodes added_filter_nodes;
    if (auto additional_filter_info = select.getAdditionalQueryInfo())
        added_filter_nodes.nodes.push_back(&additional_filter_info->actions->findInOutputs(additional_filter_info->column_name));

    if (before_where)
        added_filter_nodes.nodes.push_back(&before_where->findInOutputs(where_column_name));

    bool can_use_aggregate_projection = true;
    /// If the first stage of the query pipeline is more complex than Aggregating - Expression - Filter - ReadFromStorage,
    /// we cannot use aggregate projection.
    if (analysis_result.join != nullptr || analysis_result.array_join != nullptr)
        can_use_aggregate_projection = false;

    /// Check if all needed columns can be provided by some aggregate projection. Here we also try
    /// to find expression matches. For example, suppose an aggregate projection contains a column
    /// named sum(x) and the given query also has an expression called sum(x), it's a match. This is
    /// why we need to ignore all aliases during projection creation and the above query planning.
    /// It's also worth noting that, sqrt(sum(x)) will also work because we can treat sum(x) as a
    /// required column.

    /// The ownership of ProjectionDescription is hold in metadata_snapshot which lives along with
    /// InterpreterSelect, thus we can store the raw pointer here.
    std::vector<ProjectionCandidate> candidates;
    NameSet keys;
    std::unordered_map<std::string_view, size_t> key_name_pos_map;
    size_t pos = 0;
    for (const auto & desc : select.getQueryAnalyzer()->aggregationKeys())
    {
        keys.insert(desc.name);
        key_name_pos_map.insert({desc.name, pos++});
    }
    auto actions_settings = ExpressionActionsSettings::fromSettings(settings, CompileExpressions::yes);

    // All required columns should be provided by either current projection or previous actions
    // Let's traverse backward to finish the check.
    // TODO what if there is a column with name sum(x) and an aggregate sum(x)?
    auto rewrite_before_where =
        [&](ProjectionCandidate & candidate, const ProjectionDescription & projection,
            NameSet & required_columns, const Block & source_block, const Block & aggregates)
    {
        if (analysis_result.before_where)
        {
            candidate.where_column_name = analysis_result.where_column_name;
            candidate.remove_where_filter = !required_columns.contains(analysis_result.where_column_name);
            candidate.before_where = analysis_result.before_where->clone();

            auto new_required_columns = candidate.before_where->foldActionsByProjection(
                required_columns,
                projection.sample_block_for_keys,
                candidate.where_column_name);
            if (new_required_columns.empty() && !required_columns.empty())
                return false;
            required_columns = std::move(new_required_columns);
            candidate.before_where->addAggregatesViaProjection(aggregates);
        }

        if (analysis_result.prewhere_info)
        {
            candidate.prewhere_info = analysis_result.prewhere_info->clone();

            auto prewhere_actions = candidate.prewhere_info->prewhere_actions->clone();
            auto prewhere_required_columns = required_columns;
            // required_columns should not contain columns generated by prewhere
            for (const auto & column : prewhere_actions->getResultColumns())
                required_columns.erase(column.name);

            {
                // prewhere_action should not add missing keys.
                auto new_prewhere_required_columns = prewhere_actions->foldActionsByProjection(
                        prewhere_required_columns, projection.sample_block_for_keys, candidate.prewhere_info->prewhere_column_name, false);
                if (new_prewhere_required_columns.empty() && !prewhere_required_columns.empty())
                    return false;
                prewhere_required_columns = std::move(new_prewhere_required_columns);
                candidate.prewhere_info->prewhere_actions = prewhere_actions;
            }

            if (candidate.prewhere_info->row_level_filter)
            {
                auto row_level_filter_actions = candidate.prewhere_info->row_level_filter->clone();
                // row_level_filter_action should not add missing keys.
                auto new_prewhere_required_columns = row_level_filter_actions->foldActionsByProjection(
                    prewhere_required_columns, projection.sample_block_for_keys, candidate.prewhere_info->row_level_column_name, false);
                if (new_prewhere_required_columns.empty() && !prewhere_required_columns.empty())
                    return false;
                prewhere_required_columns = std::move(new_prewhere_required_columns);
                candidate.prewhere_info->row_level_filter = row_level_filter_actions;
            }

            required_columns.insert(prewhere_required_columns.begin(), prewhere_required_columns.end());
        }

        bool match = true;
        for (const auto & column : required_columns)
        {
            /// There are still missing columns, fail to match
            if (!source_block.has(column))
            {
                match = false;
                break;
            }
        }
        return match;
    };

    auto virtual_block = getSampleBlockWithVirtualColumns();
    auto add_projection_candidate = [&](const ProjectionDescription & projection, bool minmax_count_projection = false)
    {
        ProjectionCandidate candidate{};
        candidate.desc = &projection;

        auto sample_block = projection.sample_block;
        auto sample_block_for_keys = projection.sample_block_for_keys;
        for (const auto & column : virtual_block)
        {
            sample_block.insertUnique(column);
            sample_block_for_keys.insertUnique(column);
        }

        // If optimize_aggregation_in_order = true, we need additional information to transform the projection's pipeline.
        auto attach_aggregation_in_order_info = [&]()
        {
            for (const auto & desc : select.getQueryAnalyzer()->aggregationKeys())
            {
                const String & key = desc.name;
                auto actions_dag = analysis_result.before_aggregation->clone();
                actions_dag->foldActionsByProjection({key}, sample_block_for_keys);
                candidate.group_by_elements_actions.emplace_back(std::make_shared<ExpressionActions>(actions_dag, actions_settings));
                candidate.group_by_elements_order_descr.emplace_back(key, 1, 1);
            }
        };

        if (projection.type == ProjectionDescription::Type::Aggregate && analysis_result.need_aggregate && can_use_aggregate_projection)
        {
            Block aggregates;
            // Let's first check if all aggregates are provided by current projection
            for (const auto & aggregate : select.getQueryAnalyzer()->aggregates())
            {
                if (const auto * column = sample_block.findByName(aggregate.column_name))
                {
                    aggregates.insert(*column);
                    continue;
                }

                // We can treat every count_not_null_column as count() when selecting minmax_count_projection
                if (minmax_count_projection && dynamic_cast<const AggregateFunctionCount *>(aggregate.function.get()))
                {
                    const auto * count_column = sample_block.findByName("count()");
                    if (!count_column)
                        throw Exception(
                            ErrorCodes::LOGICAL_ERROR, "`count()` column is missing when minmax_count_projection == true. It is a bug");
                    aggregates.insert({count_column->column, count_column->type, aggregate.column_name});
                    continue;
                }

                // No match
                return;
            }

            // Check if all aggregation keys can be either provided by some action, or by current
            // projection directly. Reshape the `before_aggregation` action DAG so that it only
            // needs to provide aggregation keys, and the DAG of certain child might be substituted
            // by some keys in projection.
            candidate.before_aggregation = analysis_result.before_aggregation->clone();
            auto required_columns = candidate.before_aggregation->foldActionsByProjection(keys, sample_block_for_keys);

            // TODO Let's find out the exact required_columns for keys.
            if (required_columns.empty() && (!keys.empty() && !candidate.before_aggregation->getRequiredColumns().empty()))
                return;

            if (analysis_result.optimize_aggregation_in_order)
                attach_aggregation_in_order_info();

            // Reorder aggregation keys and attach aggregates
            candidate.before_aggregation->reorderAggregationKeysForProjection(key_name_pos_map);
            candidate.before_aggregation->addAggregatesViaProjection(aggregates);

            if (rewrite_before_where(candidate, projection, required_columns, sample_block_for_keys, aggregates))
            {
                candidate.required_columns = {required_columns.begin(), required_columns.end()};
                for (const auto & aggregate : aggregates)
                    candidate.required_columns.push_back(aggregate.name);
                candidates.push_back(std::move(candidate));
            }
        }
        else if (projection.type == ProjectionDescription::Type::Normal)
        {
            if (analysis_result.before_aggregation && analysis_result.optimize_aggregation_in_order)
                attach_aggregation_in_order_info();

            if (analysis_result.hasWhere() || analysis_result.hasPrewhere())
            {
                const auto & actions
                    = analysis_result.before_aggregation ? analysis_result.before_aggregation : analysis_result.before_order_by;
                NameSet required_columns;
                for (const auto & column : actions->getRequiredColumns())
                    required_columns.insert(column.name);

                if (rewrite_before_where(candidate, projection, required_columns, sample_block, {}))
                {
                    candidate.required_columns = {required_columns.begin(), required_columns.end()};
                    candidates.push_back(std::move(candidate));
                }
            }
        }
    };

    ProjectionCandidate * selected_candidate = nullptr;
    size_t min_sum_marks = std::numeric_limits<size_t>::max();
    if (metadata_snapshot->minmax_count_projection && !has_lightweight_delete_parts.load(std::memory_order_relaxed)) /// Disable ReadFromStorage for parts with lightweight.
        add_projection_candidate(*metadata_snapshot->minmax_count_projection, true);
    std::optional<ProjectionCandidate> minmax_count_projection_candidate;
    if (!candidates.empty())
    {
        minmax_count_projection_candidate.emplace(std::move(candidates.front()));
        candidates.clear();
    }
    MergeTreeDataSelectExecutor reader(*this);
    std::shared_ptr<PartitionIdToMaxBlock> max_added_blocks;
    if (settings.select_sequential_consistency)
    {
        if (const StorageReplicatedMergeTree * replicated = dynamic_cast<const StorageReplicatedMergeTree *>(this))
            max_added_blocks = std::make_shared<PartitionIdToMaxBlock>(replicated->getMaxAddedBlocks());
    }

    const auto & snapshot_data = assert_cast<const MergeTreeData::SnapshotData &>(*storage_snapshot->data);
    const auto & parts = snapshot_data.parts;

    auto prepare_min_max_count_projection = [&]()
    {
        DataPartsVector normal_parts;
        query_info.minmax_count_projection_block = getMinMaxCountProjectionBlock(
            metadata_snapshot,
            minmax_count_projection_candidate->required_columns,
            !query_info.filter_asts.empty() || analysis_result.prewhere_info || analysis_result.before_where,
            query_info,
            parts,
            normal_parts,
            max_added_blocks.get(),
            query_context);

        // minmax_count_projection should not be used when there is no data to process.
        if (!query_info.minmax_count_projection_block)
            return;

        if (minmax_count_projection_candidate->prewhere_info)
        {
            const auto & prewhere_info = minmax_count_projection_candidate->prewhere_info;

            if (prewhere_info->row_level_filter)
            {
                ExpressionActions(prewhere_info->row_level_filter, actions_settings).execute(query_info.minmax_count_projection_block);
                query_info.minmax_count_projection_block.erase(prewhere_info->row_level_column_name);
            }

            if (prewhere_info->prewhere_actions)
                ExpressionActions(prewhere_info->prewhere_actions, actions_settings).execute(query_info.minmax_count_projection_block);

            if (prewhere_info->remove_prewhere_column)
                query_info.minmax_count_projection_block.erase(prewhere_info->prewhere_column_name);
        }

        if (normal_parts.empty())
        {
            selected_candidate = &*minmax_count_projection_candidate;
            selected_candidate->complete = true;
            min_sum_marks = query_info.minmax_count_projection_block.rows();
        }
        else if (normal_parts.size() < parts.size())
        {
            auto normal_result_ptr = reader.estimateNumMarksToRead(
                normal_parts,
                query_info.prewhere_info,
                analysis_result.required_columns,
                metadata_snapshot,
                metadata_snapshot,
                query_info,
                added_filter_nodes,
                query_context,
                settings.max_threads,
                max_added_blocks);

            if (!normal_result_ptr->error())
            {
                selected_candidate = &*minmax_count_projection_candidate;
                selected_candidate->merge_tree_normal_select_result_ptr = normal_result_ptr;
                min_sum_marks = query_info.minmax_count_projection_block.rows() + normal_result_ptr->marks();
            }
        }
    };

    // If minmax_count_projection is a valid candidate, prepare it and check its completeness.
    if (minmax_count_projection_candidate)
        prepare_min_max_count_projection();

    // We cannot find a complete match of minmax_count_projection, add more projections to check.
    if (!selected_candidate || !selected_candidate->complete)
        for (const auto & projection : metadata_snapshot->projections)
            add_projection_candidate(projection);

    // Let's select the best projection to execute the query.
    if (!candidates.empty())
    {
        query_info.merge_tree_select_result_ptr = reader.estimateNumMarksToRead(
            parts,
            query_info.prewhere_info,
            analysis_result.required_columns,
            metadata_snapshot,
            metadata_snapshot,
            query_info,
            added_filter_nodes,
            query_context,
            settings.max_threads,
            max_added_blocks);

        if (!query_info.merge_tree_select_result_ptr->error())
        {
            // Add 1 to base sum_marks so that we prefer projections even when they have equal number of marks to read.
            // NOTE: It is not clear if we need it. E.g. projections do not support skip index for now.
            auto sum_marks = query_info.merge_tree_select_result_ptr->marks() + 1;
            if (sum_marks < min_sum_marks)
            {
                selected_candidate = nullptr;
                min_sum_marks = sum_marks;
            }
        }

        /// Favor aggregate projections
        for (auto & candidate : candidates)
        {
            if (candidate.desc->type == ProjectionDescription::Type::Aggregate)
            {
                selectBestProjection(
                    reader,
                    storage_snapshot,
                    query_info,
                    added_filter_nodes,
                    analysis_result.required_columns,
                    candidate,
                    query_context,
                    max_added_blocks,
                    settings,
                    parts,
                    selected_candidate,
                    min_sum_marks);
            }
        }

        /// Select the best normal projection.
        for (auto & candidate : candidates)
        {
            if (candidate.desc->type == ProjectionDescription::Type::Normal)
            {
                selectBestProjection(
                    reader,
                    storage_snapshot,
                    query_info,
                    added_filter_nodes,
                    analysis_result.required_columns,
                    candidate,
                    query_context,
                    max_added_blocks,
                    settings,
                    parts,
                    selected_candidate,
                    min_sum_marks);
            }
        }
    }

    if (!selected_candidate)
        return std::nullopt;
    else if (min_sum_marks == 0)
    {
        /// If selected_projection indicated an empty result set. Remember it in query_info but
        /// don't use projection to run the query, because projection pipeline with empty result
        /// set will not work correctly with empty_result_for_aggregation_by_empty_set.
        query_info.merge_tree_empty_result = true;
        return std::nullopt;
    }

    if (selected_candidate->desc->type == ProjectionDescription::Type::Aggregate)
    {
        selected_candidate->aggregation_keys = select.getQueryAnalyzer()->aggregationKeys();
        selected_candidate->aggregate_descriptions = select.getQueryAnalyzer()->aggregates();
    }

    return *selected_candidate;
}


QueryProcessingStage::Enum MergeTreeData::getQueryProcessingStage(
    ContextPtr query_context,
    QueryProcessingStage::Enum to_stage,
    const StorageSnapshotPtr & storage_snapshot,
    SelectQueryInfo & query_info) const
{
    if (to_stage >= QueryProcessingStage::Enum::WithMergeableState)
    {
        if (auto projection = getQueryProcessingStageWithAggregateProjection(query_context, storage_snapshot, query_info))
        {
            query_info.projection = std::move(projection);
            if (query_info.projection->desc->type == ProjectionDescription::Type::Aggregate)
                return QueryProcessingStage::Enum::WithMergeableState;
        }
        else
            query_info.projection = std::nullopt;
    }

    return QueryProcessingStage::Enum::FetchColumns;
}


MergeTreeData & MergeTreeData::checkStructureAndGetMergeTreeData(IStorage & source_table, const StorageMetadataPtr & src_snapshot, const StorageMetadataPtr & my_snapshot) const
{
    MergeTreeData * src_data = dynamic_cast<MergeTreeData *>(&source_table);
    if (!src_data)
        throw Exception("Table " + source_table.getStorageID().getNameForLogs() +
                        " supports attachPartitionFrom only for MergeTree family of table engines."
                        " Got " + source_table.getName(), ErrorCodes::NOT_IMPLEMENTED);

    if (my_snapshot->getColumns().getAllPhysical().sizeOfDifference(src_snapshot->getColumns().getAllPhysical()))
        throw Exception("Tables have different structure", ErrorCodes::INCOMPATIBLE_COLUMNS);

    auto query_to_string = [] (const ASTPtr & ast)
    {
        return ast ? queryToString(ast) : "";
    };

    if (query_to_string(my_snapshot->getSortingKeyAST()) != query_to_string(src_snapshot->getSortingKeyAST()))
        throw Exception("Tables have different ordering", ErrorCodes::BAD_ARGUMENTS);

    if (query_to_string(my_snapshot->getPartitionKeyAST()) != query_to_string(src_snapshot->getPartitionKeyAST()))
        throw Exception("Tables have different partition key", ErrorCodes::BAD_ARGUMENTS);

    if (format_version != src_data->format_version)
        throw Exception("Tables have different format_version", ErrorCodes::BAD_ARGUMENTS);

    if (query_to_string(my_snapshot->getPrimaryKeyAST()) != query_to_string(src_snapshot->getPrimaryKeyAST()))
        throw Exception("Tables have different primary key", ErrorCodes::BAD_ARGUMENTS);

    return *src_data;
}

MergeTreeData & MergeTreeData::checkStructureAndGetMergeTreeData(
    const StoragePtr & source_table, const StorageMetadataPtr & src_snapshot, const StorageMetadataPtr & my_snapshot) const
{
    return checkStructureAndGetMergeTreeData(*source_table, src_snapshot, my_snapshot);
}

std::pair<MergeTreeData::MutableDataPartPtr, scope_guard> MergeTreeData::cloneAndLoadDataPartOnSameDisk(
    const MergeTreeData::DataPartPtr & src_part,
    const String & tmp_part_prefix,
    const MergeTreePartInfo & dst_part_info,
    const StorageMetadataPtr & metadata_snapshot,
    const MergeTreeTransactionPtr & txn,
    HardlinkedFiles * hardlinked_files,
    bool copy_instead_of_hardlink,
    const NameSet & files_to_copy_instead_of_hardlinks)
{
    /// Check that the storage policy contains the disk where the src_part is located.
    bool does_storage_policy_allow_same_disk = false;
    for (const DiskPtr & disk : getStoragePolicy()->getDisks())
    {
        if (disk->getName() == src_part->getDataPartStorage().getDiskName())
        {
            does_storage_policy_allow_same_disk = true;
            break;
        }
    }
    if (!does_storage_policy_allow_same_disk)
        throw Exception(
            ErrorCodes::BAD_ARGUMENTS,
            "Could not clone and load part {} because disk does not belong to storage policy",
            quoteString(src_part->getDataPartStorage().getFullPath()));

    String dst_part_name = src_part->getNewName(dst_part_info);
    String tmp_dst_part_name = tmp_part_prefix + dst_part_name;
    auto temporary_directory_lock = getTemporaryPartDirectoryHolder(tmp_dst_part_name);

    /// Why it is needed if we only hardlink files?
    auto reservation = src_part->getDataPartStorage().reserve(src_part->getBytesOnDisk());
    auto src_part_storage = src_part->getDataPartStoragePtr();

    scope_guard src_flushed_tmp_dir_lock;
    MergeTreeData::MutableDataPartPtr src_flushed_tmp_part;

    /// If source part is in memory, flush it to disk and clone it already in on-disk format
    /// Protect tmp dir from removing by cleanup thread with src_flushed_tmp_dir_lock
    /// Construct src_flushed_tmp_part in order to delete part with its directory at destructor
    if (auto src_part_in_memory = asInMemoryPart(src_part))
    {
        auto flushed_part_path = *src_part_in_memory->getRelativePathForPrefix(tmp_part_prefix);

        auto tmp_src_part_file_name = fs::path(tmp_dst_part_name).filename();
        src_flushed_tmp_dir_lock = src_part->storage.getTemporaryPartDirectoryHolder(tmp_src_part_file_name);

        auto flushed_part_storage = src_part_in_memory->flushToDisk(flushed_part_path, metadata_snapshot);
        src_flushed_tmp_part = createPart(src_part->name, src_part->info, flushed_part_storage);
        src_flushed_tmp_part->is_temp = true;

        src_part_storage = flushed_part_storage;
    }

    String with_copy;
    if (copy_instead_of_hardlink)
        with_copy = " (copying data)";

    auto dst_part_storage = src_part_storage->freeze(relative_data_path, tmp_dst_part_name, /* make_source_readonly */ false, {}, copy_instead_of_hardlink, files_to_copy_instead_of_hardlinks);

    LOG_DEBUG(log, "Clone {} part {} to {}{}",
              src_flushed_tmp_part ? "flushed" : "",
              src_part_storage->getFullPath(),
              std::string(fs::path(dst_part_storage->getFullRootPath()) / tmp_dst_part_name),
              with_copy);

    auto dst_data_part = createPart(dst_part_name, dst_part_info, dst_part_storage);

    if (!copy_instead_of_hardlink && hardlinked_files)
    {
        hardlinked_files->source_part_name = src_part->name;
        hardlinked_files->source_table_shared_id = src_part->storage.getTableSharedID();

        for (auto it = src_part->getDataPartStorage().iterate(); it->isValid(); it->next())
        {
            if (!files_to_copy_instead_of_hardlinks.contains(it->name())
                && it->name() != IMergeTreeDataPart::DELETE_ON_DESTROY_MARKER_FILE_NAME
                && it->name() != IMergeTreeDataPart::TXN_VERSION_METADATA_FILE_NAME)
            {
                hardlinked_files->hardlinks_from_source_part.insert(it->name());
            }
        }

        auto projections = src_part->getProjectionParts();
        for (const auto & [name, projection_part] : projections)
        {
            const auto & projection_storage = projection_part->getDataPartStorage();
            for (auto it = projection_storage.iterate(); it->isValid(); it->next())
            {
                auto file_name_with_projection_prefix = fs::path(projection_storage.getPartDirectory()) / it->name();
                if (!files_to_copy_instead_of_hardlinks.contains(file_name_with_projection_prefix)
                    && it->name() != IMergeTreeDataPart::DELETE_ON_DESTROY_MARKER_FILE_NAME
                    && it->name() != IMergeTreeDataPart::TXN_VERSION_METADATA_FILE_NAME)
                {
                    hardlinked_files->hardlinks_from_source_part.insert(file_name_with_projection_prefix);
                }
            }
        }
    }

    /// We should write version metadata on part creation to distinguish it from parts that were created without transaction.
    TransactionID tid = txn ? txn->tid : Tx::PrehistoricTID;
    dst_data_part->version.setCreationTID(tid, nullptr);
    dst_data_part->storeVersionMetadata();

    dst_data_part->is_temp = true;

    dst_data_part->loadColumnsChecksumsIndexes(require_part_metadata, true);
    dst_data_part->modification_time = dst_part_storage->getLastModified().epochTime();
    return std::make_pair(dst_data_part, std::move(temporary_directory_lock));
}

String MergeTreeData::getFullPathOnDisk(const DiskPtr & disk) const
{
    return disk->getPath() + relative_data_path;
}


DiskPtr MergeTreeData::tryGetDiskForDetachedPart(const String & part_name) const
{
    String additional_path = "detached/";
    const auto disks = getStoragePolicy()->getDisks();

    for (const DiskPtr & disk : disks)
        if (disk->exists(fs::path(relative_data_path) / additional_path / part_name))
            return disk;

    return nullptr;
}

DiskPtr MergeTreeData::getDiskForDetachedPart(const String & part_name) const
{
    if (auto disk = tryGetDiskForDetachedPart(part_name))
        return disk;
    throw DB::Exception(ErrorCodes::BAD_DATA_PART_NAME, "Detached part \"{}\" not found", part_name);
}


Strings MergeTreeData::getDataPaths() const
{
    Strings res;
    auto disks = getStoragePolicy()->getDisks();
    for (const auto & disk : disks)
        res.push_back(getFullPathOnDisk(disk));
    return res;
}


void MergeTreeData::reportBrokenPart(MergeTreeData::DataPartPtr & data_part) const
{
    if (data_part->getDataPartStorage().isBroken())
    {
        auto parts = getDataPartsForInternalUsage();
        LOG_WARNING(log, "Scanning parts to recover on broken disk {}@{}.", data_part->getDataPartStorage().getDiskName(), data_part->getDataPartStorage().getDiskPath());

        for (const auto & part : parts)
        {
            if (part->getDataPartStorage().getDiskName() == data_part->getDataPartStorage().getDiskName())
                broken_part_callback(part->name);
        }
    }
    else if (data_part && data_part->getState() == MergeTreeDataPartState::Active)
        broken_part_callback(data_part->name);
    else
        LOG_DEBUG(log, "Will not check potentially broken part {} because it's not active", data_part->getNameWithState());
}

MergeTreeData::MatcherFn MergeTreeData::getPartitionMatcher(const ASTPtr & partition_ast, ContextPtr local_context) const
{
    bool prefixed = false;
    String id;

    if (format_version < MERGE_TREE_DATA_MIN_FORMAT_VERSION_WITH_CUSTOM_PARTITIONING)
    {
        /// Month-partitioning specific - partition value can represent a prefix of the partition to freeze.
        if (const auto * partition_lit = partition_ast->as<ASTPartition &>().value->as<ASTLiteral>())
        {
            id = partition_lit->value.getType() == Field::Types::UInt64
                 ? toString(partition_lit->value.get<UInt64>())
                 : partition_lit->value.safeGet<String>();
            prefixed = true;
        }
        else
            id = getPartitionIDFromQuery(partition_ast, local_context);
    }
    else
        id = getPartitionIDFromQuery(partition_ast, local_context);

    return [prefixed, id](const String & partition_id)
    {
        if (prefixed)
            return startsWith(partition_id, id);
        else
            return id == partition_id;
    };
}

PartitionCommandsResultInfo MergeTreeData::freezePartition(
    const ASTPtr & partition_ast,
    const StorageMetadataPtr & metadata_snapshot,
    const String & with_name,
    ContextPtr local_context,
    TableLockHolder &)
{
    return freezePartitionsByMatcher(getPartitionMatcher(partition_ast, local_context), metadata_snapshot, with_name, local_context);
}

PartitionCommandsResultInfo MergeTreeData::freezeAll(
    const String & with_name,
    const StorageMetadataPtr & metadata_snapshot,
    ContextPtr local_context,
    TableLockHolder &)
{
    return freezePartitionsByMatcher([] (const String &) { return true; }, metadata_snapshot, with_name, local_context);
}

PartitionCommandsResultInfo MergeTreeData::freezePartitionsByMatcher(
    MatcherFn matcher,
    const StorageMetadataPtr & metadata_snapshot,
    const String & with_name,
    ContextPtr local_context)
{
    String clickhouse_path = fs::canonical(local_context->getPath());
    String default_shadow_path = fs::path(clickhouse_path) / "shadow/";
    fs::create_directories(default_shadow_path);
    auto increment = Increment(fs::path(default_shadow_path) / "increment.txt").get(true);

    const String shadow_path = "shadow/";

    /// Acquire a snapshot of active data parts to prevent removing while doing backup.
    const auto data_parts = getVisibleDataPartsVector(local_context);

    String backup_name = (!with_name.empty() ? escapeForFileName(with_name) : toString(increment));
    String backup_path = fs::path(shadow_path) / backup_name / "";

    for (const auto & disk : getStoragePolicy()->getDisks())
        disk->onFreeze(backup_path);

    PartitionCommandsResultInfo result;

    size_t parts_processed = 0;
    for (const auto & part : data_parts)
    {
        if (!matcher(part->info.partition_id))
            continue;

        LOG_DEBUG(log, "Freezing part {} snapshot will be placed at {}", part->name, backup_path);

        auto data_part_storage = part->getDataPartStoragePtr();
        String backup_part_path = fs::path(backup_path) / relative_data_path;

        scope_guard src_flushed_tmp_dir_lock;
        MergeTreeData::MutableDataPartPtr src_flushed_tmp_part;

        if (auto part_in_memory = asInMemoryPart(part))
        {
            auto flushed_part_path = *part_in_memory->getRelativePathForPrefix("tmp_freeze");
            src_flushed_tmp_dir_lock = part->storage.getTemporaryPartDirectoryHolder("tmp_freeze" + part->name);

            auto flushed_part_storage = part_in_memory->flushToDisk(flushed_part_path, metadata_snapshot);
            src_flushed_tmp_part = createPart(part->name, part->info, flushed_part_storage);
            src_flushed_tmp_part->is_temp = true;

            data_part_storage = flushed_part_storage;
        }

        auto callback = [this, &part, &backup_part_path](const DiskPtr & disk)
        {

            // Store metadata for replicated table.
            // Do nothing for non-replicated.
            createAndStoreFreezeMetadata(disk, part, fs::path(backup_part_path) / part->getDataPartStorage().getPartDirectory());
        };

        auto new_storage = data_part_storage->freeze(
            backup_part_path,
            part->getDataPartStorage().getPartDirectory(),
            /*make_source_readonly*/ true,
            callback,
            /*copy_instead_of_hardlink*/ false,
            {});

        part->is_frozen.store(true, std::memory_order_relaxed);
        result.push_back(PartitionCommandResultInfo{
            .partition_id = part->info.partition_id,
            .part_name = part->name,
            .backup_path = new_storage->getFullRootPath(),
            .part_backup_path = new_storage->getFullPath(),
            .backup_name = backup_name,
        });
        ++parts_processed;
    }

    LOG_DEBUG(log, "Freezed {} parts", parts_processed);
    return result;
}

void MergeTreeData::createAndStoreFreezeMetadata(DiskPtr, DataPartPtr, String) const
{

}

PartitionCommandsResultInfo MergeTreeData::unfreezePartition(
    const ASTPtr & partition,
    const String & backup_name,
    ContextPtr local_context,
    TableLockHolder &)
{
    return unfreezePartitionsByMatcher(getPartitionMatcher(partition, local_context), backup_name, local_context);
}

PartitionCommandsResultInfo MergeTreeData::unfreezeAll(
    const String & backup_name,
    ContextPtr local_context,
    TableLockHolder &)
{
    return unfreezePartitionsByMatcher([] (const String &) { return true; }, backup_name, local_context);
}

bool MergeTreeData::removeDetachedPart(DiskPtr disk, const String & path, const String &)
{
    disk->removeRecursive(path);

    return false;
}

PartitionCommandsResultInfo MergeTreeData::unfreezePartitionsByMatcher(MatcherFn matcher, const String & backup_name, ContextPtr local_context)
{
    auto backup_path = fs::path("shadow") / escapeForFileName(backup_name) / relative_data_path;

    LOG_DEBUG(log, "Unfreezing parts by path {}", backup_path.generic_string());

    auto disks = getStoragePolicy()->getDisks();

    return Unfreezer(local_context).unfreezePartitionsFromTableDirectory(matcher, backup_name, disks, backup_path);
}

bool MergeTreeData::canReplacePartition(const DataPartPtr & src_part) const
{
    const auto settings = getSettings();

    if (!settings->enable_mixed_granularity_parts || settings->index_granularity_bytes == 0)
    {
        if (!canUseAdaptiveGranularity() && src_part->index_granularity_info.mark_type.adaptive)
            return false;
        if (canUseAdaptiveGranularity() && !src_part->index_granularity_info.mark_type.adaptive)
            return false;
    }

    return true;
}

void MergeTreeData::writePartLog(
    PartLogElement::Type type,
    const ExecutionStatus & execution_status,
    UInt64 elapsed_ns,
    const String & new_part_name,
    const DataPartPtr & result_part,
    const DataPartsVector & source_parts,
    const MergeListEntry * merge_entry)
try
{
    auto table_id = getStorageID();
    auto part_log = getContext()->getPartLog(table_id.database_name);
    if (!part_log)
        return;

    PartLogElement part_log_elem;

    part_log_elem.event_type = type;

    if (part_log_elem.event_type == PartLogElement::MERGE_PARTS)
    {
        if (merge_entry)
        {
            part_log_elem.merge_reason = PartLogElement::getMergeReasonType((*merge_entry)->merge_type);
            part_log_elem.merge_algorithm = PartLogElement::getMergeAlgorithm((*merge_entry)->merge_algorithm);
        }
    }

    part_log_elem.error = static_cast<UInt16>(execution_status.code);
    part_log_elem.exception = execution_status.message;

    // construct event_time and event_time_microseconds using the same time point
    // so that the two times will always be equal up to a precision of a second.
    const auto time_now = std::chrono::system_clock::now();
    part_log_elem.event_time = timeInSeconds(time_now);
    part_log_elem.event_time_microseconds = timeInMicroseconds(time_now);

    /// TODO: Stop stopwatch in outer code to exclude ZK timings and so on
    part_log_elem.duration_ms = elapsed_ns / 1000000;

    part_log_elem.database_name = table_id.database_name;
    part_log_elem.table_name = table_id.table_name;
    part_log_elem.table_uuid = table_id.uuid;
    part_log_elem.partition_id = MergeTreePartInfo::fromPartName(new_part_name, format_version).partition_id;
    part_log_elem.part_name = new_part_name;

    if (result_part)
    {
        part_log_elem.disk_name = result_part->getDataPartStorage().getDiskName();
        part_log_elem.path_on_disk = result_part->getDataPartStorage().getFullPath();
        part_log_elem.bytes_compressed_on_disk = result_part->getBytesOnDisk();
        part_log_elem.rows = result_part->rows_count;
        part_log_elem.part_type = result_part->getType();
    }

    part_log_elem.source_part_names.reserve(source_parts.size());
    for (const auto & source_part : source_parts)
        part_log_elem.source_part_names.push_back(source_part->name);

    if (merge_entry)
    {
        part_log_elem.rows_read = (*merge_entry)->rows_read;
        part_log_elem.bytes_read_uncompressed = (*merge_entry)->bytes_read_uncompressed;

        part_log_elem.rows = (*merge_entry)->rows_written;
        part_log_elem.bytes_uncompressed = (*merge_entry)->bytes_written_uncompressed;
        part_log_elem.peak_memory_usage = (*merge_entry)->memory_tracker.getPeak();
    }

    part_log->add(part_log_elem);
}
catch (...)
{
    tryLogCurrentException(log, __PRETTY_FUNCTION__);
}

StorageMergeTree::PinnedPartUUIDsPtr MergeTreeData::getPinnedPartUUIDs() const
{
    std::lock_guard lock(pinned_part_uuids_mutex);
    return pinned_part_uuids;
}

MergeTreeData::CurrentlyMovingPartsTagger::CurrentlyMovingPartsTagger(MergeTreeMovingParts && moving_parts_, MergeTreeData & data_)
    : parts_to_move(std::move(moving_parts_)), data(data_)
{
    for (const auto & moving_part : parts_to_move)
        if (!data.currently_moving_parts.emplace(moving_part.part).second)
            throw Exception("Cannot move part '" + moving_part.part->name + "'. It's already moving.", ErrorCodes::LOGICAL_ERROR);
}

MergeTreeData::CurrentlyMovingPartsTagger::~CurrentlyMovingPartsTagger()
{
    std::lock_guard lock(data.moving_parts_mutex);
    for (auto & moving_part : parts_to_move)
    {
        /// Something went completely wrong
        if (!data.currently_moving_parts.contains(moving_part.part))
            std::terminate();
        data.currently_moving_parts.erase(moving_part.part);
    }
}

bool MergeTreeData::scheduleDataMovingJob(BackgroundJobsAssignee & assignee)
{
    if (parts_mover.moves_blocker.isCancelled())
        return false;

    auto moving_tagger = selectPartsForMove();
    if (moving_tagger->parts_to_move.empty())
        return false;

    assignee.scheduleMoveTask(std::make_shared<ExecutableLambdaAdapter>(
        [this, moving_tagger] () mutable
        {
            return moveParts(moving_tagger);
        }, moves_assignee_trigger, getStorageID()));
    return true;
}

bool MergeTreeData::areBackgroundMovesNeeded() const
{
    auto policy = getStoragePolicy();

    if (policy->getVolumes().size() > 1)
        return true;

    return policy->getVolumes().size() == 1 && policy->getVolumes()[0]->getDisks().size() > 1;
}

bool MergeTreeData::movePartsToSpace(const DataPartsVector & parts, SpacePtr space)
{
    if (parts_mover.moves_blocker.isCancelled())
        return false;

    auto moving_tagger = checkPartsForMove(parts, space);
    if (moving_tagger->parts_to_move.empty())
        return false;

    return moveParts(moving_tagger);
}

MergeTreeData::CurrentlyMovingPartsTaggerPtr MergeTreeData::selectPartsForMove()
{
    MergeTreeMovingParts parts_to_move;

    auto can_move = [this](const DataPartPtr & part, String * reason) -> bool
    {
        if (partIsAssignedToBackgroundOperation(part))
        {
            *reason = "part already assigned to background operation.";
            return false;
        }
        if (currently_moving_parts.contains(part))
        {
            *reason = "part is already moving.";
            return false;
        }

        return true;
    };

    std::lock_guard moving_lock(moving_parts_mutex);

    parts_mover.selectPartsForMove(parts_to_move, can_move, moving_lock);
    return std::make_shared<CurrentlyMovingPartsTagger>(std::move(parts_to_move), *this);
}

MergeTreeData::CurrentlyMovingPartsTaggerPtr MergeTreeData::checkPartsForMove(const DataPartsVector & parts, SpacePtr space)
{
    std::lock_guard moving_lock(moving_parts_mutex);

    MergeTreeMovingParts parts_to_move;
    for (const auto & part : parts)
    {
        auto reservation = space->reserve(part->getBytesOnDisk());
        if (!reservation)
            throw Exception("Move is not possible. Not enough space on '" + space->getName() + "'", ErrorCodes::NOT_ENOUGH_SPACE);

        auto reserved_disk = reservation->getDisk();

        if (reserved_disk->exists(relative_data_path + part->name))
            throw Exception(
                "Move is not possible: " + fullPath(reserved_disk, relative_data_path + part->name) + " already exists",
                ErrorCodes::DIRECTORY_ALREADY_EXISTS);

        if (currently_moving_parts.contains(part) || partIsAssignedToBackgroundOperation(part))
            throw Exception(
                "Cannot move part '" + part->name + "' because it's participating in background process",
                ErrorCodes::PART_IS_TEMPORARILY_LOCKED);

        parts_to_move.emplace_back(part, std::move(reservation));
    }
    return std::make_shared<CurrentlyMovingPartsTagger>(std::move(parts_to_move), *this);
}

bool MergeTreeData::moveParts(const CurrentlyMovingPartsTaggerPtr & moving_tagger)
{
    LOG_INFO(log, "Got {} parts to move.", moving_tagger->parts_to_move.size());

    const auto settings = getSettings();

    bool result = true;
    for (const auto & moving_part : moving_tagger->parts_to_move)
    {
        Stopwatch stopwatch;
        MutableDataPartPtr cloned_part;

        auto write_part_log = [&](const ExecutionStatus & execution_status)
        {
            writePartLog(
                PartLogElement::Type::MOVE_PART,
                execution_status,
                stopwatch.elapsed(),
                moving_part.part->name,
                cloned_part,
                {moving_part.part},
                nullptr);
        };

        // Register in global moves list (StorageSystemMoves)
        auto moves_list_entry = getContext()->getMovesList().insert(
            getStorageID(),
            moving_part.part->name,
            moving_part.reserved_space->getDisk()->getName(),
            moving_part.reserved_space->getDisk()->getPath(),
            moving_part.part->getBytesOnDisk());

        try
        {
            /// If zero-copy replication enabled than replicas shouldn't try to
            /// move parts to another disk simultaneously. For this purpose we
            /// use shared lock across replicas. NOTE: it's not 100% reliable,
            /// because we are not checking lock while finishing part move.
            /// However it's not dangerous at all, we will just have very rare
            /// copies of some part.
            ///
            /// FIXME: this code is related to Replicated merge tree, and not
            /// common for ordinary merge tree. So it's a bad design and should
            /// be fixed.
            auto disk = moving_part.reserved_space->getDisk();
            if (supportsReplication() && disk->supportZeroCopyReplication() && settings->allow_remote_fs_zero_copy_replication)
            {
                /// If we acquired lock than let's try to move. After one
                /// replica will actually move the part from disk to some
                /// zero-copy storage other replicas will just fetch
                /// metainformation.
                if (auto lock = tryCreateZeroCopyExclusiveLock(moving_part.part->name, disk); lock)
                {
                    cloned_part = parts_mover.clonePart(moving_part);
                    parts_mover.swapClonedPart(cloned_part);
                }
                else
                {
                    /// Move will be retried but with backoff.
                    LOG_DEBUG(log, "Move of part {} postponed, because zero copy mode enabled and someone other moving this part right now", moving_part.part->name);
                    result = false;
                    continue;
                }
            }
            else /// Ordinary move as it should be
            {
                cloned_part = parts_mover.clonePart(moving_part);
                parts_mover.swapClonedPart(cloned_part);
            }
            write_part_log({});
        }
        catch (...)
        {
            write_part_log(ExecutionStatus::fromCurrentException());
            if (cloned_part)
                cloned_part->remove();

            throw;
        }
    }
    return result;
}

bool MergeTreeData::partsContainSameProjections(const DataPartPtr & left, const DataPartPtr & right)
{
    if (left->getProjectionParts().size() != right->getProjectionParts().size())
        return false;
    for (const auto & [name, _] : left->getProjectionParts())
    {
        if (!right->hasProjection(name))
            return false;
    }
    return true;
}

bool MergeTreeData::canUsePolymorphicParts(const MergeTreeSettings & settings, String * out_reason) const
{
    if (!canUseAdaptiveGranularity())
    {
        if (out_reason && (settings.min_rows_for_wide_part != 0 || settings.min_bytes_for_wide_part != 0
            || settings.min_rows_for_compact_part != 0 || settings.min_bytes_for_compact_part != 0))
        {
            *out_reason = fmt::format(
                    "Table can't create parts with adaptive granularity, but settings"
                    " min_rows_for_wide_part = {}"
                    ", min_bytes_for_wide_part = {}"
                    ", min_rows_for_compact_part = {}"
                    ", min_bytes_for_compact_part = {}"
                    ". Parts with non-adaptive granularity can be stored only in Wide (default) format.",
                    settings.min_rows_for_wide_part,    settings.min_bytes_for_wide_part,
                    settings.min_rows_for_compact_part, settings.min_bytes_for_compact_part);
        }

        return false;
    }

    return true;
}

AlterConversions MergeTreeData::getAlterConversionsForPart(const MergeTreeDataPartPtr part) const
{
    MutationCommands commands = getFirstAlterMutationCommandsForPart(part);

    AlterConversions result{};
    for (const auto & command : commands)
        /// Currently we need explicit conversions only for RENAME alter
        /// all other conversions can be deduced from diff between part columns
        /// and columns in storage.
        if (command.type == MutationCommand::Type::RENAME_COLUMN)
            result.rename_map[command.rename_to] = command.column_name;

    return result;
}

MergeTreeData::WriteAheadLogPtr MergeTreeData::getWriteAheadLog()
{
    std::lock_guard lock(write_ahead_log_mutex);
    if (!write_ahead_log)
    {
        auto reservation = reserveSpace(getSettings()->write_ahead_log_max_bytes);
        write_ahead_log = std::make_shared<MergeTreeWriteAheadLog>(*this, reservation->getDisk());
    }

    return write_ahead_log;
}

NamesAndTypesList MergeTreeData::getVirtuals() const
{
    return NamesAndTypesList{
        NameAndTypePair("_part", std::make_shared<DataTypeString>()),
        NameAndTypePair("_part_index", std::make_shared<DataTypeUInt64>()),
        NameAndTypePair("_part_uuid", std::make_shared<DataTypeUUID>()),
        NameAndTypePair("_partition_id", std::make_shared<DataTypeString>()),
        NameAndTypePair("_partition_value", getPartitionValueType()),
        NameAndTypePair("_sample_factor", std::make_shared<DataTypeFloat64>()),
        NameAndTypePair("_part_offset", std::make_shared<DataTypeUInt64>()),
        LightweightDeleteDescription::FILTER_COLUMN,
    };
}

size_t MergeTreeData::getTotalMergesWithTTLInMergeList() const
{
    return getContext()->getMergeList().getMergesWithTTLCount();
}

void MergeTreeData::addPartContributionToDataVolume(const DataPartPtr & part)
{
    increaseDataVolume(part->getBytesOnDisk(), part->rows_count, 1);
}

void MergeTreeData::removePartContributionToDataVolume(const DataPartPtr & part)
{
    increaseDataVolume(-part->getBytesOnDisk(), -part->rows_count, -1);
}

void MergeTreeData::increaseDataVolume(ssize_t bytes, ssize_t rows, ssize_t parts)
{
    total_active_size_bytes.fetch_add(bytes, std::memory_order_acq_rel);
    total_active_size_rows.fetch_add(rows, std::memory_order_acq_rel);
    total_active_size_parts.fetch_add(parts, std::memory_order_acq_rel);
}

void MergeTreeData::setDataVolume(size_t bytes, size_t rows, size_t parts)
{
    total_active_size_bytes.store(bytes, std::memory_order_release);
    total_active_size_rows.store(rows, std::memory_order_release);
    total_active_size_parts.store(parts, std::memory_order_release);
}

bool MergeTreeData::insertQueryIdOrThrow(const String & query_id, size_t max_queries) const
{
    std::lock_guard lock(query_id_set_mutex);
    return insertQueryIdOrThrowNoLock(query_id, max_queries);
}

bool MergeTreeData::insertQueryIdOrThrowNoLock(const String & query_id, size_t max_queries) const
{
    if (query_id_set.find(query_id) != query_id_set.end())
        return false;
    if (query_id_set.size() >= max_queries)
        throw Exception(
            ErrorCodes::TOO_MANY_SIMULTANEOUS_QUERIES,
            "Too many simultaneous queries for table {}. Maximum is: {}",
            *std::atomic_load(&log_name),
            max_queries);
    query_id_set.insert(query_id);
    return true;
}

void MergeTreeData::removeQueryId(const String & query_id) const
{
    std::lock_guard lock(query_id_set_mutex);
    removeQueryIdNoLock(query_id);
}

void MergeTreeData::removeQueryIdNoLock(const String & query_id) const
{
    if (query_id_set.find(query_id) == query_id_set.end())
        LOG_WARNING(log, "We have query_id removed but it's not recorded. This is a bug");
    else
        query_id_set.erase(query_id);
}

ReservationPtr MergeTreeData::balancedReservation(
    const StorageMetadataPtr & metadata_snapshot,
    size_t part_size,
    size_t max_volume_index,
    const String & part_name,
    const MergeTreePartInfo & part_info,
    MergeTreeData::DataPartsVector covered_parts,
    std::optional<CurrentlySubmergingEmergingTagger> * tagger_ptr,
    const IMergeTreeDataPart::TTLInfos * ttl_infos,
    bool is_insert)
{
    ReservationPtr reserved_space;
    auto min_bytes_to_rebalance_partition_over_jbod = getSettings()->min_bytes_to_rebalance_partition_over_jbod;
    if (tagger_ptr && min_bytes_to_rebalance_partition_over_jbod > 0 && part_size >= min_bytes_to_rebalance_partition_over_jbod)
    {
        try
        {
            const auto & disks = getStoragePolicy()->getVolume(max_volume_index)->getDisks();
            std::map<String, size_t> disk_occupation;
            std::map<String, std::vector<String>> disk_parts_for_logging;
            for (const auto & disk : disks)
                disk_occupation.emplace(disk->getName(), 0);

            std::set<String> committed_big_parts_from_partition;
            std::set<String> submerging_big_parts_from_partition;
            std::lock_guard lock(currently_submerging_emerging_mutex);

            for (const auto & part : currently_submerging_big_parts)
            {
                if (part_info.partition_id == part->info.partition_id)
                    submerging_big_parts_from_partition.insert(part->name);
            }

            {
                auto lock_parts = lockParts();
                if (covered_parts.empty())
                {
                    // It's a part fetch. Calculate `covered_parts` here.
                    MergeTreeData::DataPartPtr covering_part;
                    covered_parts = getActivePartsToReplace(part_info, part_name, covering_part, lock_parts);
                }

                // Remove irrelevant parts.
                std::erase_if(covered_parts,
                        [min_bytes_to_rebalance_partition_over_jbod](const auto & part)
                        {
                            return !(part->isStoredOnDisk() && part->getBytesOnDisk() >= min_bytes_to_rebalance_partition_over_jbod);
                        });

                // Include current submerging big parts which are not yet in `currently_submerging_big_parts`
                for (const auto & part : covered_parts)
                    submerging_big_parts_from_partition.insert(part->name);

                for (const auto & part : getDataPartsStateRange(MergeTreeData::DataPartState::Active))
                {
                    if (part->isStoredOnDisk() && part->getBytesOnDisk() >= min_bytes_to_rebalance_partition_over_jbod
                        && part_info.partition_id == part->info.partition_id)
                    {
                        auto name = part->getDataPartStorage().getDiskName();
                        auto it = disk_occupation.find(name);
                        if (it != disk_occupation.end())
                        {
                            if (submerging_big_parts_from_partition.find(part->name) == submerging_big_parts_from_partition.end())
                            {
                                it->second += part->getBytesOnDisk();
                                disk_parts_for_logging[name].push_back(formatReadableSizeWithBinarySuffix(part->getBytesOnDisk()));
                                committed_big_parts_from_partition.insert(part->name);
                            }
                            else
                            {
                                disk_parts_for_logging[name].push_back(formatReadableSizeWithBinarySuffix(part->getBytesOnDisk()) + " (submerging)");
                            }
                        }
                        else
                        {
                            // Part is on different volume. Ignore it.
                        }
                    }
                }
            }

            for (const auto & [name, emerging_part] : currently_emerging_big_parts)
            {
                // It's possible that the emerging big parts are committed and get added twice. Thus a set is used to deduplicate.
                if (committed_big_parts_from_partition.find(name) == committed_big_parts_from_partition.end()
                    && part_info.partition_id == emerging_part.partition_id)
                {
                    auto it = disk_occupation.find(emerging_part.disk_name);
                    if (it != disk_occupation.end())
                    {
                        it->second += emerging_part.estimate_bytes;
                        disk_parts_for_logging[emerging_part.disk_name].push_back(
                            formatReadableSizeWithBinarySuffix(emerging_part.estimate_bytes) + " (emerging)");
                    }
                    else
                    {
                        // Part is on different volume. Ignore it.
                    }
                }
            }

            size_t min_occupation_size = std::numeric_limits<size_t>::max();
            std::vector<String> candidates;
            for (const auto & [disk_name, size] : disk_occupation)
            {
                if (size < min_occupation_size)
                {
                    min_occupation_size = size;
                    candidates = {disk_name};
                }
                else if (size == min_occupation_size)
                {
                    candidates.push_back(disk_name);
                }
            }

            if (!candidates.empty())
            {
                // Random pick one disk from best candidates
                std::shuffle(candidates.begin(), candidates.end(), thread_local_rng);
                String selected_disk_name = candidates.front();
                WriteBufferFromOwnString log_str;
                writeCString("\nbalancer: \n", log_str);
                for (const auto & [disk_name, per_disk_parts] : disk_parts_for_logging)
                    writeString(fmt::format("  {}: [{}]\n", disk_name, fmt::join(per_disk_parts, ", ")), log_str);
                LOG_DEBUG(log, fmt::runtime(log_str.str()));

                if (ttl_infos)
                    reserved_space = tryReserveSpacePreferringTTLRules(
                        metadata_snapshot,
                        part_size,
                        *ttl_infos,
                        time(nullptr),
                        max_volume_index,
                        is_insert,
                        getStoragePolicy()->getDiskByName(selected_disk_name));
                else
                    reserved_space = tryReserveSpace(part_size, getStoragePolicy()->getDiskByName(selected_disk_name));

                if (reserved_space)
                {
                    currently_emerging_big_parts.emplace(
                        part_name, EmergingPartInfo{reserved_space->getDisk(0)->getName(), part_info.partition_id, part_size});

                    for (const auto & part : covered_parts)
                    {
                        if (currently_submerging_big_parts.contains(part))
                            LOG_WARNING(log, "currently_submerging_big_parts contains duplicates. JBOD might lose balance");
                        else
                            currently_submerging_big_parts.insert(part);
                    }

                    // Record submerging big parts in the tagger to clean them up.
                    tagger_ptr->emplace(*this, part_name, std::move(covered_parts), log);
                }
            }
        }
        catch (...)
        {
            LOG_DEBUG(log, "JBOD balancer encounters an error. Fallback to random disk selection");
            tryLogCurrentException(log);
        }
    }
    return reserved_space;
}

ColumnsDescription MergeTreeData::getConcreteObjectColumns(
    const DataPartsVector & parts, const ColumnsDescription & storage_columns)
{
    return DB::getConcreteObjectColumns(
        parts.begin(), parts.end(),
        storage_columns, [](const auto & part) -> const auto & { return part->getColumns(); });
}

ColumnsDescription MergeTreeData::getConcreteObjectColumns(
    boost::iterator_range<DataPartIteratorByStateAndInfo> range, const ColumnsDescription & storage_columns)
{
    return DB::getConcreteObjectColumns(
        range.begin(), range.end(),
        storage_columns, [](const auto & part) -> const auto & { return part->getColumns(); });
}

void MergeTreeData::resetObjectColumnsFromActiveParts(const DataPartsLock & /*lock*/)
{
    auto metadata_snapshot = getInMemoryMetadataPtr();
    const auto & columns = metadata_snapshot->getColumns();
    if (!hasDynamicSubcolumns(columns))
        return;

    auto range = getDataPartsStateRange(DataPartState::Active);
    object_columns = getConcreteObjectColumns(range, columns);
}

void MergeTreeData::updateObjectColumns(const DataPartPtr & part, const DataPartsLock & /*lock*/)
{
    auto metadata_snapshot = getInMemoryMetadataPtr();
    const auto & columns = metadata_snapshot->getColumns();
    if (!hasDynamicSubcolumns(columns))
        return;

    DB::updateObjectColumns(object_columns, columns, part->getColumns());
}

StorageSnapshotPtr MergeTreeData::getStorageSnapshot(const StorageMetadataPtr & metadata_snapshot, ContextPtr query_context) const
{
    auto snapshot_data = std::make_unique<SnapshotData>();

    auto lock = lockParts();
    snapshot_data->parts = getVisibleDataPartsVectorUnlocked(query_context, lock);
    return std::make_shared<StorageSnapshot>(*this, metadata_snapshot, object_columns, std::move(snapshot_data));
}

StorageSnapshotPtr MergeTreeData::getStorageSnapshotWithoutParts(const StorageMetadataPtr & metadata_snapshot) const
{
    auto lock = lockParts();
    return std::make_shared<StorageSnapshot>(*this, metadata_snapshot, object_columns, std::make_unique<SnapshotData>());
}

void MergeTreeData::incrementInsertedPartsProfileEvent(MergeTreeDataPartType type)
{
    switch (type.getValue())
    {
        case MergeTreeDataPartType::Wide:
            ProfileEvents::increment(ProfileEvents::InsertedWideParts);
            break;
        case MergeTreeDataPartType::Compact:
            ProfileEvents::increment(ProfileEvents::InsertedCompactParts);
            break;
        case MergeTreeDataPartType::InMemory:
            ProfileEvents::increment(ProfileEvents::InsertedInMemoryParts);
            break;
        default:
            break;
    }
}

void MergeTreeData::incrementMergedPartsProfileEvent(MergeTreeDataPartType type)
{
    switch (type.getValue())
    {
        case MergeTreeDataPartType::Wide:
            ProfileEvents::increment(ProfileEvents::MergedIntoWideParts);
            break;
        case MergeTreeDataPartType::Compact:
            ProfileEvents::increment(ProfileEvents::MergedIntoCompactParts);
            break;
        case MergeTreeDataPartType::InMemory:
            ProfileEvents::increment(ProfileEvents::MergedIntoInMemoryParts);
            break;
        default:
            break;
    }
}

MergeTreeData::MutableDataPartPtr MergeTreeData::createEmptyPart(
        MergeTreePartInfo & new_part_info, const MergeTreePartition & partition, const String & new_part_name,
        const MergeTreeTransactionPtr & txn)
{
    auto metadata_snapshot = getInMemoryMetadataPtr();
    auto settings = getSettings();

    auto block = metadata_snapshot->getSampleBlock();
    NamesAndTypesList columns = metadata_snapshot->getColumns().getAllPhysical().filter(block.getNames());
    setAllObjectsToDummyTupleType(columns);

    auto minmax_idx = std::make_shared<IMergeTreeDataPart::MinMaxIndex>();
    minmax_idx->update(block, getMinMaxColumnsNames(metadata_snapshot->getPartitionKey()));

    DB::IMergeTreeDataPart::TTLInfos move_ttl_infos;
    VolumePtr volume = getStoragePolicy()->getVolume(0);
    ReservationPtr reservation = reserveSpacePreferringTTLRules(metadata_snapshot, 0, move_ttl_infos, time(nullptr), 0, true);
    VolumePtr data_part_volume = createVolumeFromReservation(reservation, volume);

    auto new_data_part_storage = std::make_shared<DataPartStorageOnDisk>(
        data_part_volume,
        getRelativeDataPath(),
        EMPTY_PART_TMP_PREFIX + new_part_name);

    auto new_data_part = createPart(
        new_part_name,
        choosePartTypeOnDisk(0, block.rows()),
        new_part_info,
        new_data_part_storage
        );

    new_data_part->name = new_part_name;

    if (settings->assign_part_uuids)
        new_data_part->uuid = UUIDHelpers::generateV4();

    new_data_part->setColumns(columns, {});
    new_data_part->rows_count = block.rows();

    new_data_part->partition = partition;

    new_data_part->minmax_idx = std::move(minmax_idx);
    new_data_part->is_temp = true;

    SyncGuardPtr sync_guard;
    if (new_data_part->isStoredOnDisk())
    {
        /// The name could be non-unique in case of stale files from previous runs.
        if (new_data_part_storage->exists())
        {
            /// The path has to be unique, all tmp directories are deleted at startup in case of stale files from previous runs.
            /// New part have to capture its name, therefore there is no concurrentcy in directory creation
            throw Exception(ErrorCodes::LOGICAL_ERROR,
                            "New empty part is about to matirialize but the dirrectory already exist"
                            ", new part {}"
                            ", directory {}",
                            new_part_name, new_data_part_storage->getFullPath());
        }

        new_data_part_storage->createDirectories();

        if (getSettings()->fsync_part_directory)
            sync_guard = new_data_part_storage->getDirectorySyncGuard();
    }

    /// This effectively chooses minimal compression method:
    ///  either default lz4 or compression method with zero thresholds on absolute and relative part size.
    auto compression_codec = getContext()->chooseCompressionCodec(0, 0);

    const auto & index_factory = MergeTreeIndexFactory::instance();
    MergedBlockOutputStream out(new_data_part, metadata_snapshot, columns,
        index_factory.getMany(metadata_snapshot->getSecondaryIndices()), compression_codec, txn);

    bool sync_on_insert = settings->fsync_after_insert;

    out.write(block);
    /// Here is no projections as no data inside

    out.finalizePart(new_data_part, sync_on_insert);

    return new_data_part;
}

CurrentlySubmergingEmergingTagger::~CurrentlySubmergingEmergingTagger()
{
    std::lock_guard lock(storage.currently_submerging_emerging_mutex);

    for (const auto & part : submerging_parts)
    {
        if (!storage.currently_submerging_big_parts.contains(part))
        {
            LOG_ERROR(log, "currently_submerging_big_parts doesn't contain part {} to erase. This is a bug", part->name);
            assert(false);
        }
        else
            storage.currently_submerging_big_parts.erase(part);
    }
    storage.currently_emerging_big_parts.erase(emerging_part_name);
}

}<|MERGE_RESOLUTION|>--- conflicted
+++ resolved
@@ -1981,7 +1981,8 @@
 
     auto remove_single_thread = [this, &parts_to_remove, part_names_succeed]()
     {
-        LOG_DEBUG(log, "Removing {} parts from filesystem: {}", parts_to_remove.size(), fmt::join(parts_to_remove, ", "));
+        LOG_DEBUG(
+            log, "Removing {} parts from filesystem (serially): Parts: [{}]", parts_to_remove.size(), fmt::join(parts_to_remove, ", "));
         for (const DataPartPtr & part : parts_to_remove)
         {
             preparePartForRemoval(part)->remove();
@@ -1997,8 +1998,6 @@
     }
 
     /// Parallel parts removal.
-    /// NOTE: Under heavy system load you may get "Cannot schedule a task" from ThreadPool.
-    LOG_DEBUG(log, "Removing {} parts from filesystem: {} (concurrently)", parts_to_remove.size(), fmt::join(parts_to_remove, ", "));
     size_t num_threads = std::min<size_t>(settings->max_part_removal_threads, parts_to_remove.size());
     std::mutex part_names_mutex;
     ThreadPool pool(num_threads);
@@ -2012,19 +2011,13 @@
         );
     }
 
+
     if (!has_zero_copy_parts)
     {
-<<<<<<< HEAD
-=======
-        /// Parallel parts removal.
-        size_t num_threads = std::min<size_t>(settings->max_part_removal_threads, parts_to_remove.size());
-        std::mutex part_names_mutex;
-        ThreadPool pool(num_threads);
-
         /// NOTE: Under heavy system load you may get "Cannot schedule a task" from ThreadPool.
         LOG_DEBUG(
             log, "Removing {} parts from filesystem (concurrently): Parts: [{}]", parts_to_remove.size(), fmt::join(parts_to_remove, ", "));
->>>>>>> c646048a
+
         for (const DataPartPtr & part : parts_to_remove)
         {
             pool.scheduleOrThrowOnError([&part, &part_names_mutex, part_names_succeed, thread_group = CurrentThread::getGroup()]
@@ -2051,10 +2044,13 @@
 
     if (format_version < MERGE_TREE_DATA_MIN_FORMAT_VERSION_WITH_CUSTOM_PARTITIONING)
     {
-<<<<<<< HEAD
         remove_single_thread();
         return;
     }
+    
+    /// NOTE: Under heavy system load you may get "Cannot schedule a task" from ThreadPool.
+    LOG_DEBUG(
+        log, "Removing {} parts from filesystem (concurrently): Parts: [{}]", parts_to_remove.size(), fmt::join(parts_to_remove, ", "));
 
     /// We have "zero copy replication" parts and we are going to remove them in parallel.
     /// The problem is that all parts in a mutation chain must be removed sequentially to avoid "key does not exits" issues.
@@ -2086,11 +2082,6 @@
 
         pool.scheduleOrThrowOnError(
             [this, range, &part_names_mutex, part_names_succeed, thread_group = CurrentThread::getGroup(), batch = std::move(parts_in_range)]
-=======
-        LOG_DEBUG(
-            log, "Removing {} parts from filesystem (serially): Parts: [{}]", parts_to_remove.size(), fmt::join(parts_to_remove, ", "));
-        for (const DataPartPtr & part : parts_to_remove)
->>>>>>> c646048a
         {
             SCOPE_EXIT_SAFE(
                 if (thread_group)
