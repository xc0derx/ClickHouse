#include <Storages/MergeTree/ReplicatedMergeTreeQueue.h>
#include <Storages/StorageReplicatedMergeTree.h>
#include <Storages/MergeTree/IMergeTreeDataPart.h>
#include <Storages/MergeTree/MergeTreeDataMergerMutator.h>
#include <Storages/MergeTree/ReplicatedMergeTreeQuorumEntry.h>
#include <Storages/MergeTree/ReplicatedMergeTreeMergeStrategyPicker.h>
#include <IO/ReadHelpers.h>
#include <IO/WriteHelpers.h>
#include <Common/StringUtils/StringUtils.h>
#include <Common/CurrentMetrics.h>
#include <Parsers/formatAST.h>
#include <base/sort.h>


namespace DB
{

namespace ErrorCodes
{
    extern const int LOGICAL_ERROR;
    extern const int UNEXPECTED_NODE_IN_ZOOKEEPER;
    extern const int ABORTED;
}


ReplicatedMergeTreeQueue::ReplicatedMergeTreeQueue(StorageReplicatedMergeTree & storage_, ReplicatedMergeTreeMergeStrategyPicker & merge_strategy_picker_)
    : storage(storage_)
    , merge_strategy_picker(merge_strategy_picker_)
    , format_version(storage.format_version)
    , current_parts(format_version)
    , virtual_parts(format_version)
    , drop_ranges(format_version)
{
    zookeeper_path = storage.zookeeper_path;
    replica_path = storage.replica_path;
    logger_name = storage.getStorageID().getFullTableName() + " (ReplicatedMergeTreeQueue)";
    log = &Poco::Logger::get(logger_name);
}


void ReplicatedMergeTreeQueue::clear()
{
    auto locks = lockQueue();
    chassert(future_parts.empty());
    current_parts.clear();
    virtual_parts.clear();
    queue.clear();
    inserts_by_time.clear();
    mutations_by_znode.clear();
    mutations_by_partition.clear();
    mutation_pointer.clear();
}

void ReplicatedMergeTreeQueue::setBrokenPartsToEnqueueFetchesOnLoading(Strings && parts_to_fetch)
{
    std::lock_guard lock(state_mutex);
    /// Can be called only before queue initialization
    assert(broken_parts_to_enqueue_fetches_on_loading.empty());
    assert(virtual_parts.size() == 0);
    broken_parts_to_enqueue_fetches_on_loading = std::move(parts_to_fetch);
}

void ReplicatedMergeTreeQueue::initialize(zkutil::ZooKeeperPtr zookeeper)
{
    clear();
    std::lock_guard lock(state_mutex);

    LOG_TRACE(log, "Initializing parts in queue");

    /// Get current parts state from zookeeper
    Strings parts = zookeeper->getChildren(replica_path + "/parts");
    for (const auto & part_name : parts)
    {
        LOG_TEST(log, "Adding part {} to current and virtual parts", part_name);
        current_parts.add(part_name, nullptr);
        virtual_parts.add(part_name, nullptr);
    }

    /// Drop parts can negatively affect virtual parts. So when we load parts
    /// from zookeeper we can break invariant with virtual parts. To fix this we
    /// have it here.
    for (const LogEntryPtr & entry : queue)
    {
        if (entry->isDropPart(format_version))
            virtual_parts.removePartAndCoveredParts(*entry->getDropRange(format_version));
    }

    LOG_TRACE(log, "Queue initialized");
}

bool ReplicatedMergeTreeQueue::isVirtualPart(const MergeTreeData::DataPartPtr & data_part) const
{
    std::lock_guard lock(state_mutex);
    auto virtual_part_name = virtual_parts.getContainingPart(data_part->info);
    return !virtual_part_name.empty() && virtual_part_name != data_part->name;
}

bool ReplicatedMergeTreeQueue::hasDropRange(const MergeTreePartInfo & part_info, MergeTreePartInfo * out_drop_range_info) const
{
    std::lock_guard lock(state_mutex);
    return drop_ranges.hasDropRange(part_info, out_drop_range_info);
}

bool ReplicatedMergeTreeQueue::checkPartInQueueAndGetSourceParts(const String & part_name, Strings & source_parts) const
{
    std::lock_guard lock(state_mutex);

    bool found = false;
    for (const auto & entry : queue)
    {
        if (entry->new_part_name == part_name && entry->source_parts.size() > source_parts.size())
        {
            source_parts.clear();
            source_parts.insert(source_parts.end(), entry->source_parts.begin(), entry->source_parts.end());
            found = true;
        }
    }

    return found;
}


bool ReplicatedMergeTreeQueue::load(zkutil::ZooKeeperPtr zookeeper)
{
    String queue_path = fs::path(replica_path) / "queue";
    LOG_DEBUG(log, "Loading queue from {}", queue_path);

    bool updated = false;
    std::optional<time_t> min_unprocessed_insert_time_changed;

    {
        std::lock_guard pull_logs_lock(pull_logs_to_queue_mutex);

        /// Reset batch size on initialization to recover from possible errors of too large batch size.
        current_multi_batch_size = 1;

        std::unordered_set<String> already_loaded_paths;
        {
            std::lock_guard lock(state_mutex);
            for (const LogEntryPtr & log_entry : queue)
                already_loaded_paths.insert(log_entry->znode_name);
        }

        Strings children = zookeeper->getChildren(queue_path);

        auto to_remove_it = std::remove_if(
            children.begin(), children.end(), [&](const String & path)
            {
                return already_loaded_paths.count(path);
            });

        LOG_DEBUG(log, "Having {} queue entries to load, {} entries already loaded.", (to_remove_it - children.begin()), (children.end() - to_remove_it));
        children.erase(to_remove_it, children.end());

        ::sort(children.begin(), children.end());

        auto children_num = children.size();
        std::vector<std::string> paths;
        paths.reserve(children_num);

        for (const String & child : children)
            paths.emplace_back(fs::path(queue_path) / child);

        auto results = zookeeper->get(paths);
        for (size_t i = 0; i < children_num; ++i)
        {
            auto res = results[i];
            LogEntryPtr entry = LogEntry::parse(res.data, res.stat);
            entry->znode_name = children[i];

            std::lock_guard lock(state_mutex);

            insertUnlocked(entry, min_unprocessed_insert_time_changed, lock);

            updated = true;
        }

        {  /// Mutation pointer is a part of "state" and must be updated with state mutex
            std::lock_guard lock(state_mutex);
            zookeeper->tryGet(fs::path(replica_path) / "mutation_pointer", mutation_pointer);
        }
    }

    updateTimesInZooKeeper(zookeeper, min_unprocessed_insert_time_changed, {});

    merge_strategy_picker.refreshState();

    LOG_TRACE(log, "Loaded queue");
    return updated;
}


void ReplicatedMergeTreeQueue::createLogEntriesToFetchBrokenParts()
{
    Strings broken_parts;
    {
        std::lock_guard lock(state_mutex);
        broken_parts = broken_parts_to_enqueue_fetches_on_loading;
    }

    /// It will lock state_mutex
    for (const auto & broken_part_name : broken_parts)
        storage.removePartAndEnqueueFetch(broken_part_name, /* storage_init = */true);

    std::lock_guard lock(state_mutex);
    /// broken_parts_to_enqueue_fetches_on_loading can be assigned only once on table startup,
    /// so actually no race conditions are possible
    assert(broken_parts == broken_parts_to_enqueue_fetches_on_loading);
    broken_parts_to_enqueue_fetches_on_loading.clear();
}


void ReplicatedMergeTreeQueue::insertUnlocked(
    const LogEntryPtr & entry, std::optional<time_t> & min_unprocessed_insert_time_changed,
    std::lock_guard<std::mutex> & state_lock)
{
    auto entry_virtual_parts = entry->getVirtualPartNames(format_version);

    LOG_TRACE(log, "Insert entry {} to queue with type {}", entry->znode_name, entry->getDescriptionForLogs(format_version));

    for (const String & virtual_part_name : entry_virtual_parts)
    {
        virtual_parts.add(virtual_part_name, nullptr);
        /// Don't add drop range parts to mutations
        /// they don't produce any useful parts
        if (entry->type == LogEntry::DROP_RANGE)
            continue;

        auto part_info = MergeTreePartInfo::fromPartName(virtual_part_name, format_version);
        if (entry->type == LogEntry::REPLACE_RANGE && part_info.isFakeDropRangePart())
            continue;

        addPartToMutations(virtual_part_name, part_info);
    }

    /// Put 'DROP PARTITION' entries at the beginning of the queue not to make superfluous fetches of parts that will be eventually deleted
    if (entry->type != LogEntry::DROP_RANGE)
    {
        queue.push_back(entry);
    }
    else
    {
        drop_ranges.addDropRange(entry);

        /// DROP PART remove parts, so we remove it from virtual parts to
        /// preserve invariant virtual_parts = current_parts + queue.
        /// Also remove it from parts_to_do to avoid intersecting parts in parts_to_do
        /// if fast replica will execute DROP PART and assign a merge that contains dropped blocks.
        if (entry->isDropPart(format_version))
        {
            String drop_part_name = *entry->getDropRange(format_version);
            virtual_parts.removePartAndCoveredParts(drop_part_name);
            removeCoveredPartsFromMutations(drop_part_name, /*remove_part = */ true, /*remove_covered_parts = */ true);
        }

        queue.push_front(entry);
    }

    if (entry->type == LogEntry::GET_PART || entry->type == LogEntry::ATTACH_PART)
    {
        inserts_by_time.insert(entry);

        if (entry->create_time && (!min_unprocessed_insert_time || entry->create_time < min_unprocessed_insert_time))
        {
            min_unprocessed_insert_time = entry->create_time;
            min_unprocessed_insert_time_changed = min_unprocessed_insert_time;
        }
    }
    if (entry->type == LogEntry::ALTER_METADATA)
    {
        LOG_TRACE(log, "Adding alter metadata version {} to the queue", entry->alter_version);
        alter_sequence.addMetadataAlter(entry->alter_version, state_lock);
    }
}


void ReplicatedMergeTreeQueue::insert(zkutil::ZooKeeperPtr zookeeper, LogEntryPtr & entry)
{
    std::optional<time_t> min_unprocessed_insert_time_changed;

    {
        std::lock_guard lock(state_mutex);
        insertUnlocked(entry, min_unprocessed_insert_time_changed, lock);
    }

    updateTimesInZooKeeper(zookeeper, min_unprocessed_insert_time_changed, {});
}


void ReplicatedMergeTreeQueue::updateStateOnQueueEntryRemoval(
    const LogEntryPtr & entry,
    bool is_successful,
    std::optional<time_t> & min_unprocessed_insert_time_changed,
    std::optional<time_t> & max_processed_insert_time_changed,
    std::unique_lock<std::mutex> & state_lock)
{

    auto entry_virtual_parts = entry->getVirtualPartNames(format_version);
    LOG_TEST(log, "Removing {} entry {} from queue with type {}",
             is_successful ? "successful" : "unsuccessful",
             entry->znode_name, entry->getDescriptionForLogs(format_version));
    /// Update insert times.
    if (entry->type == LogEntry::GET_PART || entry->type == LogEntry::ATTACH_PART)
    {
        inserts_by_time.erase(entry);

        if (inserts_by_time.empty())
        {
            min_unprocessed_insert_time = 0;
            min_unprocessed_insert_time_changed = min_unprocessed_insert_time;
        }
        else if ((*inserts_by_time.begin())->create_time > min_unprocessed_insert_time)
        {
            min_unprocessed_insert_time = (*inserts_by_time.begin())->create_time;
            min_unprocessed_insert_time_changed = min_unprocessed_insert_time;
        }

        if (entry->create_time > max_processed_insert_time)
        {
            max_processed_insert_time = entry->create_time;
            max_processed_insert_time_changed = max_processed_insert_time;
        }
    }

    if (is_successful)
    {
        if (!entry->actual_new_part_name.empty())
        {
            LOG_TEST(log, "Entry {} has actual new part name {}, removing it from mutations", entry->znode_name, entry->actual_new_part_name);
            /// We don't add bigger fetched part to current_parts because we
            /// have an invariant `virtual_parts` = `current_parts` + `queue`.
            ///
            /// But we remove covered parts from mutations, because we actually
            /// have replacing part.
            ///
            /// NOTE actual_new_part_name is very confusing and error-prone. This approach must be fixed.
            removeCoveredPartsFromMutations(entry->actual_new_part_name, /*remove_part = */ false, /*remove_covered_parts = */ true);
        }

        LOG_TEST(log, "Adding parts [{}] to current parts", fmt::join(entry_virtual_parts, ", "));

        for (const String & virtual_part_name : entry_virtual_parts)
        {
            current_parts.add(virtual_part_name, nullptr);

            /// These parts are already covered by newer part, we don't have to
            /// mutate it.
            removeCoveredPartsFromMutations(virtual_part_name, /*remove_part = */ false, /*remove_covered_parts = */ true);
        }

        if (auto drop_range_part_name = entry->getDropRange(format_version))
        {

            MergeTreePartInfo drop_range_info = MergeTreePartInfo::fromPartName(*drop_range_part_name, format_version);

            /// DROP PART doesn't have virtual parts so remove from current
            /// parts all covered parts.
            if (entry->isDropPart(format_version))
            {
                LOG_TEST(log, "Removing drop part from current and virtual parts {}", *drop_range_part_name);
                current_parts.removePartAndCoveredParts(*drop_range_part_name);
            }
            else
            {
                LOG_TEST(log, "Removing drop range from current and virtual parts {}", *drop_range_part_name);
                current_parts.remove(*drop_range_part_name);
            }

            /// During inserting to queue (insertUnlocked()) we remove part for
            /// DROP_RANGE only for DROP PART but not for DROP PARTITION.
            virtual_parts.remove(*drop_range_part_name);

            /// NOTE: we don't need to remove part/covered parts from mutations (removeCoveredPartsFromMutations()) here because:
            /// - for DROP PART we have this during inserting to queue (see insertUnlocked())
            /// - for DROP PARTITION we have this in the loop above (when we adding parts to current_parts)
        }

        if (entry->type == LogEntry::DROP_RANGE)
        {
            drop_ranges.removeDropRange(entry);
        }

        if (entry->type == LogEntry::ALTER_METADATA)
        {
            LOG_TRACE(log, "Finishing metadata alter with version {}", entry->alter_version);
            alter_sequence.finishMetadataAlter(entry->alter_version, state_lock);
        }
    }
    else
    {
        if (entry->type == LogEntry::DROP_RANGE)
        {
            drop_ranges.removeDropRange(entry);
        }

        LOG_TEST(log, "Removing unsuccessful entry {} virtual parts [{}]", entry->znode_name, fmt::join(entry_virtual_parts, ", "));

        for (const String & virtual_part_name : entry_virtual_parts)
        {
            /// This part will never appear, so remove it from virtual parts
            virtual_parts.remove(virtual_part_name);

            /// Because execution of the entry is unsuccessful,
            /// `virtual_part_name` will never appear so we won't need to mutate
            /// it.
            removeCoveredPartsFromMutations(virtual_part_name, /*remove_part = */ true, /*remove_covered_parts = */ false);
        }
    }
}


void ReplicatedMergeTreeQueue::removeCoveredPartsFromMutations(const String & part_name, bool remove_part, bool remove_covered_parts)
{
    auto part_info = MergeTreePartInfo::fromPartName(part_name, format_version);

    LOG_TEST(log, "Removing part {} from mutations (remove_part: {}, remove_covered_parts: {})", part_name, remove_part, remove_covered_parts);

    auto in_partition = mutations_by_partition.find(part_info.partition_id);
    if (in_partition == mutations_by_partition.end())
        return;

    bool some_mutations_are_probably_done = false;

    for (auto & it : in_partition->second)
    {
        MutationStatus & status = *it.second;

        if (remove_part && remove_covered_parts)
            status.parts_to_do.removePartAndCoveredParts(part_name);
        else if (remove_covered_parts)
            status.parts_to_do.removePartsCoveredBy(part_name);
        else if (remove_part)
            status.parts_to_do.remove(part_name);
        else
            throw Exception("Called remove part from mutations, but nothing removed", ErrorCodes::LOGICAL_ERROR);

        if (status.parts_to_do.size() == 0)
            some_mutations_are_probably_done = true;

        if (!status.latest_failed_part.empty() && part_info.contains(status.latest_failed_part_info))
        {
            status.latest_failed_part.clear();
            status.latest_failed_part_info = MergeTreePartInfo();
            status.latest_fail_time = 0;
            status.latest_fail_reason.clear();
        }
    }

    if (some_mutations_are_probably_done)
        storage.mutations_finalizing_task->schedule();
}

void ReplicatedMergeTreeQueue::addPartToMutations(const String & part_name, const MergeTreePartInfo & part_info)
{
    LOG_TEST(log, "Adding part {} to mutations", part_name);
    assert(!part_info.isFakeDropRangePart());

    auto in_partition = mutations_by_partition.find(part_info.partition_id);
    if (in_partition == mutations_by_partition.end())
        return;

    auto from_it = in_partition->second.upper_bound(part_info.getDataVersion());
    for (auto it = from_it; it != in_partition->second.end(); ++it)
    {
        MutationStatus & status = *it->second;
        status.parts_to_do.add(part_name);
    }
}

void ReplicatedMergeTreeQueue::updateTimesInZooKeeper(
    zkutil::ZooKeeperPtr zookeeper,
    std::optional<time_t> min_unprocessed_insert_time_changed,
    std::optional<time_t> max_processed_insert_time_changed) const
{
    /// Here there can be a race condition (with different remove at the same time)
    ///  because we update times in ZooKeeper with unlocked mutex, while these times may change.
    /// Consider it unimportant (for a short time, ZK will have a slightly different time value).

    Coordination::Requests ops;

    if (min_unprocessed_insert_time_changed)
        ops.emplace_back(zkutil::makeSetRequest(
            replica_path + "/min_unprocessed_insert_time", toString(*min_unprocessed_insert_time_changed), -1));

    if (max_processed_insert_time_changed)
        ops.emplace_back(zkutil::makeSetRequest(
            replica_path + "/max_processed_insert_time", toString(*max_processed_insert_time_changed), -1));

    if (!ops.empty())
    {
        Coordination::Responses responses;
        auto code = zookeeper->tryMulti(ops, responses);

        if (code != Coordination::Error::ZOK)
            LOG_ERROR(log, "Couldn't set value of nodes for insert times "
                           "({}/min_unprocessed_insert_time, max_processed_insert_time): {}. "
                           "This shouldn't happen often.", replica_path, Coordination::errorMessage(code));
    }
}


void ReplicatedMergeTreeQueue::removeProcessedEntry(zkutil::ZooKeeperPtr zookeeper, LogEntryPtr & entry)
{
    std::optional<time_t> min_unprocessed_insert_time_changed;
    std::optional<time_t> max_processed_insert_time_changed;

    bool found = false;
    bool need_remove_from_zk = true;
    size_t queue_size = 0;

    /// First remove from memory then from ZooKeeper
    {
        std::unique_lock lock(state_mutex);
        if (entry->removed_by_other_entry)
        {
            need_remove_from_zk = false;
            queue_size = queue.size();
        }
        else
        {
            /// Remove the job from the queue in the RAM.
            /// You can not just refer to a pre-saved iterator, because someone else might be able to delete the task.
            /// Why do we view the queue from the end?
            ///  - because the task for execution first is moved to the end of the queue, so that in case of failure it remains at the end.
            for (Queue::iterator it = queue.end(); it != queue.begin();)
            {
                --it;

                if (*it == entry)
                {
                    found = true;
                    updateStateOnQueueEntryRemoval(
                            entry, /* is_successful = */ true,
                            min_unprocessed_insert_time_changed, max_processed_insert_time_changed, lock);

                    queue.erase(it);
                    queue_size = queue.size();
                    break;
                }
            }
        }
    }

    if (!found && need_remove_from_zk)
        throw Exception(ErrorCodes::LOGICAL_ERROR, "Can't find {} in the memory queue. It is a bug. Entry: {}",
                                                      entry->znode_name, entry->toString());

    notifySubscribers(queue_size);

    if (!need_remove_from_zk)
        return;

    auto code = zookeeper->tryRemove(fs::path(replica_path) / "queue" / entry->znode_name);
    if (code != Coordination::Error::ZOK)
        LOG_ERROR(log, "Couldn't remove {}/queue/{}: {}. This shouldn't happen often.", replica_path, entry->znode_name, Coordination::errorMessage(code));

    updateTimesInZooKeeper(zookeeper, min_unprocessed_insert_time_changed, max_processed_insert_time_changed);
}

bool ReplicatedMergeTreeQueue::removeFailedQuorumPart(const MergeTreePartInfo & part_info)
{
    assert(part_info.level == 0);
    std::lock_guard lock(state_mutex);
    return virtual_parts.remove(part_info);
}

int32_t ReplicatedMergeTreeQueue::pullLogsToQueue(zkutil::ZooKeeperPtr zookeeper, Coordination::WatchCallback watch_callback, PullLogsReason reason)
{
    std::lock_guard lock(pull_logs_to_queue_mutex);

    if (reason != LOAD)
    {
        /// It's totally ok to load queue on readonly replica (that's what RestartingThread does on initialization).
        /// It's ok if replica became readonly due to connection loss after we got current zookeeper (in this case zookeeper must be expired).
        /// And it's ok if replica became readonly after shutdown.
        /// In other cases it's likely that someone called pullLogsToQueue(...) when queue is not initialized yet by RestartingThread.
        bool not_completely_initialized = storage.is_readonly && !zookeeper->expired() && !storage.shutdown_called;
        if (not_completely_initialized)
            throw Exception(ErrorCodes::LOGICAL_ERROR, "Tried to pull logs to queue (reason: {}) on readonly replica {}, it's a bug",
                            reason, storage.getStorageID().getNameForLogs());
    }

    if (pull_log_blocker.isCancelled())
        throw Exception("Log pulling is cancelled", ErrorCodes::ABORTED);

    String index_str = zookeeper->get(fs::path(replica_path) / "log_pointer");
    UInt64 index;

    /// The version of "/log" is modified when new entries to merge/mutate/drop appear.
    Coordination::Stat stat;
    zookeeper->get(fs::path(zookeeper_path) / "log", &stat);

    Strings log_entries = zookeeper->getChildrenWatch(fs::path(zookeeper_path) / "log", nullptr, watch_callback);

    /// We update mutations after we have loaded the list of log entries, but before we insert them
    /// in the queue.
    /// With this we ensure that if you read the log state L1 and then the state of mutations M1,
    /// then L1 "happened-before" M1.
    updateMutations(zookeeper);

    if (index_str.empty())
    {
        /// If we do not already have a pointer to the log, put a pointer to the first entry in it.
        index = log_entries.empty() ? 0 : parse<UInt64>(std::min_element(log_entries.begin(), log_entries.end())->substr(strlen("log-")));

        zookeeper->set(fs::path(replica_path) / "log_pointer", toString(index));
    }
    else
    {
        index = parse<UInt64>(index_str);
    }

    String min_log_entry = "log-" + padIndex(index);

    /// Multiple log entries that must be copied to the queue.

    std::erase_if(log_entries, [&min_log_entry](const String & entry) { return entry < min_log_entry; });

    if (!log_entries.empty())
    {
        ::sort(log_entries.begin(), log_entries.end());

        for (size_t entry_idx = 0, num_entries = log_entries.size(); entry_idx < num_entries;)
        {
            auto begin = log_entries.begin() + entry_idx;
            auto end = entry_idx + current_multi_batch_size >= log_entries.size()
                ? log_entries.end()
                : (begin + current_multi_batch_size);
            auto last = end - 1;

            /// Increment entry_idx before batch size increase (we copied at most current_multi_batch_size entries)
            entry_idx += current_multi_batch_size;

            /// Increase the batch size exponentially, so it will saturate to MAX_MULTI_OPS.
            if (current_multi_batch_size < MAX_MULTI_OPS)
                current_multi_batch_size = std::min<size_t>(MAX_MULTI_OPS, current_multi_batch_size * 2);

            String last_entry = *last;
            if (!startsWith(last_entry, "log-"))
                throw Exception("Error in zookeeper data: unexpected node " + last_entry + " in " + zookeeper_path + "/log",
                    ErrorCodes::UNEXPECTED_NODE_IN_ZOOKEEPER);

            UInt64 last_entry_index = parse<UInt64>(last_entry.substr(strlen("log-")));

            LOG_DEBUG(log, "Pulling {} entries to queue: {} - {}", (end - begin), *begin, *last);

            Strings get_paths;
            get_paths.reserve(end - begin);

            for (auto it = begin; it != end; ++it)
                get_paths.emplace_back(fs::path(zookeeper_path) / "log" / *it);

            /// Simultaneously add all new entries to the queue and move the pointer to the log.

            Coordination::Requests ops;
            std::vector<LogEntryPtr> copied_entries;
            copied_entries.reserve(end - begin);

            std::optional<time_t> min_unprocessed_insert_time_changed;

            auto get_results = zookeeper->get(get_paths);
            auto get_num = get_results.size();
            for (size_t i = 0; i < get_num; ++i)
            {
                auto res = get_results[i];

                copied_entries.emplace_back(LogEntry::parse(res.data, res.stat));

                ops.emplace_back(zkutil::makeCreateRequest(
                    fs::path(replica_path) / "queue/queue-", res.data, zkutil::CreateMode::PersistentSequential));

                const auto & entry = *copied_entries.back();
                if (entry.type == LogEntry::GET_PART || entry.type == LogEntry::ATTACH_PART)
                {
                    std::lock_guard state_lock(state_mutex);
                    if (entry.create_time && (!min_unprocessed_insert_time || entry.create_time < min_unprocessed_insert_time))
                    {
                        min_unprocessed_insert_time = entry.create_time;
                        min_unprocessed_insert_time_changed = min_unprocessed_insert_time;
                    }
                }
            }

            ops.emplace_back(zkutil::makeSetRequest(
                fs::path(replica_path) / "log_pointer", toString(last_entry_index + 1), -1));

            if (min_unprocessed_insert_time_changed)
                ops.emplace_back(zkutil::makeSetRequest(
                    fs::path(replica_path) / "min_unprocessed_insert_time", toString(*min_unprocessed_insert_time_changed), -1));

            auto responses = zookeeper->multi(ops);

            /// Now we have successfully updated the queue in ZooKeeper. Update it in RAM.

            try
            {
                std::lock_guard state_lock(state_mutex);

                for (size_t copied_entry_idx = 0, num_copied_entries = copied_entries.size(); copied_entry_idx < num_copied_entries; ++copied_entry_idx)
                {
                    String path_created = dynamic_cast<const Coordination::CreateResponse &>(*responses[copied_entry_idx]).path_created;
                    copied_entries[copied_entry_idx]->znode_name = path_created.substr(path_created.find_last_of('/') + 1);

                    std::optional<time_t> unused = false;
                    insertUnlocked(copied_entries[copied_entry_idx], unused, state_lock);
                }

                last_queue_update = time(nullptr);
            }
            catch (...)
            {
                tryLogCurrentException(log);
                /// If it fails, the data in RAM is incorrect. In order to avoid possible further corruption of data in ZK, we will kill ourselves.
                /// This is possible only if there is an unknown logical error.
                std::terminate();
            }

            if (!copied_entries.empty())
            {
                LOG_DEBUG(log, "Pulled {} entries to queue.", copied_entries.size());
                merge_strategy_picker.refreshState();
            }
        }

        storage.background_operations_assignee.trigger();
    }

    return stat.version;
}


namespace
{


/// Simplified representation of queue entry. Contain two sets
/// 1) Which parts we will receive after entry execution
/// 2) Which parts we will drop/remove after entry execution
///
/// We use this representation to understand which parts mutation actually have to mutate.
struct QueueEntryRepresentation
{
    std::vector<std::string> produced_parts;
    std::vector<std::string> dropped_parts;
};

using QueueRepresentation = std::map<std::string, QueueEntryRepresentation>;

/// Produce a map from queue znode name to simplified entry representation.
QueueRepresentation getQueueRepresentation(const std::list<ReplicatedMergeTreeLogEntryPtr> & entries, MergeTreeDataFormatVersion format_version)
{
    using LogEntryType = ReplicatedMergeTreeLogEntryData::Type;
    QueueRepresentation result;
    for (const auto & entry : entries)
    {
        const auto & key = entry->znode_name;
        switch (entry->type)
        {
            /// explicetely specify all types of entries without default, so if
            /// someone decide to add new type it will produce a compiler warning (error in our case)
            case LogEntryType::GET_PART:
            case LogEntryType::ATTACH_PART:
            case LogEntryType::MERGE_PARTS:
            case LogEntryType::MUTATE_PART:
            {
                result[key].produced_parts.push_back(entry->new_part_name);
                break;
            }
            case LogEntryType::REPLACE_RANGE:
            {
                /// Quite tricky entry, it both produce and drop parts (in some cases)
                const auto & new_parts = entry->replace_range_entry->new_part_names;
                auto & produced_parts = result[key].produced_parts;
                produced_parts.insert(
                    produced_parts.end(), new_parts.begin(), new_parts.end());

                if (auto drop_range = entry->getDropRange(format_version))
                {
                    auto & dropped_parts = result[key].dropped_parts;
                    dropped_parts.push_back(*drop_range);
                }
                break;
            }
            case LogEntryType::DROP_RANGE:
            {
                result[key].dropped_parts.push_back(entry->new_part_name);
                break;
            }
            /// These entries don't produce/drop any parts
            case LogEntryType::EMPTY:
            case LogEntryType::ALTER_METADATA:
            case LogEntryType::CLEAR_INDEX:
            case LogEntryType::CLEAR_COLUMN:
            case LogEntryType::SYNC_PINNED_PART_UUIDS:
            case LogEntryType::CLONE_PART_FROM_SHARD:
            {
                break;
            }
        }
    }
    return result;
}

/// Try to understand which part we need to mutate to finish mutation. In ReplicatedQueue we have two sets of parts:
/// current parts -- set of parts which we actually have (on disk)
/// virtual parts -- set of parts which we will have after we will execute our queue
///
/// From the first glance it can sound that these two sets should be enough to understand which parts we have to mutate
/// to finish mutation but it's not true:
/// 1) Obviously we cannot rely on current_parts because we can have stale state (some parts are absent, some merges not finished). We also have to account parts which we will
///    get after queue execution.
/// 2) But we cannot rely on virtual_parts for this, because they contain parts which we will get after we have executed our queue. So if we need to execute mutation 0000000001 for part all_0_0_0
///    and we have already pulled entry to mutate this part into own queue our virtual parts will contain part all_0_0_0_1, not part all_0_0_0.
///
/// To avoid such issues we simply traverse all entries in queue in order and applying diff (add parts/remove parts) to current parts if they could be affected by mutation. Such approach is expensive
/// but we do it only once since we get the mutation. After that we just update parts_to_do for each mutation when pulling entries into our queue (addPartToMutations, removePartFromMutations).
ActiveDataPartSet getPartNamesToMutate(
    const ReplicatedMergeTreeMutationEntry & mutation, const ActiveDataPartSet & current_parts,
    const QueueRepresentation & queue_representation, MergeTreeDataFormatVersion format_version)
{
    ActiveDataPartSet result(format_version);
    /// Traverse mutation by partition
    for (const auto & [partition_id, block_num] : mutation.block_numbers)
    {
        /// Note that we cannot simply count all parts to mutate using getPartsCoveredBy(appropriate part_info)
        /// because they are not consecutive in `parts`.
        MergeTreePartInfo covering_part_info(
            partition_id, 0, block_num, MergeTreePartInfo::MAX_LEVEL, MergeTreePartInfo::MAX_BLOCK_NUMBER);

        /// First of all add all affected current_parts
        for (const String & covered_part_name : current_parts.getPartsCoveredBy(covering_part_info))
        {
            auto part_info = MergeTreePartInfo::fromPartName(covered_part_name, current_parts.getFormatVersion());
            if (part_info.getDataVersion() < block_num)
                result.add(covered_part_name);
        }

        /// Traverse queue and update affected current_parts
        for (const auto & [_, entry_representation] : queue_representation)
        {
            /// First we have to drop something if entry drop parts
            for (const auto & part_to_drop : entry_representation.dropped_parts)
            {
                auto part_to_drop_info = MergeTreePartInfo::fromPartName(part_to_drop, format_version);
                if (part_to_drop_info.partition_id == partition_id)
                    result.removePartAndCoveredParts(part_to_drop);
            }

            /// After we have to add parts if entry adds them
            for (const auto & part_to_add : entry_representation.produced_parts)
            {
                auto part_to_add_info = MergeTreePartInfo::fromPartName(part_to_add, format_version);
                if (part_to_add_info.partition_id == partition_id && part_to_add_info.getDataVersion() < block_num)
                    result.add(part_to_add);
            }
        }
    }

    return result;
}

}

void ReplicatedMergeTreeQueue::updateMutations(zkutil::ZooKeeperPtr zookeeper, Coordination::WatchCallback watch_callback)
{
    std::lock_guard lock(update_mutations_mutex);

    Strings entries_in_zk = zookeeper->getChildrenWatch(fs::path(zookeeper_path) / "mutations", nullptr, watch_callback);
    StringSet entries_in_zk_set(entries_in_zk.begin(), entries_in_zk.end());

    /// Compare with the local state, delete obsolete entries and determine which new entries to load.
    Strings entries_to_load;
    bool some_active_mutations_were_killed = false;
    {
        std::lock_guard state_lock(state_mutex);

        for (auto it = mutations_by_znode.begin(); it != mutations_by_znode.end();)
        {
            const ReplicatedMergeTreeMutationEntry & entry = *it->second.entry;
            if (!entries_in_zk_set.contains(entry.znode_name))
            {
                if (!it->second.is_done)
                {
                    LOG_DEBUG(log, "Removing killed mutation {} from local state.", entry.znode_name);
                    some_active_mutations_were_killed = true;
                    if (entry.isAlterMutation())
                    {
                        LOG_DEBUG(log, "Removed alter {} because mutation {} were killed.", entry.alter_version, entry.znode_name);
                        alter_sequence.finishDataAlter(entry.alter_version, state_lock);
                    }
                }
                else
                    LOG_DEBUG(log, "Removing obsolete mutation {} from local state.", entry.znode_name);

                for (const auto & partition_and_block_num : entry.block_numbers)
                {
                    auto & in_partition = mutations_by_partition[partition_and_block_num.first];
                    in_partition.erase(partition_and_block_num.second);
                    if (in_partition.empty())
                        mutations_by_partition.erase(partition_and_block_num.first);
                }

                it = mutations_by_znode.erase(it);
            }
            else
                ++it;
        }

        for (const String & znode : entries_in_zk_set)
        {
            if (!mutations_by_znode.contains(znode))
                entries_to_load.push_back(znode);
        }
    }

    if (some_active_mutations_were_killed)
        storage.background_operations_assignee.trigger();

    if (!entries_to_load.empty())
    {
        LOG_INFO(log, "Loading {} mutation entries: {} - {}", toString(entries_to_load.size()), entries_to_load.front(), entries_to_load.back());

        std::vector<std::future<Coordination::GetResponse>> futures;
        for (const String & entry : entries_to_load)
            futures.emplace_back(zookeeper->asyncTryGet(fs::path(zookeeper_path) / "mutations" / entry));

        std::vector<ReplicatedMergeTreeMutationEntryPtr> new_mutations;
        for (size_t i = 0; i < entries_to_load.size(); ++i)
        {
            auto maybe_response = futures[i].get();
            if (maybe_response.error != Coordination::Error::ZOK)
            {
                assert(maybe_response.error == Coordination::Error::ZNONODE);
                /// It's ok if it happened on server startup or table creation and replica loads all mutation entries.
                /// It's also ok if mutation was killed.
                LOG_WARNING(log, "Cannot get mutation node {} ({}), probably it was concurrently removed", entries_to_load[i], maybe_response.error);
                continue;
            }
            new_mutations.push_back(std::make_shared<ReplicatedMergeTreeMutationEntry>(
                ReplicatedMergeTreeMutationEntry::parse(maybe_response.data, entries_to_load[i])));
        }

        bool some_mutations_are_probably_done = false;
        {
            std::lock_guard state_lock(state_mutex);

            for (const ReplicatedMergeTreeMutationEntryPtr & entry : new_mutations)
            {
                auto & mutation = mutations_by_znode.emplace(entry->znode_name, MutationStatus(entry, format_version))
                    .first->second;

                for (const auto & pair : entry->block_numbers)
                {
                    const String & partition_id = pair.first;
                    Int64 block_num = pair.second;
                    mutations_by_partition[partition_id].emplace(block_num, &mutation);
                    LOG_TRACE(log, "Adding mutation {} for partition {} for all block numbers less than {}", entry->znode_name, partition_id, block_num);
                }

                /// Initialize `mutation.parts_to_do`. We cannot use only current_parts + virtual_parts here so we
                /// traverse all the queue and build correct state of parts_to_do.
                auto queue_representation = getQueueRepresentation(queue, format_version);
                mutation.parts_to_do = getPartNamesToMutate(*entry, virtual_parts, queue_representation, format_version);

                if (mutation.parts_to_do.size() == 0)
                    some_mutations_are_probably_done = true;

                /// otherwise it's already done
                if (entry->isAlterMutation() && entry->znode_name > mutation_pointer)
                {
                    LOG_TRACE(log, "Adding mutation {} with alter version {} to the queue", entry->znode_name, entry->alter_version);
                    alter_sequence.addMutationForAlter(entry->alter_version, state_lock);
                }
            }
        }

        storage.merge_selecting_task->schedule();

        if (some_mutations_are_probably_done)
            storage.mutations_finalizing_task->schedule();
    }
}


ReplicatedMergeTreeMutationEntryPtr ReplicatedMergeTreeQueue::removeMutation(
    zkutil::ZooKeeperPtr zookeeper, const String & mutation_id)
{
    std::lock_guard lock(update_mutations_mutex);

    auto rc = zookeeper->tryRemove(fs::path(zookeeper_path) / "mutations" / mutation_id);
    if (rc == Coordination::Error::ZOK)
        LOG_DEBUG(log, "Removed mutation {} from ZooKeeper.", mutation_id);

    ReplicatedMergeTreeMutationEntryPtr entry;
    bool mutation_was_active = false;
    {
        std::lock_guard state_lock(state_mutex);

        auto it = mutations_by_znode.find(mutation_id);
        if (it == mutations_by_znode.end())
            return nullptr;

        mutation_was_active = !it->second.is_done;

        entry = it->second.entry;
        for (const auto & partition_and_block_num : entry->block_numbers)
        {
            auto & in_partition = mutations_by_partition[partition_and_block_num.first];
            in_partition.erase(partition_and_block_num.second);
            if (in_partition.empty())
                mutations_by_partition.erase(partition_and_block_num.first);
        }

        if (entry->isAlterMutation())
        {
            LOG_DEBUG(log, "Removed alter {} because mutation {} were killed.", entry->alter_version, entry->znode_name);
            alter_sequence.finishDataAlter(entry->alter_version, state_lock);
        }

        mutations_by_znode.erase(it);
        LOG_DEBUG(log, "Removed mutation {} from local state.", entry->znode_name);
    }

    if (mutation_was_active)
        storage.background_operations_assignee.trigger();

    return entry;
}


ReplicatedMergeTreeQueue::StringSet ReplicatedMergeTreeQueue::moveSiblingPartsForMergeToEndOfQueue(const String & part_name)
{
    std::lock_guard lock(state_mutex);

    /// Let's find the action to merge this part with others. Let's remember others.
    StringSet parts_for_merge;
    Queue::iterator merge_entry = queue.end();
    for (Queue::iterator it = queue.begin(); it != queue.end(); ++it)
    {
        if ((*it)->type == LogEntry::MERGE_PARTS || (*it)->type == LogEntry::MUTATE_PART)
        {
            if (std::find((*it)->source_parts.begin(), (*it)->source_parts.end(), part_name)
                != (*it)->source_parts.end())
            {
                parts_for_merge = StringSet((*it)->source_parts.begin(), (*it)->source_parts.end());
                merge_entry = it;
                break;
            }
        }
    }

    if (!parts_for_merge.empty())
    {
        /// Move to the end of queue actions that result in one of the parts in `parts_for_merge`.
        for (Queue::iterator it = queue.begin(); it != queue.end();)
        {
            auto it0 = it;
            ++it;

            if (it0 == merge_entry)
                break;

            const auto t = (*it0)->type;

            if ((t == LogEntry::MERGE_PARTS ||
                 t == LogEntry::GET_PART  ||
                 t == LogEntry::ATTACH_PART ||
                 t == LogEntry::MUTATE_PART)
                && parts_for_merge.contains((*it0)->new_part_name))
            {
                queue.splice(queue.end(), queue, it0, it);
            }
        }
    }

    return parts_for_merge;
}

bool ReplicatedMergeTreeQueue::checkReplaceRangeCanBeRemoved(const MergeTreePartInfo & part_info, LogEntryPtr entry_ptr, const ReplicatedMergeTreeLogEntryData & current) const
{
    if (entry_ptr->type != LogEntry::REPLACE_RANGE)
        return false;
    assert(entry_ptr->replace_range_entry);

    if (current.type != LogEntry::REPLACE_RANGE && current.type != LogEntry::DROP_RANGE)
        return false;

    if (entry_ptr->replace_range_entry == current.replace_range_entry) /// same partition, don't want to drop ourselves
        return false;

    if (!part_info.contains(MergeTreePartInfo::fromPartName(entry_ptr->replace_range_entry->drop_range_part_name, format_version)))
        return false;

    size_t number_of_covered_parts = 0;
    for (const String & new_part_name : entry_ptr->replace_range_entry->new_part_names)
    {
        if (part_info.contains(MergeTreePartInfo::fromPartName(new_part_name, format_version)))
            ++number_of_covered_parts;
    }

    /// It must either cover all new parts from REPLACE_RANGE or no one. Otherwise it's a bug in replication,
    /// which may lead to intersecting entries.
    assert(number_of_covered_parts == 0 || number_of_covered_parts == entry_ptr->replace_range_entry->new_part_names.size());
    return number_of_covered_parts == entry_ptr->replace_range_entry->new_part_names.size();
}

void ReplicatedMergeTreeQueue::removePartProducingOpsInRange(
    zkutil::ZooKeeperPtr zookeeper,
    const MergeTreePartInfo & part_info,
    const std::optional<ReplicatedMergeTreeLogEntryData> & covering_entry,
    const String & fetch_entry_znode)
{
    /// TODO is it possible to simplify it?
    Queue to_wait;
    size_t removed_entries = 0;
    std::optional<time_t> min_unprocessed_insert_time_changed;
    std::optional<time_t> max_processed_insert_time_changed;

    /// Remove operations with parts, contained in the range to be deleted, from the queue.
    std::unique_lock lock(state_mutex);

    [[maybe_unused]] bool called_from_alter_query_directly = covering_entry && covering_entry->replace_range_entry
        && covering_entry->replace_range_entry->columns_version < 0;
    [[maybe_unused]] bool called_for_broken_part = !covering_entry;
    assert(currently_executing_drop_replace_ranges.contains(part_info) || called_from_alter_query_directly || called_for_broken_part || !fetch_entry_znode.empty());

    auto is_simple_part_producing_op = [](const ReplicatedMergeTreeLogEntryData & data)
    {
        return data.type == LogEntry::GET_PART ||
               data.type == LogEntry::ATTACH_PART ||
               data.type == LogEntry::MERGE_PARTS ||
               data.type == LogEntry::MUTATE_PART;
    };

    for (Queue::iterator it = queue.begin(); it != queue.end();)
    {
        /// Skipping currently processing entry
        if (!fetch_entry_znode.empty() && (*it)->znode_name == fetch_entry_znode)
        {
            ++it;
            continue;
        }

        bool is_simple_producing_op = is_simple_part_producing_op(**it);

        bool simple_op_covered = is_simple_producing_op && part_info.contains(MergeTreePartInfo::fromPartName((*it)->new_part_name, format_version));
        bool replace_range_covered = covering_entry && checkReplaceRangeCanBeRemoved(part_info, *it, *covering_entry);
        if (simple_op_covered || replace_range_covered)
        {
            if ((*it)->currently_executing)
            {
                bool is_covered_by_simple_op = covering_entry && is_simple_part_producing_op(*covering_entry);
                bool is_fetching_covering_part = !fetch_entry_znode.empty();
                if (is_covered_by_simple_op || is_fetching_covering_part)
                    throw Exception(ErrorCodes::LOGICAL_ERROR, "Cannot remove covered entry {} producing parts {}, it's a bug",
                                    (*it)->znode_name, fmt::join((*it)->getVirtualPartNames(format_version), ", "));
                to_wait.push_back(*it);
            }
            auto code = zookeeper->tryRemove(fs::path(replica_path) / "queue" / (*it)->znode_name);
            if (code != Coordination::Error::ZOK)
                LOG_INFO(log, "Couldn't remove {}: {}", (fs::path(replica_path) / "queue" / (*it)->znode_name).string(), Coordination::errorMessage(code));

            updateStateOnQueueEntryRemoval(
                *it, /* is_successful = */ false,
                min_unprocessed_insert_time_changed, max_processed_insert_time_changed, lock);

            (*it)->removed_by_other_entry = true;
            it = queue.erase(it);
            ++removed_entries;
        }
        else
            ++it;
    }

    updateTimesInZooKeeper(zookeeper, min_unprocessed_insert_time_changed, max_processed_insert_time_changed);

    LOG_DEBUG(log, "Removed {} entries from queue. Waiting for {} entries that are currently executing.", removed_entries, to_wait.size());

    /// Let's wait for the operations with the parts contained in the range to be deleted.
    for (LogEntryPtr & entry : to_wait)
        entry->execution_complete.wait(lock, [&entry] { return !entry->currently_executing; });
}


bool ReplicatedMergeTreeQueue::isCoveredByFuturePartsImpl(const LogEntry & entry, const String & new_part_name,
                                                          String & out_reason, std::unique_lock<std::mutex> & /* queue_lock */,
                                                          std::vector<LogEntryPtr> * covered_entries_to_wait) const
{
    /// Let's check if the same part is now being created by another action.
    auto entry_for_same_part_it = future_parts.find(new_part_name);
    if (entry_for_same_part_it != future_parts.end())
    {
        const LogEntry & another_entry = *entry_for_same_part_it->second;
        constexpr auto fmt_string = "Not executing log entry {} of type {} for part {} "
                                    "because another log entry {} of type {} for the same part ({}) is being processed.";
        out_reason = fmt::format(
            fmt_string,
            entry.znode_name, entry.type, entry.new_part_name,
            another_entry.znode_name, another_entry.type, another_entry.new_part_name);
        LOG_INFO_PREFORMATTED(log, fmt_string, out_reason);
        return true;

        /** When the corresponding action is completed, then `isNotCoveredByFuturePart` next time, will succeed,
            *  and queue element will be processed.
            * Immediately in the `executeLogEntry` function it will be found that we already have a part,
            *  and queue element will be immediately treated as processed.
            */
    }

    /// A more complex check is whether another part is currently created by other action that will cover this part.
    /// NOTE The above is redundant, but left for a more convenient message in the log.
    auto result_part = MergeTreePartInfo::fromPartName(new_part_name, format_version);

    /// It can slow down when the size of `future_parts` is large. But it can not be large, since background pool is limited.
    for (const auto & future_part_elem : future_parts)
    {
        auto future_part = MergeTreePartInfo::fromPartName(future_part_elem.first, format_version);

        if (future_part.isDisjoint(result_part))
            continue;

        /// Parts are not disjoint. They can be even intersecting and it's not a problem,
        /// because we may have two queue entries producing intersecting parts if there's DROP_RANGE between them (so virtual_parts are ok).

        /// Give priority to DROP_RANGEs and allow processing them even if covered entries are currently executing.
        /// DROP_RANGE will cancel covered operations and will wait for them in removePartProducingOpsInRange.
        if (result_part.isFakeDropRangePart() && result_part.contains(future_part))
            continue;

        /// In other cases we cannot execute `entry` (or upgrade its actual_part_name to `new_part_name`)
        /// while any covered or covering parts are processed.
        /// But we also cannot simply return true and postpone entry processing, because it may lead to kind of livelock.
        /// Since queue is processed in multiple threads, it's likely that there will be at least one thread
        /// executing faulty entry for some small part, so bigger covering part will never be processed.
        /// That's why it's better to wait for covered entry to be executed (does not matter successfully or not)
        /// instead of exiting and postponing covering entry.

        if (covered_entries_to_wait)
        {
            if (entry.znode_name < future_part_elem.second->znode_name)
            {
                constexpr auto fmt_string = "Not executing log entry {} for part {} "
                                            "because it is not disjoint with part {} that is currently executing and another entry {} is newer.";
                out_reason = fmt::format(
                    fmt_string, entry.znode_name, new_part_name, future_part_elem.first, future_part_elem.second->znode_name);
                LOG_TRACE_PREFORMATTED(log, fmt_string, out_reason);
                return true;
            }

            covered_entries_to_wait->push_back(future_part_elem.second);
            continue;
        }

        constexpr auto fmt_string = "Not executing log entry {} for part {} "
                                    "because it is not disjoint with part {} that is currently executing.";
        out_reason = fmt::format(fmt_string, entry.znode_name, new_part_name, future_part_elem.first);
        LOG_TEST_PREFORMATTED(log, fmt_string, out_reason);
        return true;
    }

    return false;
}

bool ReplicatedMergeTreeQueue::addFuturePartIfNotCoveredByThem(const String & part_name, LogEntry & entry, String & reject_reason)
{
    /// We have found `part_name` on some replica and are going to fetch it instead of covered `entry->new_part_name`.
    std::unique_lock lock(state_mutex);

    if (virtual_parts.getContainingPart(part_name).empty())
    {
        /// We should not fetch any parts that absent in our `virtual_parts` set,
        /// because we do not know about such parts according to our replication queue (we know about them from some side-channel).
        /// Otherwise, it may break invariants in replication queue reordering, for example:
        /// 1. Our queue contains GET_PART all_2_2_0, log contains DROP_RANGE all_2_2_0 and MERGE_PARTS all_1_3_1
        /// 2. We execute GET_PART all_2_2_0, but fetch all_1_3_1 instead
        ///    (drop_ranges.isAffectedByDropRange(...) is false-negative, because DROP_RANGE all_2_2_0 is not pulled yet).
        ///    It actually means, that MERGE_PARTS all_1_3_1 is executed too, but it's not even pulled yet.
        /// 3. Then we pull log, trying to execute DROP_RANGE all_2_2_0
        ///    and reveal that it was incorrectly reordered with MERGE_PARTS all_1_3_1 (drop range intersects merged part).
        reject_reason = fmt::format("Log entry for part {} or covering part is not pulled from log to queue yet.", part_name);
        return false;
    }

    /// FIXME get rid of actual_part_name.
    /// If new covering part jumps over DROP_RANGE we should execute drop range first
    if (drop_ranges.isAffectedByDropRange(part_name, reject_reason))
        return false;

    std::vector<LogEntryPtr> covered_entries_to_wait;
    if (isCoveredByFuturePartsImpl(entry, part_name, reject_reason, lock, &covered_entries_to_wait))
        return false;

    CurrentlyExecuting::setActualPartName(entry, part_name, *this, lock, covered_entries_to_wait);
    return true;

}


bool ReplicatedMergeTreeQueue::shouldExecuteLogEntry(
    const LogEntry & entry,
    String & out_postpone_reason,
    MergeTreeDataMergerMutator & merger_mutator,
    MergeTreeData & data,
    std::unique_lock<std::mutex> & state_lock) const
{
    /// If our entry produce part which is already covered by
    /// some other entry which is currently executing, then we can postpone this entry.
    for (const String & new_part_name : entry.getVirtualPartNames(format_version))
    {
        /// Do not wait for any entries here, because we have only one thread that scheduling queue entries.
        /// We can wait in worker threads, but not in scheduler.
        if (isCoveredByFuturePartsImpl(entry, new_part_name, out_postpone_reason, state_lock, /* covered_entries_to_wait */ nullptr))
            return false;
    }

    if (entry.type != LogEntry::DROP_RANGE && drop_ranges.isAffectedByDropRange(entry, out_postpone_reason))
        return false;

    /// Check that fetches pool is not overloaded
    if ((entry.type == LogEntry::GET_PART || entry.type == LogEntry::ATTACH_PART)
        && !storage.canExecuteFetch(entry, out_postpone_reason))
    {
        /// Don't print log message about this, because we can have a lot of fetches,
        /// for example during replica recovery.
        return false;
    }

    if (entry.type == LogEntry::MERGE_PARTS || entry.type == LogEntry::MUTATE_PART)
    {
        /** If any of the required parts are now fetched or in merge process, wait for the end of this operation.
          * Otherwise, even if all the necessary parts for the merge are not present, you should try to make a merge.
          * If any parts are missing, instead of merge, there will be an attempt to download a part.
          * Such a situation is possible if the receive of a part has failed, and it was moved to the end of the queue.
          */
        size_t sum_parts_size_in_bytes = 0;
        for (const auto & name : entry.source_parts)
        {
            if (future_parts.contains(name))
            {
                constexpr auto fmt_string = "Not executing log entry {} of type {} for part {} "
                      "because part {} is not ready yet (log entry for that part is being processed).";
                out_postpone_reason = fmt::format(fmt_string, entry.znode_name, entry.typeToString(), entry.new_part_name, name);
                LOG_TRACE_PREFORMATTED(log, fmt_string, out_postpone_reason);
                return false;
            }

            auto part = data.getPartIfExists(name, {MergeTreeDataPartState::PreActive, MergeTreeDataPartState::Active, MergeTreeDataPartState::Outdated});
            if (part)
            {
                if (auto part_in_memory = asInMemoryPart(part))
                    sum_parts_size_in_bytes += part_in_memory->block.bytes();
                else
                    sum_parts_size_in_bytes += part->getBytesOnDisk();
            }
        }

        if (merger_mutator.merges_blocker.isCancelled())
        {
            constexpr auto fmt_string = "Not executing log entry {} of type {} for part {} because merges and mutations are cancelled now.";
            out_postpone_reason = fmt::format(fmt_string, entry.znode_name, entry.typeToString(), entry.new_part_name);
            LOG_DEBUG_PREFORMATTED(log, fmt_string, out_postpone_reason);
            return false;
        }

        const auto data_settings = data.getSettings();
        if (data_settings->allow_remote_fs_zero_copy_replication)
        {
            auto disks = storage.getDisks();
            bool only_s3_storage = true;
            for (const auto & disk : disks)
                if (!disk->supportZeroCopyReplication())
                    only_s3_storage = false;

            if (!disks.empty() && only_s3_storage && storage.checkZeroCopyLockExists(entry.new_part_name, disks[0]))
            {
                constexpr auto fmt_string = "Not executing merge/mutation for the part {}, waiting other replica to execute it and will fetch after.";
                out_postpone_reason = fmt::format(fmt_string, entry.new_part_name);
                return false;
            }
        }

        if (merge_strategy_picker.shouldMergeOnSingleReplica(entry))
        {
            auto replica_to_execute_merge = merge_strategy_picker.pickReplicaToExecuteMerge(entry);

            if (replica_to_execute_merge && !merge_strategy_picker.isMergeFinishedByReplica(replica_to_execute_merge.value(), entry))
            {
                constexpr auto fmt_string = "Not executing merge for the part {}, waiting for {} to execute merge.";
                out_postpone_reason = fmt::format(fmt_string, entry.new_part_name, replica_to_execute_merge.value());
                return false;
            }
        }

        UInt64 max_source_parts_size = entry.type == LogEntry::MERGE_PARTS ? merger_mutator.getMaxSourcePartsSizeForMerge()
                                                                           : merger_mutator.getMaxSourcePartSizeForMutation();
        /** If there are enough free threads in background pool to do large merges (maximal size of merge is allowed),
          * then ignore value returned by getMaxSourcePartsSizeForMerge() and execute merge of any size,
          * because it may be ordered by OPTIMIZE or early with different settings.
          * Setting max_bytes_to_merge_at_max_space_in_pool still working for regular merges,
          * because the leader replica does not assign merges of greater size (except OPTIMIZE PARTITION and OPTIMIZE FINAL).
          */
        bool ignore_max_size = false;
        if (entry.type == LogEntry::MERGE_PARTS)
        {
            ignore_max_size = max_source_parts_size == data_settings->max_bytes_to_merge_at_max_space_in_pool;

            if (isTTLMergeType(entry.merge_type))
            {
                if (merger_mutator.ttl_merges_blocker.isCancelled())
                {
                    constexpr auto fmt_string = "Not executing log entry {} for part {} because merges with TTL are cancelled now.";
                    out_postpone_reason = fmt::format(fmt_string, entry.znode_name, entry.new_part_name);
                    LOG_DEBUG_PREFORMATTED(log, fmt_string, out_postpone_reason);
                    return false;
                }
                size_t total_merges_with_ttl = data.getTotalMergesWithTTLInMergeList();
                if (total_merges_with_ttl >= data_settings->max_number_of_merges_with_ttl_in_pool)
                {
                    constexpr auto fmt_string = "Not executing log entry {} for part {} because {} merges with TTL already executing, maximum {}.";
                    out_postpone_reason = fmt::format(fmt_string, entry.znode_name, entry.new_part_name, total_merges_with_ttl,
                                                      data_settings->max_number_of_merges_with_ttl_in_pool);
                    LOG_DEBUG_PREFORMATTED(log, fmt_string, out_postpone_reason);
                    return false;
                }
            }
        }

        if (!ignore_max_size && sum_parts_size_in_bytes > max_source_parts_size)
        {
            constexpr auto fmt_string = "Not executing log entry {} of type {} for part {}"
                                        " because source parts size ({}) is greater than the current maximum ({}).";
            out_postpone_reason = fmt::format(fmt_string, entry.znode_name, entry.typeToString(), entry.new_part_name,
                ReadableSize(sum_parts_size_in_bytes), ReadableSize(max_source_parts_size));

            LOG_DEBUG_PREFORMATTED(log, fmt_string, out_postpone_reason);

            return false;
        }
    }

    /// Alters must be executed one by one. First metadata change, and after that data alter (MUTATE_PART entries with).
    /// corresponding alter_version.
    if (entry.type == LogEntry::ALTER_METADATA)
    {
        if (!alter_sequence.canExecuteMetaAlter(entry.alter_version, state_lock))
        {
            int head_alter = alter_sequence.getHeadAlterVersion(state_lock);
            constexpr auto fmt_string = "Cannot execute alter metadata {} with version {} because another alter {} must be executed before";
            out_postpone_reason = fmt::format(fmt_string, entry.znode_name, entry.alter_version, head_alter);
            LOG_TRACE_PREFORMATTED(log, fmt_string, out_postpone_reason);
            return false;
        }
    }

    /// If this MUTATE_PART is part of alter modify/drop query, than we have to execute them one by one
    if (entry.isAlterMutation())
    {
        if (!alter_sequence.canExecuteDataAlter(entry.alter_version, state_lock))
        {
            int head_alter = alter_sequence.getHeadAlterVersion(state_lock);
            if (head_alter == entry.alter_version)
            {
                constexpr auto fmt_string = "Cannot execute alter data {} with version {} because metadata still not altered";
                out_postpone_reason = fmt::format(fmt_string, entry.znode_name, entry.alter_version);
                LOG_TRACE_PREFORMATTED(log, fmt_string, out_postpone_reason);
            }
            else
            {
                constexpr auto fmt_string = "Cannot execute alter data {} with version {} because another alter {} must be executed before";
                out_postpone_reason = fmt::format(fmt_string, entry.znode_name, entry.alter_version, head_alter);
                LOG_TRACE_PREFORMATTED(log, fmt_string, out_postpone_reason);
            }

            return false;
        }
    }

    if (entry.type == LogEntry::DROP_RANGE || entry.type == LogEntry::REPLACE_RANGE)
    {
        /// DROP_RANGE and REPLACE_RANGE entries remove other entries, which produce parts in the range.
        /// If such part producing operations are currently executing, then DROP/REPLACE RANGE wait them to finish.
        /// Deadlock is possible if multiple DROP/REPLACE RANGE entries are executing in parallel and wait each other.
        /// But it should not happen if ranges are disjoint.
        /// See also removePartProducingOpsInRange(...) and ReplicatedMergeTreeQueue::CurrentlyExecuting.

        if (auto drop_range = entry.getDropRange(format_version))
        {
            auto drop_range_info = MergeTreePartInfo::fromPartName(*drop_range, format_version);
            for (const auto & info : currently_executing_drop_replace_ranges)
            {
                if (drop_range_info.isDisjoint(info))
                    continue;
                constexpr auto fmt_string = "Not executing log entry {} of type {} for part {} "
                    "because another DROP_RANGE or REPLACE_RANGE entry with not disjoint range {} is currently executing.";
                out_postpone_reason = fmt::format(
                    fmt_string,
                    entry.znode_name,
                    entry.typeToString(),
                    entry.new_part_name,
<<<<<<< HEAD
                    info.getPartName());
                LOG_TRACE_PREFORMATTED(log, fmt_string, out_postpone_reason);
=======
                    info.getPartNameForLogs());
                LOG_TRACE(log, fmt::runtime(out_postpone_reason));
>>>>>>> eefbffcc
                return false;
            }
        }

        if (entry.isDropPart(format_version))
        {
            /// We should avoid reordering of REPLACE_RANGE and DROP PART (DROP_RANGE),
            /// because if replace_range_entry->new_part_names contains drop_range_entry->new_part_name
            /// and we execute DROP PART before REPLACE_RANGE, then DROP PART will be no-op
            /// (because part is not created yet, so there is nothing to drop;
            /// DROP_RANGE does not cover all parts of REPLACE_RANGE, so removePartProducingOpsInRange(...) will not remove anything too)
            /// and part will never be removed. Replicas may diverge due to such reordering.
            /// We don't need to do anything for other entry types, because removePartProducingOpsInRange(...) will remove them as expected.

            auto drop_part_info = MergeTreePartInfo::fromPartName(entry.new_part_name, format_version);
            for (const auto & replace_entry : queue)
            {
                if (replace_entry->type != LogEntry::REPLACE_RANGE)
                    continue;

                for (const auto & new_part_name : replace_entry->replace_range_entry->new_part_names)
                {
                    auto new_part_info = MergeTreePartInfo::fromPartName(new_part_name, format_version);
                    if (!new_part_info.isDisjoint(drop_part_info))
                    {
                        constexpr auto fmt_string = "Not executing log entry {} of type {} for part {} "
                            "because it probably depends on {} (REPLACE_RANGE).";
                        out_postpone_reason = fmt::format(
                            fmt_string, entry.znode_name, entry.typeToString(), entry.new_part_name, replace_entry->znode_name);
                        LOG_TRACE_PREFORMATTED(log, fmt_string, out_postpone_reason);
                        return false;
                    }
                }
            }
        }
    }

    return true;
}


Int64 ReplicatedMergeTreeQueue::getCurrentMutationVersionImpl(
    const String & partition_id, Int64 data_version, std::lock_guard<std::mutex> & /* state_lock */) const
{
    auto in_partition = mutations_by_partition.find(partition_id);
    if (in_partition == mutations_by_partition.end())
        return 0;

    auto it = in_partition->second.upper_bound(data_version);
    if (it == in_partition->second.begin())
        return 0;

    --it;
    return it->first;
}


Int64 ReplicatedMergeTreeQueue::getCurrentMutationVersion(const String & partition_id, Int64 data_version) const
{
    std::lock_guard lock(state_mutex);
    return getCurrentMutationVersionImpl(partition_id, data_version, lock);
}


ReplicatedMergeTreeQueue::CurrentlyExecuting::CurrentlyExecuting(
    const ReplicatedMergeTreeQueue::LogEntryPtr & entry_, ReplicatedMergeTreeQueue & queue_, std::unique_lock<std::mutex> & /* state_lock */)
    : entry(entry_), queue(queue_)
{
    if (auto drop_range = entry->getDropRange(queue.format_version))
    {
        auto drop_range_info = MergeTreePartInfo::fromPartName(*drop_range, queue.format_version);
        [[maybe_unused]] bool inserted = queue.currently_executing_drop_replace_ranges.emplace(drop_range_info).second;
        assert(inserted);
    }
    entry->currently_executing = true;
    ++entry->num_tries;
    entry->last_attempt_time = time(nullptr);

    for (const String & new_part_name : entry->getVirtualPartNames(queue.format_version))
    {
        if (!queue.future_parts.emplace(new_part_name, entry).second)
            throw Exception(ErrorCodes::LOGICAL_ERROR, "Tagging already tagged future part {}. This is a bug. "
                                                       "It happened on attempt to execute {}: {}",
                                                       new_part_name, entry->znode_name, entry->toString());
    }
}


void ReplicatedMergeTreeQueue::CurrentlyExecuting::setActualPartName(
    ReplicatedMergeTreeQueue::LogEntry & entry,
    const String & actual_part_name,
    ReplicatedMergeTreeQueue & queue,
    std::unique_lock<std::mutex> & state_lock,
    std::vector<LogEntryPtr> & covered_entries_to_wait)
{
    if (!entry.actual_new_part_name.empty())
        throw Exception("Entry actual part isn't empty yet. This is a bug.", ErrorCodes::LOGICAL_ERROR);

    entry.actual_new_part_name = actual_part_name;

    /// Check if it is the same (and already added) part.
    if (entry.actual_new_part_name == entry.new_part_name)
        return;

    if (!queue.future_parts.emplace(entry.actual_new_part_name, entry.shared_from_this()).second)
        throw Exception(ErrorCodes::LOGICAL_ERROR, "Attaching already existing future part {}. This is a bug. "
                                                   "It happened on attempt to execute {}: {}",
                                                   entry.actual_new_part_name, entry.znode_name, entry.toString());

    for (LogEntryPtr & covered_entry : covered_entries_to_wait)
    {
        if (&entry == covered_entry.get())
            continue;
        LOG_TRACE(queue.log, "Waiting for {} producing {} to finish before executing {} producing not disjoint part {}",
                  covered_entry->znode_name, covered_entry->new_part_name, entry.znode_name, entry.new_part_name);
        covered_entry->execution_complete.wait(state_lock, [&covered_entry] { return !covered_entry->currently_executing; });
    }
}


ReplicatedMergeTreeQueue::CurrentlyExecuting::~CurrentlyExecuting()
{
    std::lock_guard lock(queue.state_mutex);

    if (auto drop_range = entry->getDropRange(queue.format_version))
    {
        auto drop_range_info = MergeTreePartInfo::fromPartName(*drop_range, queue.format_version);
        [[maybe_unused]] bool removed = queue.currently_executing_drop_replace_ranges.erase(drop_range_info);
        assert(removed);
    }
    entry->currently_executing = false;
    entry->execution_complete.notify_all();

    for (const String & new_part_name : entry->getVirtualPartNames(queue.format_version))
    {
        if (!queue.future_parts.erase(new_part_name))
        {
            LOG_ERROR(queue.log, "Untagging already untagged future part {}. This is a bug.", new_part_name);
            assert(false);
        }
    }

    if (!entry->actual_new_part_name.empty())
    {
        if (entry->actual_new_part_name != entry->new_part_name && !queue.future_parts.erase(entry->actual_new_part_name))
        {
            LOG_ERROR(queue.log, "Untagging already untagged future part {}. This is a bug.", entry->actual_new_part_name);
            assert(false);
        }

        entry->actual_new_part_name.clear();
    }
}


ReplicatedMergeTreeQueue::SelectedEntryPtr ReplicatedMergeTreeQueue::selectEntryToProcess(MergeTreeDataMergerMutator & merger_mutator, MergeTreeData & data)
{
    LogEntryPtr entry;

    std::unique_lock lock(state_mutex);

    for (auto it = queue.begin(); it != queue.end(); ++it)
    {
        if ((*it)->currently_executing)
            continue;

        if (shouldExecuteLogEntry(**it, (*it)->postpone_reason, merger_mutator, data, lock))
        {
            entry = *it;
            /// We gave a chance for the entry, move it to the tail of the queue, after that
            /// we move it to the end of the queue.
            queue.splice(queue.end(), queue, it);
            break;
        }
        else
        {
            ++(*it)->num_postponed;
            (*it)->last_postpone_time = time(nullptr);
        }
    }

    if (entry)
        return std::make_shared<SelectedEntry>(entry, std::unique_ptr<CurrentlyExecuting>{new CurrentlyExecuting(entry, *this, lock)});
    else
        return {};
}


bool ReplicatedMergeTreeQueue::processEntry(
    std::function<zkutil::ZooKeeperPtr()> get_zookeeper,
    LogEntryPtr & entry,
    std::function<bool(LogEntryPtr &)> func)
{
    std::exception_ptr saved_exception;

    try
    {
        /// We don't have any backoff for failed entries
        /// we just count amount of tries for each of them.
        if (func(entry))
            removeProcessedEntry(get_zookeeper(), entry);
    }
    catch (...)
    {
        saved_exception = std::current_exception();
    }

    if (saved_exception)
    {
        std::lock_guard lock(state_mutex);
        entry->exception = saved_exception;
        return false;
    }

    return true;
}


ReplicatedMergeTreeQueue::OperationsInQueue ReplicatedMergeTreeQueue::countMergesAndPartMutations() const
{
    std::lock_guard lock(state_mutex);

    size_t count_merges = 0;
    size_t count_mutations = 0;
    size_t count_merges_with_ttl = 0;
    for (const auto & entry : queue)
    {
        if (entry->type == ReplicatedMergeTreeLogEntry::MERGE_PARTS)
        {
            ++count_merges;
            if (isTTLMergeType(entry->merge_type))
                ++count_merges_with_ttl;
        }
        else if (entry->type == ReplicatedMergeTreeLogEntry::MUTATE_PART)
            ++count_mutations;
    }

    return OperationsInQueue{count_merges, count_mutations, count_merges_with_ttl};
}


size_t ReplicatedMergeTreeQueue::countMutations() const
{
    std::lock_guard lock(state_mutex);
    return mutations_by_znode.size();
}


size_t ReplicatedMergeTreeQueue::countFinishedMutations() const
{
    std::lock_guard lock(state_mutex);

    size_t count = 0;
    for (const auto & pair : mutations_by_znode)
    {
        const auto & mutation = pair.second;
        if (!mutation.is_done)
            break;

        ++count;
    }

    return count;
}


ReplicatedMergeTreeMergePredicate ReplicatedMergeTreeQueue::getMergePredicate(zkutil::ZooKeeperPtr & zookeeper, PartitionIdsHint && partition_ids_hint)
{
    return ReplicatedMergeTreeMergePredicate(*this, zookeeper, std::move(partition_ids_hint));
}


MutationCommands ReplicatedMergeTreeQueue::getFirstAlterMutationCommandsForPart(const MergeTreeData::DataPartPtr & part) const
{
    std::lock_guard lock(state_mutex);
    auto in_partition = mutations_by_partition.find(part->info.partition_id);
    if (in_partition == mutations_by_partition.end())
        return MutationCommands{};

    Int64 part_version = part->info.getDataVersion();
    for (auto [mutation_version, mutation_status] : in_partition->second)
        if (mutation_version > part_version && mutation_status->entry->alter_version != -1)
            return mutation_status->entry->commands;

    return MutationCommands{};
}

MutationCommands ReplicatedMergeTreeQueue::getMutationCommands(
    const MergeTreeData::DataPartPtr & part, Int64 desired_mutation_version) const
{
    /// NOTE: If the corresponding mutation is not found, the error is logged (and not thrown as an exception)
    /// to allow recovering from a mutation that cannot be executed. This way you can delete the mutation entry
    /// from /mutations in ZK and the replicas will simply skip the mutation.

    /// NOTE: However, it's quite dangerous to skip MUTATE_PART. Replicas may diverge if one of them have executed part mutation,
    /// and then mutation was killed before execution of MUTATE_PART on remaining replicas.

    if (part->info.getDataVersion() > desired_mutation_version)
    {
        LOG_WARNING(log, "Data version of part {} is already greater than desired mutation version {}", part->name, desired_mutation_version);
        return MutationCommands{};
    }

    std::lock_guard lock(state_mutex);

    auto in_partition = mutations_by_partition.find(part->info.partition_id);
    if (in_partition == mutations_by_partition.end())
    {
        LOG_WARNING(log, "There are no mutations for partition ID {} (trying to mutate part {} to {})", part->info.partition_id, part->name, toString(desired_mutation_version));
        return MutationCommands{};
    }

    auto begin = in_partition->second.upper_bound(part->info.getDataVersion());

    auto end = in_partition->second.lower_bound(desired_mutation_version);
    if (end == in_partition->second.end() || end->first != desired_mutation_version)
        LOG_WARNING(log,
            "Mutation with version {} not found in partition ID {} (trying to mutate part {})",
            desired_mutation_version,
            part->info.partition_id,
            part->name);
    else
        ++end;

    MutationCommands commands;
    for (auto it = begin; it != end; ++it)
        commands.insert(commands.end(), it->second->entry->commands.begin(), it->second->entry->commands.end());

    return commands;
}


bool ReplicatedMergeTreeQueue::tryFinalizeMutations(zkutil::ZooKeeperPtr zookeeper)
{
    std::vector<ReplicatedMergeTreeMutationEntryPtr> candidates;
    {
        std::lock_guard lock(state_mutex);

        for (auto & kv : mutations_by_znode)
        {
            const String & znode = kv.first;
            MutationStatus & mutation = kv.second;

            if (mutation.is_done)
                continue;

            if (znode <= mutation_pointer)
            {
                LOG_TRACE(log, "Marking mutation {} done because it is <= mutation_pointer ({})", znode, mutation_pointer);
                mutation.is_done = true;
                mutation.latest_fail_reason.clear();
                alter_sequence.finishDataAlter(mutation.entry->alter_version, lock);
                if (mutation.parts_to_do.size() != 0)
                {
                    LOG_INFO(log, "Seems like we jumped over mutation {} when downloaded part with bigger mutation number.{}", znode, " It's OK, tasks for rest parts will be skipped, but probably a lot of mutations were executed concurrently on different replicas.");
                    mutation.parts_to_do.clear();
                }
            }
            else if (mutation.parts_to_do.size() == 0)
            {
                /// Why it doesn't mean that mutation 100% finished? Because when we were creating part_to_do set
                /// some INSERT queries could be in progress. So we have to double-check that no affected committing block
                /// numbers exist and no new parts were surprisingly committed.
                LOG_TRACE(log, "Will check if mutation {} is done", mutation.entry->znode_name);
                candidates.emplace_back(mutation.entry);
            }
        }
    }

    if (candidates.empty())
        return false;
    else
        LOG_DEBUG(log, "Trying to finalize {} mutations", candidates.size());

    /// We need to check committing block numbers and new parts which could be committed.
    /// Actually we don't need most of predicate logic here but it all the code related to committing blocks
    /// and updatating queue state is implemented there.
    PartitionIdsHint partition_ids_hint;
    for (const auto & candidate : candidates)
        for (const auto & partitions : candidate->block_numbers)
            partition_ids_hint.insert(partitions.first);

    auto merge_pred = getMergePredicate(zookeeper, std::move(partition_ids_hint));

    std::vector<const ReplicatedMergeTreeMutationEntry *> finished;
    for (const auto & candidate : candidates)
    {
        if (merge_pred.isMutationFinished(candidate->znode_name, candidate->block_numbers))
            finished.push_back(candidate.get());
    }

    if (!finished.empty())
    {
        zookeeper->set(fs::path(replica_path) / "mutation_pointer", finished.back()->znode_name);

        std::lock_guard lock(state_mutex);

        mutation_pointer = finished.back()->znode_name;

        for (const ReplicatedMergeTreeMutationEntry * entry : finished)
        {
            auto it = mutations_by_znode.find(entry->znode_name);
            if (it != mutations_by_znode.end())
            {
                LOG_TRACE(log, "Mutation {} is done", entry->znode_name);
                it->second.is_done = true;
                it->second.latest_fail_reason.clear();
                if (entry->isAlterMutation())
                {
                    LOG_TRACE(log, "Finishing data alter with version {} for entry {}", entry->alter_version, entry->znode_name);
                    alter_sequence.finishDataAlter(entry->alter_version, lock);
                }
            }
        }
    }

    /// Mutations may finish in non sequential order because we may fetch
    /// already mutated parts from other replicas. So, because we updated
    /// mutation pointer we have to recheck all previous mutations, they may be
    /// also finished.
    return !finished.empty();
}


ReplicatedMergeTreeQueue::Status ReplicatedMergeTreeQueue::getStatus() const
{
    std::lock_guard lock(state_mutex);

    Status res;

    res.future_parts = static_cast<UInt32>(future_parts.size());
    res.queue_size = static_cast<UInt32>(queue.size());
    res.last_queue_update = static_cast<UInt32>(last_queue_update);

    res.inserts_in_queue = 0;
    res.merges_in_queue = 0;
    res.part_mutations_in_queue = 0;
    res.queue_oldest_time = 0;
    res.inserts_oldest_time = 0;
    res.merges_oldest_time = 0;
    res.part_mutations_oldest_time = 0;

    for (const LogEntryPtr & entry : queue)
    {
        if (entry->create_time && (!res.queue_oldest_time || entry->create_time < res.queue_oldest_time))
            res.queue_oldest_time = static_cast<UInt32>(entry->create_time);

        if (entry->type == LogEntry::GET_PART || entry->type == LogEntry::ATTACH_PART)
        {
            ++res.inserts_in_queue;

            if (entry->create_time && (!res.inserts_oldest_time || entry->create_time < res.inserts_oldest_time))
            {
                res.inserts_oldest_time = static_cast<UInt32>(entry->create_time);
                res.oldest_part_to_get = entry->new_part_name;
            }
        }

        if (entry->type == LogEntry::MERGE_PARTS)
        {
            ++res.merges_in_queue;

            if (entry->create_time && (!res.merges_oldest_time || entry->create_time < res.merges_oldest_time))
            {
                res.merges_oldest_time = static_cast<UInt32>(entry->create_time);
                res.oldest_part_to_merge_to = entry->new_part_name;
            }
        }

        if (entry->type == LogEntry::MUTATE_PART)
        {
            ++res.part_mutations_in_queue;

            if (entry->create_time && (!res.part_mutations_oldest_time || entry->create_time < res.part_mutations_oldest_time))
            {
                res.part_mutations_oldest_time = static_cast<UInt32>(entry->create_time);
                res.oldest_part_to_mutate_to = entry->new_part_name;
            }
        }
    }

    return res;
}


void ReplicatedMergeTreeQueue::getEntries(LogEntriesData & res) const
{
    res.clear();
    std::lock_guard lock(state_mutex);

    res.reserve(queue.size());
    for (const auto & entry : queue)
        res.emplace_back(*entry);
}


void ReplicatedMergeTreeQueue::getInsertTimes(time_t & out_min_unprocessed_insert_time, time_t & out_max_processed_insert_time) const
{
    std::lock_guard lock(state_mutex);
    out_min_unprocessed_insert_time = min_unprocessed_insert_time;
    out_max_processed_insert_time = max_processed_insert_time;
}


std::optional<MergeTreeMutationStatus> ReplicatedMergeTreeQueue::getIncompleteMutationsStatus(const String & znode_name, std::set<String> * mutation_ids) const
{

    std::lock_guard lock(state_mutex);
    auto current_mutation_it = mutations_by_znode.find(znode_name);
    /// killed
    if (current_mutation_it == mutations_by_znode.end())
        return {};

    const MutationStatus & status = current_mutation_it->second;
    MergeTreeMutationStatus result
    {
        .is_done = status.is_done,
        .latest_failed_part = status.latest_failed_part,
        .latest_fail_time = status.latest_fail_time,
        .latest_fail_reason = status.latest_fail_reason,
    };

    if (mutation_ids && !status.latest_fail_reason.empty())
    {
        const auto & latest_failed_part_info = status.latest_failed_part_info;
        auto in_partition = mutations_by_partition.find(latest_failed_part_info.partition_id);
        if (in_partition != mutations_by_partition.end())
        {
            const auto & version_to_status = in_partition->second;
            auto begin_it = version_to_status.upper_bound(latest_failed_part_info.getDataVersion());
            for (auto it = begin_it; it != version_to_status.end(); ++it)
            {
                /// All mutations with the same failure
                if (!it->second->is_done && it->second->latest_fail_reason == status.latest_fail_reason)
                    mutation_ids->insert(it->second->entry->znode_name);
            }
        }
    }
    return result;
}

std::vector<MergeTreeMutationStatus> ReplicatedMergeTreeQueue::getMutationsStatus() const
{
    std::lock_guard lock(state_mutex);

    std::vector<MergeTreeMutationStatus> result;
    for (const auto & pair : mutations_by_znode)
    {
        const MutationStatus & status = pair.second;
        const ReplicatedMergeTreeMutationEntry & entry = *status.entry;
        Names parts_to_mutate = status.parts_to_do.getParts();

        for (const MutationCommand & command : entry.commands)
        {
            WriteBufferFromOwnString buf;
            formatAST(*command.ast, buf, false, true);
            result.push_back(MergeTreeMutationStatus
            {
                entry.znode_name,
                buf.str(),
                entry.create_time,
                entry.block_numbers,
                parts_to_mutate,
                status.is_done,
                status.latest_failed_part,
                status.latest_fail_time,
                status.latest_fail_reason,
            });
        }
    }

    return result;
}

ReplicatedMergeTreeQueue::QueueLocks ReplicatedMergeTreeQueue::lockQueue()
{
    return QueueLocks(state_mutex, pull_logs_to_queue_mutex, update_mutations_mutex);
}

ReplicatedMergeTreeMergePredicate::ReplicatedMergeTreeMergePredicate(
    ReplicatedMergeTreeQueue & queue_, zkutil::ZooKeeperPtr & zookeeper, PartitionIdsHint && partition_ids_hint_)
    : queue(queue_)
    , partition_ids_hint(std::move(partition_ids_hint_))
    , prev_virtual_parts(queue.format_version)
{
    {
        std::lock_guard lock(queue.state_mutex);
        prev_virtual_parts = queue.virtual_parts;
    }

    /// Load current quorum status.
    auto quorum_status_future = zookeeper->asyncTryGet(fs::path(queue.zookeeper_path) / "quorum" / "status");

    /// Load current inserts
    /// Hint avoids listing partitions that we don't really need.
    /// Dropped (or cleaned up by TTL) partitions are never removed from ZK,
    /// so without hint it can do a few thousands requests (if not using MultiRead).
    Strings partitions;
    if (partition_ids_hint.empty())
        partitions = zookeeper->getChildren(fs::path(queue.zookeeper_path) / "block_numbers");
    else
        std::copy(partition_ids_hint.begin(), partition_ids_hint.end(), std::back_inserter(partitions));

    std::vector<std::string> paths;
    paths.reserve(partitions.size());
    for (const String & partition : partitions)
        paths.push_back(fs::path(queue.zookeeper_path) / "block_numbers" / partition);

    auto locks_children = zookeeper->getChildren(paths);

    for (size_t i = 0; i < partitions.size(); ++i)
    {
        Strings partition_block_numbers = locks_children[i].names;
        for (const String & entry : partition_block_numbers)
        {
            if (!startsWith(entry, "block-"))
                continue;
            Int64 block_number = parse<Int64>(entry.substr(strlen("block-")));
            String zk_path = fs::path(queue.zookeeper_path) / "block_numbers" / partitions[i] / entry;
            committing_blocks[partitions[i]].insert(block_number);
        }
    }

    merges_version = queue_.pullLogsToQueue(zookeeper, {}, ReplicatedMergeTreeQueue::MERGE_PREDICATE);

    {
        /// We avoid returning here a version to be used in a lightweight transaction.
        ///
        /// When pinned parts set is changed a log entry is added to the queue in the same transaction.
        /// The log entry serves as a synchronization point, and it also increments `merges_version`.
        ///
        /// If pinned parts are fetched after logs are pulled then we can safely say that it contains all locks up to `merges_version`.
        String s = zookeeper->get(queue.zookeeper_path + "/pinned_part_uuids");
        pinned_part_uuids.fromString(s);
    }

    Coordination::GetResponse quorum_status_response = quorum_status_future.get();
    if (quorum_status_response.error == Coordination::Error::ZOK)
    {
        ReplicatedMergeTreeQuorumEntry quorum_status;
        quorum_status.fromString(quorum_status_response.data);
        inprogress_quorum_part = quorum_status.part_name;
    }
    else
        inprogress_quorum_part.clear();
}

bool ReplicatedMergeTreeMergePredicate::operator()(
    const MergeTreeData::DataPartPtr & left,
    const MergeTreeData::DataPartPtr & right,
    const MergeTreeTransaction *,
    String * out_reason) const
{
    if (left)
        return canMergeTwoParts(left, right, out_reason);
    else
        return canMergeSinglePart(right, out_reason);
}


bool ReplicatedMergeTreeMergePredicate::canMergeTwoParts(
    const MergeTreeData::DataPartPtr & left,
    const MergeTreeData::DataPartPtr & right,
    String * out_reason) const
{
    /// A sketch of a proof of why this method actually works:
    ///
    /// The trickiest part is to ensure that no new parts will ever appear in the range of blocks between left and right.
    /// Inserted parts get their block numbers by acquiring an ephemeral lock (see EphemeralLockInZooKeeper.h).
    /// These block numbers are monotonically increasing in a partition.
    ///
    /// Because there is a window between the moment the inserted part gets its block number and
    /// the moment it is committed (appears in the replication log), we can't get the name of all parts up to the given
    /// block number just by looking at the replication log - some parts with smaller block numbers may be currently committing
    /// and will appear in the log later than the parts with bigger block numbers.
    ///
    /// We also can't take a consistent snapshot of parts that are already committed plus parts that are about to commit
    /// due to limitations of ZooKeeper transactions.
    ///
    /// So we do the following (see the constructor):
    /// * copy virtual_parts from queue to prev_virtual_parts
    ///   (a set of parts which corresponds to executing the replication log up to a certain point)
    /// * load committing_blocks (inserts and mutations that have already acquired a block number but haven't appeared in the log yet)
    /// * do pullLogsToQueue() again to load fresh queue.virtual_parts and mutations.
    ///
    /// Now we have an invariant: if some part is in prev_virtual_parts then:
    /// * all parts with smaller block numbers are either in committing_blocks or in queue.virtual_parts
    ///   (those that managed to commit before we loaded committing_blocks).
    /// * all mutations with smaller block numbers are either in committing_blocks or in queue.mutations_by_partition
    ///
    /// So to check that no new parts will ever appear in the range of blocks between left and right we first check that
    /// left and right are already present in prev_virtual_parts (we can't give a definite answer for parts that were committed later)
    /// and then check that there are no blocks between them in committing_blocks and no parts in queue.virtual_parts.
    ///
    /// Similarly, to check that there will be no mutation with a block number between two parts from prev_virtual_parts
    /// (only then we can merge them without mutating the left part), we first check committing_blocks
    /// and then check that these two parts have the same mutation version according to queue.mutations_by_partition.

    if (left->info.partition_id != right->info.partition_id)
    {
        throw Exception(ErrorCodes::LOGICAL_ERROR, "Parts {} and {} belong to different partitions", left->name, right->name);
    }

    for (const MergeTreeData::DataPartPtr & part : {left, right})
    {
        if (pinned_part_uuids.part_uuids.contains(part->uuid))
        {
            if (out_reason)
                *out_reason = "Part " + part->name + " has uuid " + toString(part->uuid) + " which is currently pinned";
            return false;
        }

        if (part->name == inprogress_quorum_part)
        {
            if (out_reason)
                *out_reason = "Quorum insert for part " + part->name + " is currently in progress";
            return false;
        }

        if (prev_virtual_parts.getContainingPart(part->info).empty())
        {
            if (out_reason)
                *out_reason = "Entry for part " + part->name + " hasn't been read from the replication log yet";
            return false;
        }
    }

    Int64 left_max_block = left->info.max_block;
    Int64 right_min_block = right->info.min_block;
    if (left_max_block > right_min_block)
        std::swap(left_max_block, right_min_block);

    if (left_max_block + 1 < right_min_block)
    {
        if (!partition_ids_hint.empty() && !partition_ids_hint.contains(left->info.partition_id))
        {
            if (out_reason)
                *out_reason = fmt::format("Uncommitted block were not loaded for unexpected partition {}", left->info.partition_id);
            return false;
        }

        auto committing_blocks_in_partition = committing_blocks.find(left->info.partition_id);
        if (committing_blocks_in_partition != committing_blocks.end())
        {
            const std::set<Int64> & block_numbers = committing_blocks_in_partition->second;

            auto block_it = block_numbers.upper_bound(left_max_block);
            if (block_it != block_numbers.end() && *block_it < right_min_block)
            {
                if (out_reason)
                    *out_reason = "Block number " + toString(*block_it) + " is still being inserted between parts "
                        + left->name + " and " + right->name;

                return false;
            }
        }
    }

    std::lock_guard lock(queue.state_mutex);

    for (const MergeTreeData::DataPartPtr & part : {left, right})
    {
        /// We look for containing parts in queue.virtual_parts (and not in prev_virtual_parts) because queue.virtual_parts is newer
        /// and it is guaranteed that it will contain all merges assigned before this object is constructed.
        String containing_part = queue.virtual_parts.getContainingPart(part->info);
        if (containing_part != part->name)
        {
            if (out_reason)
                *out_reason = "Part " + part->name + " has already been assigned a merge into " + containing_part;
            return false;
        }
    }

    if (left_max_block + 1 < right_min_block)
    {
        /// Fake part which will appear as merge result
        MergeTreePartInfo gap_part_info(
            left->info.partition_id, left_max_block + 1, right_min_block - 1,
            MergeTreePartInfo::MAX_LEVEL, MergeTreePartInfo::MAX_BLOCK_NUMBER);

        /// We don't select parts if any smaller part covered by our merge must exist after
        /// processing replication log up to log_pointer.
        Strings covered = queue.virtual_parts.getPartsCoveredBy(gap_part_info);
        if (!covered.empty())
        {
            if (out_reason)
                *out_reason = "There are " + toString(covered.size()) + " parts (from " + covered.front()
                    + " to " + covered.back() + ") that are still not present or being processed by "
                    + " other background process on this replica between " + left->name + " and " + right->name;
            return false;
        }
    }

    Int64 left_mutation_ver = queue.getCurrentMutationVersionImpl(
        left->info.partition_id, left->info.getDataVersion(), lock);

    Int64 right_mutation_ver = queue.getCurrentMutationVersionImpl(
        left->info.partition_id, right->info.getDataVersion(), lock);

    if (left_mutation_ver != right_mutation_ver)
    {
        if (out_reason)
            *out_reason = "Current mutation versions of parts " + left->name + " and " + right->name + " differ: "
                + toString(left_mutation_ver) + " and " + toString(right_mutation_ver) + " respectively";
        return false;
    }

    return MergeTreeData::partsContainSameProjections(left, right);
}

bool ReplicatedMergeTreeMergePredicate::canMergeSinglePart(
    const MergeTreeData::DataPartPtr & part,
    String * out_reason) const
{
    if (pinned_part_uuids.part_uuids.contains(part->uuid))
    {
        if (out_reason)
            *out_reason = fmt::format("Part {} has uuid {} which is currently pinned", part->name, part->uuid);
        return false;
    }

    if (part->name == inprogress_quorum_part)
    {
        if (out_reason)
            *out_reason = fmt::format("Quorum insert for part {} is currently in progress", part->name);
        return false;
    }

    if (prev_virtual_parts.getContainingPart(part->info).empty())
    {
        if (out_reason)
            *out_reason = fmt::format("Entry for part {} hasn't been read from the replication log yet", part->name);
        return false;
    }

    std::lock_guard<std::mutex> lock(queue.state_mutex);

    /// We look for containing parts in queue.virtual_parts (and not in prev_virtual_parts) because queue.virtual_parts is newer
    /// and it is guaranteed that it will contain all merges assigned before this object is constructed.
    String containing_part = queue.virtual_parts.getContainingPart(part->info);
    if (containing_part != part->name)
    {
        if (out_reason)
            *out_reason = fmt::format("Part {} has already been assigned a merge into {}", part->name, containing_part);
        return false;
    }

    return true;
}


bool ReplicatedMergeTreeMergePredicate::partParticipatesInReplaceRange(const MergeTreeData::DataPartPtr & part, String * out_reason) const
{
    std::lock_guard<std::mutex> lock(queue.state_mutex);
    for (const auto & entry : queue.queue)
    {
        if (entry->type != ReplicatedMergeTreeLogEntry::REPLACE_RANGE)
            continue;

        for (const auto & part_name : entry->replace_range_entry->new_part_names)
        {
            if (part->info.isDisjoint(MergeTreePartInfo::fromPartName(part_name, queue.format_version)))
                continue;

            if (out_reason)
                *out_reason = fmt::format("Part {} participates in REPLACE_RANGE {} ({})", part_name, entry->new_part_name, entry->znode_name);

            return true;
        }
    }
    return false;
}


std::optional<std::pair<Int64, int>> ReplicatedMergeTreeMergePredicate::getDesiredMutationVersion(const MergeTreeData::DataPartPtr & part) const
{
    /// Assigning mutations is easier than assigning merges because mutations appear in the same order as
    /// the order of their version numbers (see StorageReplicatedMergeTree::mutate).
    /// This means that if we have loaded the mutation with version number X then all mutations with
    /// the version numbers less than X are also loaded and if there is no merge or mutation assigned to
    /// the part (checked by querying queue.virtual_parts), we can confidently assign a mutation to
    /// version X for this part.

    /// We cannot mutate part if it's being inserted with quorum and it's not
    /// already reached.
    if (part->name == inprogress_quorum_part)
        return {};

    std::lock_guard lock(queue.state_mutex);

    if (queue.virtual_parts.getContainingPart(part->info) != part->name)
        return {};

    auto in_partition = queue.mutations_by_partition.find(part->info.partition_id);
    if (in_partition == queue.mutations_by_partition.end())
        return {};

    Int64 current_version = queue.getCurrentMutationVersionImpl(part->info.partition_id, part->info.getDataVersion(), lock);
    Int64 max_version = in_partition->second.rbegin()->first;

    int alter_version = -1;
    for (auto [mutation_version, mutation_status] : in_partition->second)
    {
        max_version = mutation_version;
        if (mutation_status->entry->isAlterMutation())
        {
            /// We want to assign mutations for part which version is bigger
            /// than part current version. But it doesn't make sense to assign
            /// more fresh versions of alter-mutations if previous alter still
            /// not done because alters execute one by one in strict order.
            if (mutation_version > current_version || !mutation_status->is_done)
            {
                alter_version = mutation_status->entry->alter_version;
                break;
            }
        }
    }

    if (current_version >= max_version)
        return {};

    return std::make_pair(max_version, alter_version);
}


bool ReplicatedMergeTreeMergePredicate::isMutationFinished(const std::string & znode_name, const std::map<String, int64_t> & block_numbers) const
{
    /// Check committing block numbers, maybe some affected inserts
    /// still not written to disk and committed to ZK.
    for (const auto & kv : block_numbers)
    {
        const String & partition_id = kv.first;
        Int64 block_num = kv.second;

        if (!partition_ids_hint.empty() && !partition_ids_hint.contains(partition_id))
            throw Exception(ErrorCodes::LOGICAL_ERROR, "Partition id {} was not provided as hint, it's a bug", partition_id);

        auto partition_it = committing_blocks.find(partition_id);
        if (partition_it != committing_blocks.end())
        {
            size_t blocks_count = std::distance(
                partition_it->second.begin(), partition_it->second.lower_bound(block_num));
            if (blocks_count)
            {
                LOG_TRACE(queue.log, "Mutation {} is not done yet because in partition ID {} there are still {} uncommitted blocks.", znode_name, partition_id, blocks_count);
                return false;
            }
        }
    }

    std::lock_guard lock(queue.state_mutex);
    /// When we creating predicate we have updated the queue. Some committing inserts can now be committed so
    /// we check parts_to_do one more time. Also this code is async so mutation actually could be deleted from memory.
    if (auto it = queue.mutations_by_znode.find(znode_name); it != queue.mutations_by_znode.end())
    {
        if (it->second.parts_to_do.size() == 0)
            return true;

        LOG_TRACE(queue.log, "Mutation {} is not done because some parts [{}] were just committed", znode_name, fmt::join(it->second.parts_to_do.getParts(), ", "));
        return false;
    }
    else
    {
        LOG_TRACE(queue.log, "Mutation {} is done because it doesn't exist anymore", znode_name);
        return true;
    }
}

bool ReplicatedMergeTreeMergePredicate::hasDropRange(const MergeTreePartInfo & new_drop_range_info) const
{
    return queue.hasDropRange(new_drop_range_info);
}

String ReplicatedMergeTreeMergePredicate::getCoveringVirtualPart(const String & part_name) const
{
    std::lock_guard<std::mutex> lock(queue.state_mutex);
    return queue.virtual_parts.getContainingPart(MergeTreePartInfo::fromPartName(part_name, queue.format_version));
}


ReplicatedMergeTreeQueue::SubscriberHandler
ReplicatedMergeTreeQueue::addSubscriber(ReplicatedMergeTreeQueue::SubscriberCallBack && callback)
{
    std::lock_guard lock(state_mutex);
    std::lock_guard lock_subscribers(subscribers_mutex);

    auto it = subscribers.emplace(subscribers.end(), std::move(callback));

    /// Atomically notify about current size
    (*it)(queue.size());

    return SubscriberHandler(it, *this);
}

ReplicatedMergeTreeQueue::SubscriberHandler::~SubscriberHandler()
{
    std::lock_guard lock(queue.subscribers_mutex);
    queue.subscribers.erase(it);
}

void ReplicatedMergeTreeQueue::notifySubscribers(size_t new_queue_size)
{
    std::lock_guard lock_subscribers(subscribers_mutex);
    for (auto & subscriber_callback : subscribers)
        subscriber_callback(new_queue_size);
}

ReplicatedMergeTreeQueue::~ReplicatedMergeTreeQueue()
{
    notifySubscribers(0);
}

String padIndex(Int64 index)
{
    String index_str = toString(index);
    return std::string(10 - index_str.size(), '0') + index_str;
}

void ReplicatedMergeTreeQueue::removeCurrentPartsFromMutations()
{
    std::lock_guard state_lock(state_mutex);
    for (const auto & part_name : current_parts.getParts())
        removeCoveredPartsFromMutations(part_name, /*remove_part = */ true, /*remove_covered_parts = */ true);
}

}<|MERGE_RESOLUTION|>--- conflicted
+++ resolved
@@ -1497,13 +1497,8 @@
                     entry.znode_name,
                     entry.typeToString(),
                     entry.new_part_name,
-<<<<<<< HEAD
-                    info.getPartName());
+                    info.getPartNameForLogs());
                 LOG_TRACE_PREFORMATTED(log, fmt_string, out_postpone_reason);
-=======
-                    info.getPartNameForLogs());
-                LOG_TRACE(log, fmt::runtime(out_postpone_reason));
->>>>>>> eefbffcc
                 return false;
             }
         }
