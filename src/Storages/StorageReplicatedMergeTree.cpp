#include <Core/Defines.h>

#include <cstddef>
#include <ranges>

#include <base/hex.h>
#include <Common/Macros.h>
#include <Common/ProfileEventsScope.h>
#include <Common/StringUtils/StringUtils.h>
#include <Common/ZooKeeper/KeeperException.h>
#include <Common/ZooKeeper/Types.h>
#include <Common/escapeForFileName.h>
#include <Common/formatReadable.h>
#include <Common/thread_local_rng.h>
#include <Common/typeid_cast.h>
#include <Common/ThreadFuzzer.h>

#include <Disks/ObjectStorages/IMetadataStorage.h>

#include <base/sort.h>

#include <Storages/AlterCommands.h>
#include <Storages/ColumnsDescription.h>
#include <Storages/Freeze.h>
#include <Storages/MergeTree/AsyncBlockIDsCache.h>
#include <Storages/MergeTree/DataPartStorageOnDiskFull.h>
#include <Storages/MergeTree/extractZkPathFromCreateQuery.h>
#include <Storages/MergeTree/IMergeTreeDataPart.h>
#include <Storages/MergeTree/LeaderElection.h>
#include <Storages/MergeTree/MergedBlockOutputStream.h>
#include <Storages/MergeTree/MergeFromLogEntryTask.h>
#include <Storages/MergeTree/MergeList.h>
#include <Storages/MergeTree/MergeTreeBackgroundExecutor.h>
#include <Storages/MergeTree/MergeTreeDataFormatVersion.h>
#include <Storages/MergeTree/MergeTreePartInfo.h>
#include <Storages/MergeTree/MergeTreeReaderCompact.h>
#include <Storages/MergeTree/MutateFromLogEntryTask.h>
#include <Storages/MergeTree/PinnedPartUUIDs.h>
#include <Storages/MergeTree/ReplicatedMergeTreeAddress.h>
#include <Storages/MergeTree/ReplicatedMergeTreeAttachThread.h>
#include <Storages/MergeTree/ReplicatedMergeTreeMutationEntry.h>
#include <Storages/MergeTree/ReplicatedMergeTreePartHeader.h>
#include <Storages/MergeTree/ReplicatedMergeTreeQuorumAddedParts.h>
#include <Storages/MergeTree/ReplicatedMergeTreeQuorumEntry.h>
#include <Storages/MergeTree/ReplicatedMergeTreeSink.h>
#include <Storages/MergeTree/ReplicatedMergeTreeTableMetadata.h>
#include <Storages/MergeTree/ZeroCopyLock.h>
#include <Storages/PartitionCommands.h>
#include <Storages/StorageReplicatedMergeTree.h>
#include <Storages/VirtualColumnUtils.h>

#include <Databases/DatabaseOnDisk.h>
#include <Databases/DatabaseReplicated.h>

#include <Parsers/formatAST.h>
#include <Parsers/parseQuery.h>
#include <Parsers/ASTInsertQuery.h>
#include <Parsers/ASTDropQuery.h>
#include <Parsers/ASTFunction.h>
#include <Parsers/ASTOptimizeQuery.h>
#include <Parsers/ASTPartition.h>
#include <Parsers/ASTLiteral.h>
#include <Parsers/ASTSelectWithUnionQuery.h>
#include <Parsers/queryToString.h>
#include <Parsers/ASTCheckQuery.h>
#include <Parsers/ExpressionListParsers.h>

#include <Processors/QueryPlan/QueryPlan.h>
#include <Processors/Sources/RemoteSource.h>
#include <Processors/QueryPlan/BuildQueryPipelineSettings.h>
#include <Processors/QueryPlan/Optimizations/QueryPlanOptimizationSettings.h>
#include <Processors/QueryPlan/ReadFromPreparedSource.h>
#include <Processors/Sinks/EmptySink.h>

#include <IO/ReadBufferFromString.h>
#include <IO/Operators.h>
#include <IO/ConnectionTimeouts.h>

#include <Interpreters/ClusterProxy/executeQuery.h>
#include <Interpreters/ClusterProxy/SelectStreamFactory.h>
#include <Interpreters/Context.h>
#include <Interpreters/DDLTask.h>
#include <Interpreters/InterpreterAlterQuery.h>
#include <Interpreters/InterpreterSelectQuery.h>
#include <Interpreters/InterserverCredentials.h>
#include <Interpreters/PartLog.h>
#include <Interpreters/SelectQueryOptions.h>
#include <Interpreters/JoinedTables.h>


#include <Backups/BackupEntriesCollector.h>
#include <Backups/IBackup.h>
#include <Backups/IBackupCoordination.h>
#include <Backups/IBackupEntry.h>
#include <Backups/IRestoreCoordination.h>
#include <Backups/RestorerFromBackup.h>

#include <Poco/DirectoryIterator.h>

#include <base/scope_guard.h>
#include <Common/scope_guard_safe.h>

#include <boost/algorithm/string/join.hpp>
#include <boost/algorithm/string/replace.hpp>
#include <boost/algorithm/string.hpp>

#include <algorithm>
#include <ctime>
#include <filesystem>
#include <iterator>
#include <numeric>
#include <thread>
#include <future>


namespace fs = std::filesystem;

namespace ProfileEvents
{
    extern const Event ReplicatedPartFailedFetches;
    extern const Event ReplicatedPartFetchesOfMerged;
    extern const Event ObsoleteReplicatedParts;
    extern const Event ReplicatedPartFetches;
    extern const Event CreatedLogEntryForMerge;
    extern const Event NotCreatedLogEntryForMerge;
    extern const Event CreatedLogEntryForMutation;
    extern const Event NotCreatedLogEntryForMutation;
    extern const Event ReplicaPartialShutdown;
}

namespace CurrentMetrics
{
    extern const Metric BackgroundFetchesPoolTask;
}

namespace DB
{

namespace ErrorCodes
{
    extern const int CANNOT_READ_ALL_DATA;
    extern const int NOT_IMPLEMENTED;
    extern const int NO_ZOOKEEPER;
    extern const int INCORRECT_DATA;
    extern const int INCOMPATIBLE_COLUMNS;
    extern const int REPLICA_ALREADY_EXISTS;
    extern const int NO_REPLICA_HAS_PART;
    extern const int LOGICAL_ERROR;
    extern const int TOO_MANY_UNEXPECTED_DATA_PARTS;
    extern const int ABORTED;
    extern const int REPLICA_IS_NOT_IN_QUORUM;
    extern const int TABLE_IS_READ_ONLY;
    extern const int NOT_FOUND_NODE;
    extern const int BAD_DATA_PART_NAME;
    extern const int NO_ACTIVE_REPLICAS;
    extern const int NOT_A_LEADER;
    extern const int TABLE_WAS_NOT_DROPPED;
    extern const int PARTITION_ALREADY_EXISTS;
    extern const int TOO_MANY_RETRIES_TO_FETCH_PARTS;
    extern const int RECEIVED_ERROR_FROM_REMOTE_IO_SERVER;
    extern const int PARTITION_DOESNT_EXIST;
    extern const int UNFINISHED;
    extern const int RECEIVED_ERROR_TOO_MANY_REQUESTS;
    extern const int PART_IS_TEMPORARILY_LOCKED;
    extern const int CANNOT_ASSIGN_OPTIMIZE;
    extern const int ALL_REPLICAS_LOST;
    extern const int REPLICA_STATUS_CHANGED;
    extern const int CANNOT_ASSIGN_ALTER;
    extern const int DIRECTORY_ALREADY_EXISTS;
    extern const int ILLEGAL_TYPE_OF_ARGUMENT;
    extern const int UNKNOWN_POLICY;
    extern const int NO_SUCH_DATA_PART;
    extern const int INTERSERVER_SCHEME_DOESNT_MATCH;
    extern const int DUPLICATE_DATA_PART;
    extern const int BAD_ARGUMENTS;
    extern const int CONCURRENT_ACCESS_NOT_SUPPORTED;
    extern const int CHECKSUM_DOESNT_MATCH;
    extern const int NOT_INITIALIZED;
    extern const int TOO_LARGE_DISTRIBUTED_DEPTH;
}

namespace ActionLocks
{
    extern const StorageActionBlockType PartsMerge;
    extern const StorageActionBlockType PartsFetch;
    extern const StorageActionBlockType PartsSend;
    extern const StorageActionBlockType ReplicationQueue;
    extern const StorageActionBlockType PartsTTLMerge;
    extern const StorageActionBlockType PartsMove;
}


static const auto QUEUE_UPDATE_ERROR_SLEEP_MS        = 1 * 1000;
static const auto MUTATIONS_FINALIZING_SLEEP_MS      = 1 * 1000;
static const auto MUTATIONS_FINALIZING_IDLE_SLEEP_MS = 5 * 1000;
const String StorageReplicatedMergeTree::default_zookeeper_name = "default";

void StorageReplicatedMergeTree::setZooKeeper()
{
    /// Every ReplicatedMergeTree table is using only one ZooKeeper session.
    /// But if several ReplicatedMergeTree tables are using different
    /// ZooKeeper sessions, some queries like ATTACH PARTITION FROM may have
    /// strange effects. So we always use only one session for all tables.
    /// (excluding auxiliary zookeepers)

    std::lock_guard lock(current_zookeeper_mutex);
    if (zookeeper_name == default_zookeeper_name)
    {
        current_zookeeper = getContext()->getZooKeeper();
    }
    else
    {
        current_zookeeper = getContext()->getAuxiliaryZooKeeper(zookeeper_name);
    }
}

zkutil::ZooKeeperPtr StorageReplicatedMergeTree::tryGetZooKeeper() const
{
    std::lock_guard lock(current_zookeeper_mutex);
    return current_zookeeper;
}

zkutil::ZooKeeperPtr StorageReplicatedMergeTree::getZooKeeper() const
{
    auto res = tryGetZooKeeper();
    if (!res)
        throw Exception(ErrorCodes::NO_ZOOKEEPER, "Cannot get ZooKeeper");
    return res;
}

zkutil::ZooKeeperPtr StorageReplicatedMergeTree::getZooKeeperAndAssertNotReadonly() const
{
    /// There's a short period of time after connection loss when new session is created,
    /// but replication queue is not reinitialized. We must ensure that table is not readonly anymore
    /// before using new ZooKeeper session to write something (except maybe GET_PART) into replication log.
    auto res = getZooKeeper();
    assertNotReadonly();
    return res;
}

static ConnectionTimeouts getHTTPTimeouts(ContextPtr context)
{
    return ConnectionTimeouts::getHTTPTimeouts(context->getSettingsRef(), {context->getConfigRef().getUInt("keep_alive_timeout", DEFAULT_HTTP_KEEP_ALIVE_TIMEOUT), 0});
}

static MergeTreePartInfo makeDummyDropRangeForMovePartitionOrAttachPartitionFrom(const String & partition_id)
{
    /// NOTE We don't have special log entry type for MOVE PARTITION/ATTACH PARTITION FROM,
    /// so we use REPLACE_RANGE with dummy range of one block, which means "attach, not replace".
    /// It's safe to fill drop range for MOVE PARTITION/ATTACH PARTITION FROM with zeros,
    /// because drop range for REPLACE PARTITION must contain at least 2 blocks,
    /// so we can distinguish dummy drop range from any real or virtual part.
    /// But we should never construct such part name, even for virtual part,
    /// because it can be confused with real part <partition>_0_0_0.
    /// TODO get rid of this.

    MergeTreePartInfo drop_range;
    drop_range.partition_id = partition_id;
    drop_range.min_block = 0;
    drop_range.max_block = 0;
    drop_range.level = 0;
    drop_range.mutation = 0;
    return drop_range;
}

StorageReplicatedMergeTree::StorageReplicatedMergeTree(
    const String & zookeeper_path_,
    const String & replica_name_,
    bool attach,
    const StorageID & table_id_,
    const String & relative_data_path_,
    const StorageInMemoryMetadata & metadata_,
    ContextMutablePtr context_,
    const String & date_column_name,
    const MergingParams & merging_params_,
    std::unique_ptr<MergeTreeSettings> settings_,
    bool has_force_restore_data_flag,
    RenamingRestrictions renaming_restrictions_)
    : MergeTreeData(table_id_,
                    metadata_,
                    context_,
                    date_column_name,
                    merging_params_,
                    std::move(settings_),
                    true,                   /// require_part_metadata
                    attach,
                    [this] (const std::string & name) { enqueuePartForCheck(name); })
    , zookeeper_name(zkutil::extractZooKeeperName(zookeeper_path_))
    , zookeeper_path(zkutil::extractZooKeeperPath(zookeeper_path_, /* check_starts_with_slash */ !attach, log))
    , replica_name(replica_name_)
    , replica_path(fs::path(zookeeper_path) / "replicas" / replica_name_)
    , reader(*this)
    , writer(*this)
    , merger_mutator(*this)
    , merge_strategy_picker(*this)
    , queue(*this, merge_strategy_picker)
    , fetcher(*this)
    , cleanup_thread(*this)
    , async_block_ids_cache(*this)
    , part_check_thread(*this)
    , restarting_thread(*this)
    , part_moves_between_shards_orchestrator(*this)
    , renaming_restrictions(renaming_restrictions_)
    , replicated_fetches_throttler(std::make_shared<Throttler>(getSettings()->max_replicated_fetches_network_bandwidth, getContext()->getReplicatedFetchesThrottler()))
    , replicated_sends_throttler(std::make_shared<Throttler>(getSettings()->max_replicated_sends_network_bandwidth, getContext()->getReplicatedSendsThrottler()))
{
    initializeDirectoriesAndFormatVersion(relative_data_path_, attach, date_column_name);
    /// We create and deactivate all tasks for consistency.
    /// They all will be scheduled and activated by the restarting thread.
    queue_updating_task = getContext()->getSchedulePool().createTask(
        getStorageID().getFullTableName() + " (StorageReplicatedMergeTree::queueUpdatingTask)", [this]{ queueUpdatingTask(); });

    queue_updating_task->deactivate();

    mutations_updating_task = getContext()->getSchedulePool().createTask(
        getStorageID().getFullTableName() + " (StorageReplicatedMergeTree::mutationsUpdatingTask)", [this]{ mutationsUpdatingTask(); });

    mutations_updating_task->deactivate();

    merge_selecting_task = getContext()->getSchedulePool().createTask(
        getStorageID().getFullTableName() + " (StorageReplicatedMergeTree::mergeSelectingTask)", [this] { mergeSelectingTask(); });

    /// Will be activated if we will achieve leader state.
    merge_selecting_task->deactivate();

    mutations_finalizing_task = getContext()->getSchedulePool().createTask(
        getStorageID().getFullTableName() + " (StorageReplicatedMergeTree::mutationsFinalizingTask)", [this] { mutationsFinalizingTask(); });

    /// This task can be scheduled by different parts of code even when storage is readonly.
    /// This can lead to redundant exceptions during startup.
    /// Will be activated by restarting thread.
    mutations_finalizing_task->deactivate();

    bool has_zookeeper = getContext()->hasZooKeeper() || getContext()->hasAuxiliaryZooKeeper(zookeeper_name);
    if (has_zookeeper)
    {
        /// It's possible for getZooKeeper() to timeout if  zookeeper host(s) can't
        /// be reached. In such cases Poco::Exception is thrown after a connection
        /// timeout - refer to src/Common/ZooKeeper/ZooKeeperImpl.cpp:866 for more info.
        ///
        /// Side effect of this is that the CreateQuery gets interrupted and it exits.
        /// But the data Directories for the tables being created aren't cleaned up.
        /// This unclean state will hinder table creation on any retries and will
        /// complain that the Directory for table already exists.
        ///
        /// To achieve a clean state on failed table creations, catch this error and
        /// call dropIfEmpty() method only if the operation isn't ATTACH then proceed
        /// throwing the exception. Without this, the Directory for the tables need
        /// to be manually deleted before retrying the CreateQuery.
        try
        {
            if (zookeeper_name == default_zookeeper_name)
            {
                current_zookeeper = getContext()->getZooKeeper();
            }
            else
            {
                current_zookeeper = getContext()->getAuxiliaryZooKeeper(zookeeper_name);
            }
        }
        catch (...)
        {
            if (!attach)
            {
                dropIfEmpty();
                throw;
            }
            else
            {
                current_zookeeper = nullptr;
            }
        }
    }

    bool skip_sanity_checks = false;
    /// It does not make sense for CREATE query
    if (attach)
    {
        try
        {
            if (current_zookeeper && current_zookeeper->exists(replica_path + "/host"))
            {
                /// Check it earlier if we can (we don't want incompatible version to start).
                /// If "/host" doesn't exist, then replica is probably dropped and there's nothing to check.
                ReplicatedMergeTreeAttachThread::checkHasReplicaMetadataInZooKeeper(current_zookeeper, replica_path);
            }

            if (current_zookeeper && current_zookeeper->exists(replica_path + "/flags/force_restore_data"))
            {
                skip_sanity_checks = true;
                current_zookeeper->remove(replica_path + "/flags/force_restore_data");

                LOG_WARNING(
                    log,
                    "Skipping the limits on severity of changes to data parts and columns (flag {}/flags/force_restore_data).",
                    replica_path);
            }
            else if (has_force_restore_data_flag)
            {
                skip_sanity_checks = true;

                LOG_WARNING(log, "Skipping the limits on severity of changes to data parts and columns (flag force_restore_data).");
            }
        }
        catch (const Coordination::Exception & e)
        {
            if (!Coordination::isHardwareError(e.code))
                throw;
            LOG_ERROR(log, "Caught exception while checking table metadata in ZooKeeper, will recheck later: {}", e.displayText());
        }
    }

    loadDataParts(skip_sanity_checks);

    if (!current_zookeeper)
    {
        if (!attach)
        {
            dropIfEmpty();
            throw Exception(ErrorCodes::NO_ZOOKEEPER, "Can't create replicated table without ZooKeeper");
        }

        has_metadata_in_zookeeper = std::nullopt;

        if (!has_zookeeper)
        {
            /// Do not activate the replica. It will be readonly.
            LOG_ERROR(log, "No ZooKeeper defined: table will stay in readonly mode.");
            return;
        }
    }

    if (attach)
    {
        LOG_INFO(log, "Table will be in readonly mode until initialization is finished");
        attach_thread.emplace(*this);
        attach_thread->setSkipSanityChecks(skip_sanity_checks);
        return;
    }

    auto metadata_snapshot = getInMemoryMetadataPtr();

    has_metadata_in_zookeeper = true;

    if (!getDataPartsForInternalUsage().empty())
        throw Exception(ErrorCodes::INCORRECT_DATA,
                        "Data directory for table already contains data parts - probably it was unclean DROP table "
                        "or manual intervention. You must either clear directory by hand "
                        "or use ATTACH TABLE instead of CREATE TABLE if you need to use that parts.");

    try
    {
        bool is_first_replica = createTableIfNotExists(metadata_snapshot);

        try
        {
            /// NOTE If it's the first replica, these requests to ZooKeeper look redundant, we already know everything.

            /// We have to check granularity on other replicas. If it's fixed we
            /// must create our new replica with fixed granularity and store this
            /// information in /replica/metadata.
            other_replicas_fixed_granularity = checkFixedGranularityInZookeeper();

            checkTableStructure(zookeeper_path, metadata_snapshot);

            Coordination::Stat metadata_stat;
            current_zookeeper->get(zookeeper_path + "/metadata", &metadata_stat);
            setInMemoryMetadata(metadata_snapshot->withMetadataVersion(metadata_stat.version));
        }
        catch (Coordination::Exception & e)
        {
            if (!is_first_replica && e.code == Coordination::Error::ZNONODE)
                throw Exception(ErrorCodes::ALL_REPLICAS_LOST, "Table {} was suddenly removed.", zookeeper_path);
            else
                throw;
        }

        if (!is_first_replica)
            createReplica(metadata_snapshot);
    }
    catch (...)
    {
        /// If replica was not created, rollback creation of data directory.
        dropIfEmpty();
        throw;
    }

    createNewZooKeeperNodes();
    syncPinnedPartUUIDs();

    if (!has_metadata_in_zookeeper.has_value() || *has_metadata_in_zookeeper)
        createTableSharedID();

    initialization_done = true;
}


String StorageReplicatedMergeTree::getDefaultZooKeeperPath(const Poco::Util::AbstractConfiguration & config)
{
    return config.getString("default_replica_path", "/clickhouse/tables/{uuid}/{shard}");
}


String StorageReplicatedMergeTree::getDefaultReplicaName(const Poco::Util::AbstractConfiguration & config)
{
    return config.getString("default_replica_name", "{replica}");
}


bool StorageReplicatedMergeTree::checkFixedGranularityInZookeeper()
{
    auto zookeeper = getZooKeeper();
    String metadata_str = zookeeper->get(zookeeper_path + "/metadata");
    auto metadata_from_zk = ReplicatedMergeTreeTableMetadata::parse(metadata_str);
    return metadata_from_zk.index_granularity_bytes == 0;
}


void StorageReplicatedMergeTree::waitMutationToFinishOnReplicas(
    const Strings & replicas, const String & mutation_id) const
{
    if (replicas.empty())
        return;

    /// Current replica must always be present in the list as the first element because we use local mutation status
    /// to check for mutation errors. So if it is not there, just add it.
    const Strings * all_required_replicas = &replicas;
    Strings extended_list_of_replicas;
    if (replicas.front() != replica_name)
    {
        extended_list_of_replicas.push_back(replica_name);
        extended_list_of_replicas.insert(extended_list_of_replicas.end(), replicas.begin(), replicas.end());
        all_required_replicas = &extended_list_of_replicas;
    }

    std::set<String> inactive_replicas;
    for (const String & replica : *all_required_replicas)
    {
        LOG_DEBUG(log, "Waiting for {} to apply mutation {}", replica, mutation_id);
        zkutil::EventPtr wait_event = std::make_shared<Poco::Event>();

        while (!partial_shutdown_called)
        {
            /// Mutation maybe killed or whole replica was deleted.
            /// Wait event will unblock at this moment.
            Coordination::Stat exists_stat;
            if (!getZooKeeper()->exists(fs::path(zookeeper_path) / "mutations" / mutation_id, &exists_stat, wait_event))
            {
                throw Exception(ErrorCodes::UNFINISHED, "Mutation {} was killed, manually removed or table was dropped", mutation_id);
            }

            auto zookeeper = getZooKeeper();
            /// Replica could be inactive.
            if (!zookeeper->exists(fs::path(zookeeper_path) / "replicas" / replica / "is_active"))
            {
                LOG_WARNING(log, "Replica {} is not active during mutation. Mutation will be done asynchronously when replica becomes active.", replica);

                inactive_replicas.emplace(replica);
                break;
            }

            String mutation_pointer = fs::path(zookeeper_path) / "replicas" / replica / "mutation_pointer";
            std::string mutation_pointer_value;
            /// Replica could be removed
            if (!zookeeper->tryGet(mutation_pointer, mutation_pointer_value, nullptr, wait_event))
            {
                LOG_WARNING(log, "Replica {} was removed", replica);
                break;
            }
            else if (mutation_pointer_value >= mutation_id) /// Maybe we already processed more fresh mutation
                break;                                      /// (numbers like 0000000000 and 0000000001)

            /// Replica can become inactive, so wait with timeout and recheck it
            if (wait_event->tryWait(1000))
                continue;

            /// Here we check mutation for errors on local replica. If they happen on this replica
            /// they will happen on each replica, so we can check only in-memory info.
            auto mutation_status = queue.getIncompleteMutationsStatus(mutation_id);
            /// If mutation status is empty, than local replica may just not loaded it into memory.
            if (mutation_status && !mutation_status->latest_fail_reason.empty())
                break;
        }

        /// This replica inactive, don't check anything
        if (!inactive_replicas.empty() && inactive_replicas.contains(replica))
            break;

        /// It maybe already removed from zk, but local in-memory mutations
        /// state was not updated.
        if (!getZooKeeper()->exists(fs::path(zookeeper_path) / "mutations" / mutation_id))
        {
            throw Exception(ErrorCodes::UNFINISHED, "Mutation {} was killed, manually removed or table was dropped", mutation_id);
        }

        if (partial_shutdown_called)
            throw Exception(ErrorCodes::UNFINISHED,
                            "Mutation is not finished because table shutdown was called. "
                            "It will be done after table restart.");

        /// Replica inactive, don't check mutation status
        if (!inactive_replicas.empty() && inactive_replicas.contains(replica))
            continue;

        /// At least we have our current mutation
        std::set<String> mutation_ids;
        mutation_ids.insert(mutation_id);

        /// Here we check mutation for errors or kill on local replica. If they happen on this replica
        /// they will happen on each replica, so we can check only in-memory info.
        auto mutation_status = queue.getIncompleteMutationsStatus(mutation_id, &mutation_ids);
        checkMutationStatus(mutation_status, mutation_ids);
    }

    if (!inactive_replicas.empty())
    {
        throw Exception(ErrorCodes::UNFINISHED,
                        "Mutation is not finished because some replicas are inactive right now: {}. Mutation will be done asynchronously",
                        boost::algorithm::join(inactive_replicas, ", "));
    }
}

void StorageReplicatedMergeTree::createNewZooKeeperNodes()
{
    auto zookeeper = getZooKeeper();

    std::vector<zkutil::ZooKeeper::FutureCreate> futures;

    /// These 4 nodes used to be created in createNewZookeeperNodes() and they were moved to createTable()
    /// This means that if the first replica creating the table metadata has an older version of CH (22.3 or previous)
    /// there will be a time between its calls to `createTable` and `createNewZookeeperNodes` where the nodes won't exists
    /// and that will cause issues in newer replicas
    /// See https://github.com/ClickHouse/ClickHouse/issues/38600 for example
    futures.push_back(zookeeper->asyncTryCreateNoThrow(zookeeper_path + "/quorum", String(), zkutil::CreateMode::Persistent));
    futures.push_back(zookeeper->asyncTryCreateNoThrow(zookeeper_path + "/quorum/last_part", String(), zkutil::CreateMode::Persistent));
    futures.push_back(zookeeper->asyncTryCreateNoThrow(zookeeper_path + "/quorum/failed_parts", String(), zkutil::CreateMode::Persistent));
    futures.push_back(zookeeper->asyncTryCreateNoThrow(zookeeper_path + "/mutations", String(), zkutil::CreateMode::Persistent));


    futures.push_back(zookeeper->asyncTryCreateNoThrow(zookeeper_path + "/quorum/parallel", String(), zkutil::CreateMode::Persistent));
    /// Nodes for remote fs zero-copy replication
    const auto settings = getSettings();
    if (settings->allow_remote_fs_zero_copy_replication)
    {
        futures.push_back(zookeeper->asyncTryCreateNoThrow(zookeeper_path + "/zero_copy_s3", String(), zkutil::CreateMode::Persistent));
        futures.push_back(zookeeper->asyncTryCreateNoThrow(zookeeper_path + "/zero_copy_s3/shared", String(), zkutil::CreateMode::Persistent));
        futures.push_back(zookeeper->asyncTryCreateNoThrow(zookeeper_path + "/zero_copy_hdfs", String(), zkutil::CreateMode::Persistent));
        futures.push_back(zookeeper->asyncTryCreateNoThrow(zookeeper_path + "/zero_copy_hdfs/shared", String(), zkutil::CreateMode::Persistent));
    }

    /// Part movement.
    futures.push_back(zookeeper->asyncTryCreateNoThrow(zookeeper_path + "/part_moves_shard", String(), zkutil::CreateMode::Persistent));
    futures.push_back(zookeeper->asyncTryCreateNoThrow(zookeeper_path + "/pinned_part_uuids", getPinnedPartUUIDs()->toString(), zkutil::CreateMode::Persistent));
    /// For ALTER PARTITION with multi-leaders
    futures.push_back(zookeeper->asyncTryCreateNoThrow(zookeeper_path + "/alter_partition_version", String(), zkutil::CreateMode::Persistent));
    /// For deduplication of async inserts
    futures.push_back(zookeeper->asyncTryCreateNoThrow(zookeeper_path + "/async_blocks", String(), zkutil::CreateMode::Persistent));
    /// To track "lost forever" parts count, just for `system.replicas` table
    futures.push_back(zookeeper->asyncTryCreateNoThrow(zookeeper_path + "/lost_part_count", String(), zkutil::CreateMode::Persistent));

    /// As for now, "/temp" node must exist, but we want to be able to remove it in future
    if (zookeeper->exists(zookeeper_path + "/temp"))
    {
        /// For block numbers allocation (since 22.11)
        futures.push_back(zookeeper->asyncTryCreateNoThrow(
            zookeeper_path + "/temp/" + EphemeralLockInZooKeeper::LEGACY_LOCK_INSERT, String(), zkutil::CreateMode::Persistent));
        futures.push_back(zookeeper->asyncTryCreateNoThrow(
            zookeeper_path + "/temp/" + EphemeralLockInZooKeeper::LEGACY_LOCK_OTHER, String(), zkutil::CreateMode::Persistent));
    }

    for (auto & future : futures)
    {
        auto res = future.get();
        if (res.error != Coordination::Error::ZOK && res.error != Coordination::Error::ZNODEEXISTS)
            throw Coordination::Exception(fmt::format("Failed to create new nodes at {}", zookeeper_path), res.error);
    }
}


bool StorageReplicatedMergeTree::createTableIfNotExists(const StorageMetadataPtr & metadata_snapshot)
{
    auto zookeeper = getZooKeeper();
    zookeeper->createAncestors(zookeeper_path);

    for (size_t i = 0; i < 1000; ++i)
    {
        /// Invariant: "replicas" does not exist if there is no table or if there are leftovers from incompletely dropped table.
        if (zookeeper->exists(zookeeper_path + "/replicas"))
        {
            LOG_DEBUG(log, "This table {} is already created, will add new replica", zookeeper_path);
            return false;
        }

        /// There are leftovers from incompletely dropped table.
        if (zookeeper->exists(zookeeper_path + "/dropped"))
        {
            /// This condition may happen when the previous drop attempt was not completed
            ///  or when table is dropped by another replica right now.
            /// This is Ok because another replica is definitely going to drop the table.

            LOG_WARNING(log, "Removing leftovers from table {} (this might take several minutes)", zookeeper_path);
            String drop_lock_path = zookeeper_path + "/dropped/lock";
            Coordination::Error code = zookeeper->tryCreate(drop_lock_path, "", zkutil::CreateMode::Ephemeral);

            if (code == Coordination::Error::ZNONODE || code == Coordination::Error::ZNODEEXISTS)
            {
                LOG_WARNING(log, "The leftovers from table {} were removed by another replica", zookeeper_path);
            }
            else if (code != Coordination::Error::ZOK)
            {
                throw Coordination::Exception(code, drop_lock_path);
            }
            else
            {
                auto metadata_drop_lock = zkutil::EphemeralNodeHolder::existing(drop_lock_path, *zookeeper);
                if (!removeTableNodesFromZooKeeper(zookeeper, zookeeper_path, metadata_drop_lock, log))
                {
                    /// Someone is recursively removing table right now, we cannot create new table until old one is removed
                    continue;
                }
            }
        }

        LOG_DEBUG(log, "Creating table {}", zookeeper_path);

        /// We write metadata of table so that the replicas can check table parameters with them.
        String metadata_str = ReplicatedMergeTreeTableMetadata(*this, metadata_snapshot).toString();

        Coordination::Requests ops;
        ops.emplace_back(zkutil::makeCreateRequest(zookeeper_path, "", zkutil::CreateMode::Persistent));

        ops.emplace_back(zkutil::makeCreateRequest(zookeeper_path + "/metadata", metadata_str,
            zkutil::CreateMode::Persistent));
        ops.emplace_back(zkutil::makeCreateRequest(zookeeper_path + "/columns", metadata_snapshot->getColumns().toString(),
            zkutil::CreateMode::Persistent));
        ops.emplace_back(zkutil::makeCreateRequest(zookeeper_path + "/log", "",
            zkutil::CreateMode::Persistent));
        ops.emplace_back(zkutil::makeCreateRequest(zookeeper_path + "/blocks", "",
            zkutil::CreateMode::Persistent));
        ops.emplace_back(zkutil::makeCreateRequest(zookeeper_path + "/async_blocks", "",
            zkutil::CreateMode::Persistent));
        ops.emplace_back(zkutil::makeCreateRequest(zookeeper_path + "/block_numbers", "",
            zkutil::CreateMode::Persistent));
        ops.emplace_back(zkutil::makeCreateRequest(zookeeper_path + "/nonincrement_block_numbers", "",
            zkutil::CreateMode::Persistent)); /// /nonincrement_block_numbers dir is unused, but is created nonetheless for backwards compatibility.
        ops.emplace_back(zkutil::makeCreateRequest(zookeeper_path + "/leader_election", "",
            zkutil::CreateMode::Persistent));
        ops.emplace_back(zkutil::makeCreateRequest(zookeeper_path + "/temp", "",
            zkutil::CreateMode::Persistent));

        /// The following 2 nodes were added in 22.11
        ops.emplace_back(zkutil::makeCreateRequest(zookeeper_path + "/temp/" + EphemeralLockInZooKeeper::LEGACY_LOCK_INSERT, "",
                                                   zkutil::CreateMode::Persistent));
        ops.emplace_back(zkutil::makeCreateRequest(zookeeper_path + "/temp/" + EphemeralLockInZooKeeper::LEGACY_LOCK_OTHER, "",
                                                   zkutil::CreateMode::Persistent));

        ops.emplace_back(zkutil::makeCreateRequest(zookeeper_path + "/replicas", "last added replica: " + replica_name,
            zkutil::CreateMode::Persistent));

        /// The following 4 nodes were added in version 1.1.xxx, so we create them here, not in createNewZooKeeperNodes()
        ops.emplace_back(zkutil::makeCreateRequest(zookeeper_path + "/quorum", "",
            zkutil::CreateMode::Persistent));
        ops.emplace_back(zkutil::makeCreateRequest(zookeeper_path + "/quorum/last_part", "",
            zkutil::CreateMode::Persistent));
        ops.emplace_back(zkutil::makeCreateRequest(zookeeper_path + "/quorum/failed_parts", "",
            zkutil::CreateMode::Persistent));
        ops.emplace_back(zkutil::makeCreateRequest(zookeeper_path + "/mutations", "",
            zkutil::CreateMode::Persistent));

        /// And create first replica atomically. See also "createReplica" method that is used to create not the first replicas.

        ops.emplace_back(zkutil::makeCreateRequest(replica_path, "",
            zkutil::CreateMode::Persistent));
        ops.emplace_back(zkutil::makeCreateRequest(replica_path + "/host", "",
            zkutil::CreateMode::Persistent));
        ops.emplace_back(zkutil::makeCreateRequest(replica_path + "/log_pointer", "",
            zkutil::CreateMode::Persistent));
        ops.emplace_back(zkutil::makeCreateRequest(replica_path + "/queue", "",
            zkutil::CreateMode::Persistent));
        ops.emplace_back(zkutil::makeCreateRequest(replica_path + "/parts", "",
            zkutil::CreateMode::Persistent));
        ops.emplace_back(zkutil::makeCreateRequest(replica_path + "/flags", "",
            zkutil::CreateMode::Persistent));
        ops.emplace_back(zkutil::makeCreateRequest(replica_path + "/is_lost", "0",
            zkutil::CreateMode::Persistent));
        ops.emplace_back(zkutil::makeCreateRequest(replica_path + "/metadata", metadata_str,
            zkutil::CreateMode::Persistent));
        ops.emplace_back(zkutil::makeCreateRequest(replica_path + "/columns", metadata_snapshot->getColumns().toString(),
            zkutil::CreateMode::Persistent));
        ops.emplace_back(zkutil::makeCreateRequest(replica_path + "/metadata_version", toString(metadata_snapshot->getMetadataVersion()),
            zkutil::CreateMode::Persistent));

        /// The following 3 nodes were added in version 1.1.xxx, so we create them here, not in createNewZooKeeperNodes()
        ops.emplace_back(zkutil::makeCreateRequest(replica_path + "/min_unprocessed_insert_time", "",
            zkutil::CreateMode::Persistent));
        ops.emplace_back(zkutil::makeCreateRequest(replica_path + "/max_processed_insert_time", "",
            zkutil::CreateMode::Persistent));
        ops.emplace_back(zkutil::makeCreateRequest(replica_path + "/mutation_pointer", "",
            zkutil::CreateMode::Persistent));

        Coordination::Responses responses;
        auto code = zookeeper->tryMulti(ops, responses);
        if (code == Coordination::Error::ZNODEEXISTS)
        {
            LOG_INFO(log, "It looks like the table {} was created by another server at the same moment, will retry", zookeeper_path);
            continue;
        }
        else if (code != Coordination::Error::ZOK)
        {
            zkutil::KeeperMultiException::check(code, ops, responses);
        }

        return true;
    }

    /// Do not use LOGICAL_ERROR code, because it may happen if user has specified wrong zookeeper_path
    throw Exception(ErrorCodes::REPLICA_ALREADY_EXISTS,
                    "Cannot create table, because it is created concurrently every time or because "
                    "of wrong zookeeper_path or because of logical error");
}

void StorageReplicatedMergeTree::createReplica(const StorageMetadataPtr & metadata_snapshot)
{
    auto zookeeper = getZooKeeper();

    LOG_DEBUG(log, "Creating replica {}", replica_path);

    Coordination::Error code;

    do
    {
        Coordination::Stat replicas_stat;
        String replicas_value;

        if (!zookeeper->tryGet(zookeeper_path + "/replicas", replicas_value, &replicas_stat))
            throw Exception(ErrorCodes::ALL_REPLICAS_LOST,
                "Cannot create a replica of the table {}, because the last replica of the table was dropped right now",
                zookeeper_path);

        /// It is not the first replica, we will mark it as "lost", to immediately repair (clone) from existing replica.
        /// By the way, it's possible that the replica will be first, if all previous replicas were removed concurrently.
        const String is_lost_value = replicas_stat.numChildren ? "1" : "0";

        Coordination::Requests ops;
        ops.emplace_back(zkutil::makeCreateRequest(replica_path, "",
            zkutil::CreateMode::Persistent));
        ops.emplace_back(zkutil::makeCreateRequest(replica_path + "/host", "",
            zkutil::CreateMode::Persistent));
        ops.emplace_back(zkutil::makeCreateRequest(replica_path + "/log_pointer", "",
            zkutil::CreateMode::Persistent));
        ops.emplace_back(zkutil::makeCreateRequest(replica_path + "/queue", "",
            zkutil::CreateMode::Persistent));
        ops.emplace_back(zkutil::makeCreateRequest(replica_path + "/parts", "",
            zkutil::CreateMode::Persistent));
        ops.emplace_back(zkutil::makeCreateRequest(replica_path + "/flags", "",
            zkutil::CreateMode::Persistent));
        ops.emplace_back(zkutil::makeCreateRequest(replica_path + "/is_lost", is_lost_value,
            zkutil::CreateMode::Persistent));
        ops.emplace_back(zkutil::makeCreateRequest(replica_path + "/metadata", ReplicatedMergeTreeTableMetadata(*this, metadata_snapshot).toString(),
            zkutil::CreateMode::Persistent));
        ops.emplace_back(zkutil::makeCreateRequest(replica_path + "/columns", metadata_snapshot->getColumns().toString(),
            zkutil::CreateMode::Persistent));
        ops.emplace_back(zkutil::makeCreateRequest(replica_path + "/metadata_version", toString(metadata_snapshot->getMetadataVersion()),
            zkutil::CreateMode::Persistent));

        /// The following 3 nodes were added in version 1.1.xxx, so we create them here, not in createNewZooKeeperNodes()
        ops.emplace_back(zkutil::makeCreateRequest(replica_path + "/min_unprocessed_insert_time", "",
            zkutil::CreateMode::Persistent));
        ops.emplace_back(zkutil::makeCreateRequest(replica_path + "/max_processed_insert_time", "",
            zkutil::CreateMode::Persistent));
        ops.emplace_back(zkutil::makeCreateRequest(replica_path + "/mutation_pointer", "",
            zkutil::CreateMode::Persistent));

        /// Check version of /replicas to see if there are any replicas created at the same moment of time.
        ops.emplace_back(zkutil::makeSetRequest(zookeeper_path + "/replicas", "last added replica: " + replica_name, replicas_stat.version));

        Coordination::Responses responses;
        code = zookeeper->tryMulti(ops, responses);

        switch (code)
        {
            case Coordination::Error::ZNODEEXISTS:
                throw Exception(ErrorCodes::REPLICA_ALREADY_EXISTS, "Replica {} already exists", replica_path);
            case Coordination::Error::ZBADVERSION:
                LOG_INFO(log, "Retrying createReplica(), because some other replicas were created at the same time");
                break;
            case Coordination::Error::ZNONODE:
                throw Exception(ErrorCodes::ALL_REPLICAS_LOST, "Table {} was suddenly removed", zookeeper_path);
            default:
                zkutil::KeeperMultiException::check(code, ops, responses);
        }
    } while (code == Coordination::Error::ZBADVERSION);
}


zkutil::ZooKeeperPtr StorageReplicatedMergeTree::getZooKeeperIfTableShutDown() const
{
    zkutil::ZooKeeperPtr maybe_new_zookeeper;
    if (zookeeper_name == default_zookeeper_name)
        maybe_new_zookeeper = getContext()->getZooKeeper();
    else
        maybe_new_zookeeper = getContext()->getAuxiliaryZooKeeper(zookeeper_name);
    maybe_new_zookeeper->sync(zookeeper_path);
    return maybe_new_zookeeper;
}

void StorageReplicatedMergeTree::drop()
{
    /// There is also the case when user has configured ClickHouse to wrong ZooKeeper cluster
    /// or metadata of staled replica were removed manually,
    /// in this case, has_metadata_in_zookeeper = false, and we also permit to drop the table.

    bool maybe_has_metadata_in_zookeeper = !has_metadata_in_zookeeper.has_value() || *has_metadata_in_zookeeper;
    zkutil::ZooKeeperPtr zookeeper;
    if (maybe_has_metadata_in_zookeeper)
    {
        /// Table can be shut down, restarting thread is not active
        /// and calling StorageReplicatedMergeTree::getZooKeeper()/getAuxiliaryZooKeeper() won't suffice.
        zookeeper = getZooKeeperIfTableShutDown();

        /// If probably there is metadata in ZooKeeper, we don't allow to drop the table.
        if (!zookeeper)
            throw Exception(ErrorCodes::TABLE_IS_READ_ONLY, "Can't drop readonly replicated table (need to drop data in ZooKeeper as well)");
    }

    /// Wait for loading of all outdated parts because
    /// in case of zero copy recursive removal of directory
    /// is not supported and table cannot be dropped.
    if (canUseZeroCopyReplication())
    {
        /// Load remaining parts synchronously because task
        /// for loading is already cancelled in shutdown().
        loadOutdatedDataParts(/*is_async=*/ false);
    }

    dropAllData();

    if (maybe_has_metadata_in_zookeeper)
    {
        /// Session could expire, get it again
        zookeeper = getZooKeeperIfTableShutDown();
        dropReplica(zookeeper, zookeeper_path, replica_name, log, getSettings(), &has_metadata_in_zookeeper);
    }
}

void StorageReplicatedMergeTree::dropReplica(zkutil::ZooKeeperPtr zookeeper, const String & zookeeper_path, const String & replica,
                                             Poco::Logger * logger, MergeTreeSettingsPtr table_settings, std::optional<bool> * has_metadata_out)
{
    if (zookeeper->expired())
        throw Exception(ErrorCodes::TABLE_WAS_NOT_DROPPED, "Table was not dropped because ZooKeeper session has expired.");

    auto remote_replica_path = zookeeper_path + "/replicas/" + replica;

    LOG_INFO(logger, "Removing replica {}, marking it as lost", remote_replica_path);
    /// Mark itself lost before removing, because the following recursive removal may fail
    /// and partially dropped replica may be considered as alive one (until someone will mark it lost)
    zookeeper->trySet(remote_replica_path + "/is_lost", "1");

    /// NOTE: we should check for remote_replica_path existence,
    /// since otherwise DROP REPLICA will fail if the replica had been already removed.
    if (!zookeeper->exists(remote_replica_path))
    {
        LOG_INFO(logger, "Removing replica {} does not exist", remote_replica_path);
        return;
    }

    {
        /// Remove "host" node first to mark replica as dropped (the choice is arbitrary,
        /// it could be any node without children that exists since ancient server versions and not re-created on startup)
        [[maybe_unused]] auto code = zookeeper->tryRemove(fs::path(remote_replica_path) / "host");
        assert(code == Coordination::Error::ZOK || code == Coordination::Error::ZNONODE);

        /// Then try to remove paths that are known to be flat (all children are leafs)
        Strings flat_nodes = {"flags", "queue"};
        if (table_settings && table_settings->use_minimalistic_part_header_in_zookeeper)
            flat_nodes.emplace_back("parts");
        for (const auto & node : flat_nodes)
        {
            bool removed_quickly = zookeeper->tryRemoveChildrenRecursive(fs::path(remote_replica_path) / node, /* probably flat */ true);
            if (!removed_quickly)
                LOG_WARNING(logger, "Failed to quickly remove node '{}' and its children, fell back to recursive removal (replica: {})",
                            node, remote_replica_path);
        }

        /// Then try to remove nodes that are known to have no children (and should always exist)
        Coordination::Requests ops;
        for (const auto & node : flat_nodes)
            ops.emplace_back(zkutil::makeRemoveRequest(remote_replica_path + "/" + node, -1));

        ops.emplace_back(zkutil::makeRemoveRequest(remote_replica_path + "/columns", -1));
        ops.emplace_back(zkutil::makeRemoveRequest(remote_replica_path + "/is_lost", -1));
        ops.emplace_back(zkutil::makeRemoveRequest(remote_replica_path + "/log_pointer", -1));
        ops.emplace_back(zkutil::makeRemoveRequest(remote_replica_path + "/max_processed_insert_time", -1));
        ops.emplace_back(zkutil::makeRemoveRequest(remote_replica_path + "/min_unprocessed_insert_time", -1));
        ops.emplace_back(zkutil::makeRemoveRequest(remote_replica_path + "/metadata", -1));
        ops.emplace_back(zkutil::makeRemoveRequest(remote_replica_path + "/metadata_version", -1));
        ops.emplace_back(zkutil::makeRemoveRequest(remote_replica_path + "/mutation_pointer", -1));
        Coordination::Responses res;
        code = zookeeper->tryMulti(ops, res);
        if (code != Coordination::Error::ZOK)
            LOG_WARNING(logger, "Cannot quickly remove nodes without children: {} (replica: {}). Will remove recursively.",
                        Coordination::errorMessage(code), remote_replica_path);

        /// And finally remove everything else recursively
        /// It may left some garbage if replica_path subtree is concurrently modified
        zookeeper->tryRemoveChildrenRecursive(remote_replica_path);

        /// Update has_metadata_in_zookeeper to avoid retries. Otherwise we can accidentally remove metadata of a new table on retries
        if (has_metadata_out)
            *has_metadata_out = false;

        if (zookeeper->tryRemove(remote_replica_path) != Coordination::Error::ZOK)
            LOG_ERROR(logger, "Replica was not completely removed from ZooKeeper, {} still exists and may contain some garbage.", remote_replica_path);
    }

    /// Check that `zookeeper_path` exists: it could have been deleted by another replica after execution of previous line.
    Strings replicas;
    if (Coordination::Error::ZOK != zookeeper->tryGetChildren(zookeeper_path + "/replicas", replicas) || !replicas.empty())
        return;

    LOG_INFO(logger, "{} is the last replica, will remove table", remote_replica_path);

    /** At this moment, another replica can be created and we cannot remove the table.
      * Try to remove /replicas node first. If we successfully removed it,
      * it guarantees that we are the only replica that proceed to remove the table
      * and no new replicas can be created after that moment (it requires the existence of /replicas node).
      * and table cannot be recreated with new /replicas node on another servers while we are removing data,
      * because table creation is executed in single transaction that will conflict with remaining nodes.
      */

    /// Node /dropped works like a lock that protects from concurrent removal of old table and creation of new table.
    /// But recursive removal may fail in the middle of operation leaving some garbage in zookeeper_path, so
    /// we remove it on table creation if there is /dropped node. Creating thread may remove /dropped node created by
    /// removing thread, and it causes race condition if removing thread is not finished yet.
    /// To avoid this we also create ephemeral child before starting recursive removal.
    /// (The existence of child node does not allow to remove parent node).
    Coordination::Requests ops;
    Coordination::Responses responses;
    String drop_lock_path = zookeeper_path + "/dropped/lock";
    ops.emplace_back(zkutil::makeRemoveRequest(zookeeper_path + "/replicas", -1));
    ops.emplace_back(zkutil::makeCreateRequest(zookeeper_path + "/dropped", "", zkutil::CreateMode::Persistent));
    ops.emplace_back(zkutil::makeCreateRequest(drop_lock_path, "", zkutil::CreateMode::Ephemeral));
    Coordination::Error code = zookeeper->tryMulti(ops, responses);

    if (code == Coordination::Error::ZNONODE || code == Coordination::Error::ZNODEEXISTS)
    {
        LOG_WARNING(logger, "Table {} is already started to be removing by another replica right now", remote_replica_path);
    }
    else if (code == Coordination::Error::ZNOTEMPTY)
    {
        LOG_WARNING(logger, "Another replica was suddenly created, will keep the table {}", remote_replica_path);
    }
    else if (code != Coordination::Error::ZOK)
    {
        zkutil::KeeperMultiException::check(code, ops, responses);
    }
    else
    {
        auto metadata_drop_lock = zkutil::EphemeralNodeHolder::existing(drop_lock_path, *zookeeper);
        LOG_INFO(logger, "Removing table {} (this might take several minutes)", zookeeper_path);
        removeTableNodesFromZooKeeper(zookeeper, zookeeper_path, metadata_drop_lock, logger);
    }
}

bool StorageReplicatedMergeTree::removeTableNodesFromZooKeeper(zkutil::ZooKeeperPtr zookeeper,
        const String & zookeeper_path, const zkutil::EphemeralNodeHolder::Ptr & metadata_drop_lock, Poco::Logger * logger)
{
    bool completely_removed = false;

    /// NOTE /block_numbers/ actually is not flat, because /block_numbers/<partition_id>/ may have ephemeral children,
    /// but we assume that all ephemeral block locks are already removed when table is being dropped.
    static constexpr std::array flat_nodes = {"block_numbers", "blocks", "async_blocks", "leader_election", "log", "mutations", "pinned_part_uuids"};

    /// First try to remove paths that are known to be flat
    for (const auto * node : flat_nodes)
    {
        bool removed_quickly = zookeeper->tryRemoveChildrenRecursive(fs::path(zookeeper_path) / node, /* probably flat */ true);
        if (!removed_quickly)
            LOG_WARNING(logger, "Failed to quickly remove node '{}' and its children, fell back to recursive removal (table: {})",
                        node, zookeeper_path);
    }

    /// Then try to remove nodes that are known to have no children (and should always exist)
    Coordination::Requests ops;
    for (const auto * node : flat_nodes)
        ops.emplace_back(zkutil::makeRemoveRequest(zookeeper_path + "/" + node, -1));

    ops.emplace_back(zkutil::makeRemoveRequest(zookeeper_path + "/alter_partition_version", -1));
    ops.emplace_back(zkutil::makeRemoveRequest(zookeeper_path + "/columns", -1));
    ops.emplace_back(zkutil::makeRemoveRequest(zookeeper_path + "/metadata", -1));
    ops.emplace_back(zkutil::makeRemoveRequest(zookeeper_path + "/table_shared_id", -1));
    Coordination::Responses res;
    auto code = zookeeper->tryMulti(ops, res);
    if (code != Coordination::Error::ZOK)
        LOG_WARNING(logger, "Cannot quickly remove nodes without children: {} (table: {}). Will remove recursively.",
                    Coordination::errorMessage(code), zookeeper_path);

    Strings children;
    code = zookeeper->tryGetChildren(zookeeper_path, children);
    if (code == Coordination::Error::ZNONODE)
        throw Exception(ErrorCodes::LOGICAL_ERROR, "There is a race condition between creation and removal of replicated table. It's a bug");

    for (const auto & child : children)
    {
        if (child != "dropped")
            zookeeper->tryRemoveRecursive(fs::path(zookeeper_path) / child);
    }

    ops.clear();
    Coordination::Responses responses;
    ops.emplace_back(zkutil::makeRemoveRequest(metadata_drop_lock->getPath(), -1));
    ops.emplace_back(zkutil::makeRemoveRequest(fs::path(zookeeper_path) / "dropped", -1));
    ops.emplace_back(zkutil::makeRemoveRequest(zookeeper_path, -1));
    code = zookeeper->tryMulti(ops, responses);

    if (code == Coordination::Error::ZNONODE)
    {
        throw Exception(ErrorCodes::LOGICAL_ERROR, "There is a race condition between creation and removal of replicated table. It's a bug");
    }
    else if (code == Coordination::Error::ZNOTEMPTY)
    {
        LOG_ERROR(logger, "Table was not completely removed from ZooKeeper, {} still exists and may contain some garbage,"
                          "but someone is removing it right now.", zookeeper_path);
    }
    else if (code != Coordination::Error::ZOK)
    {
        /// It is still possible that ZooKeeper session is expired or server is killed in the middle of the delete operation.
        zkutil::KeeperMultiException::check(code, ops, responses);
    }
    else
    {
        metadata_drop_lock->setAlreadyRemoved();
        completely_removed = true;
        LOG_INFO(logger, "Table {} was successfully removed from ZooKeeper", zookeeper_path);
    }

    return completely_removed;
}


/** Verify that list of columns and table storage_settings_ptr match those specified in ZK (/metadata).
  * If not, throw an exception.
  */
void StorageReplicatedMergeTree::checkTableStructure(const String & zookeeper_prefix, const StorageMetadataPtr & metadata_snapshot)
{
    auto zookeeper = getZooKeeper();

    ReplicatedMergeTreeTableMetadata old_metadata(*this, metadata_snapshot);

    Coordination::Stat metadata_stat;
    String metadata_str = zookeeper->get(fs::path(zookeeper_prefix) / "metadata", &metadata_stat);
    auto metadata_from_zk = ReplicatedMergeTreeTableMetadata::parse(metadata_str);
    old_metadata.checkEquals(metadata_from_zk, metadata_snapshot->getColumns(), getContext());

    Coordination::Stat columns_stat;
    auto columns_from_zk = ColumnsDescription::parse(zookeeper->get(fs::path(zookeeper_prefix) / "columns", &columns_stat));

    const ColumnsDescription & old_columns = metadata_snapshot->getColumns();
    if (columns_from_zk != old_columns)
    {
        throw Exception(ErrorCodes::INCOMPATIBLE_COLUMNS,
            "Table columns structure in ZooKeeper is different from local table structure. Local columns:\n"
            "{}\nZookeeper columns:\n{}", old_columns.toString(), columns_from_zk.toString());
    }
}

void StorageReplicatedMergeTree::setTableStructure(const StorageID & table_id, const ContextPtr & local_context,
    ColumnsDescription new_columns, const ReplicatedMergeTreeTableMetadata::Diff & metadata_diff, int32_t new_metadata_version)
{
    StorageInMemoryMetadata old_metadata = getInMemoryMetadata();

    StorageInMemoryMetadata new_metadata = metadata_diff.getNewMetadata(new_columns, local_context, old_metadata);
    new_metadata.setMetadataVersion(new_metadata_version);

    /// Even if the primary/sorting/partition keys didn't change we must reinitialize it
    /// because primary/partition key column types might have changed.
    checkTTLExpressions(new_metadata, old_metadata);
    setProperties(new_metadata, old_metadata);


    DatabaseCatalog::instance().getDatabase(table_id.database_name)->alterTable(local_context, table_id, new_metadata);
}


/** If necessary, restore a part, replica itself adds a record for its receipt.
  * What time should I put for this entry in the queue? Time is taken into account when calculating lag of replica.
  * For these purposes, it makes sense to use creation time of missing part
  *  (that is, in calculating lag, it will be taken into account how old is the part we need to recover).
  */
static time_t tryGetPartCreateTime(zkutil::ZooKeeperPtr & zookeeper, const String & replica_path, const String & part_name)
{
    time_t res = 0;

    /// We get creation time of part, if it still exists (was not merged, for example).
    Coordination::Stat stat;
    String unused;
    if (zookeeper->tryGet(fs::path(replica_path) / "parts" / part_name, unused, &stat))
        res = stat.ctime / 1000;

    return res;
}


void StorageReplicatedMergeTree::checkParts(bool skip_sanity_checks)
{
    auto zookeeper = getZooKeeper();

    Strings expected_parts_vec = zookeeper->getChildren(fs::path(replica_path) / "parts");

    /// Parts in ZK.
    NameSet expected_parts(expected_parts_vec.begin(), expected_parts_vec.end());

    /// There are no PreActive parts at startup.
    auto parts = getDataParts({MergeTreeDataPartState::Active, MergeTreeDataPartState::Outdated});

    /** Local parts that are not in ZK.
      * In very rare cases they may cover missing parts
      * and someone may think that pushing them to zookeeper is good idea.
      * But actually we can't precisely determine that ALL missing parts
      * covered by this unexpected part. So missing parts will be downloaded.
      */
    DataParts unexpected_parts;

    /// Intersection of local parts and expected parts
    ActiveDataPartSet local_expected_parts_set(format_version);

    /// Collect unexpected parts
    for (const auto & part : parts)
    {
        if (expected_parts.contains(part->name))
            local_expected_parts_set.add(part->name);
        else
            unexpected_parts.insert(part); /// this parts we will place to detached with ignored_ prefix
    }

    /// Which parts should be taken from other replicas.
    Strings parts_to_fetch;

    for (const String & missing_name : expected_parts)
        if (!getActiveContainingPart(missing_name))
            parts_to_fetch.push_back(missing_name);

    /** To check the adequacy, for the parts that are in the FS, but not in ZK, we will only consider not the most recent parts.
      * Because unexpected new parts usually arise only because they did not have time to enroll in ZK with a rough restart of the server.
      * It also occurs from deduplicated parts that did not have time to retire.
      */
    size_t unexpected_parts_nonnew = 0;
    UInt64 unexpected_parts_nonnew_rows = 0;
    UInt64 unexpected_parts_rows = 0;

    Strings covered_unexpected_parts;
    Strings uncovered_unexpected_parts;
    UInt64 uncovered_unexpected_parts_rows = 0;

    for (const auto & part : unexpected_parts)
    {
        unexpected_parts_rows += part->rows_count;

        /// This part may be covered by some expected part that is active and present locally
        /// Probably we just did not remove this part from disk before restart (but removed from ZooKeeper)
        String covering_local_part = local_expected_parts_set.getContainingPart(part->name);
        if (!covering_local_part.empty())
        {
            covered_unexpected_parts.push_back(part->name);
            continue;
        }

        /// Part is unexpected and we don't have covering part: it's suspicious
        uncovered_unexpected_parts.push_back(part->name);
        uncovered_unexpected_parts_rows += part->rows_count;

        if (part->info.level > 0)
        {
            ++unexpected_parts_nonnew;
            unexpected_parts_nonnew_rows += part->rows_count;
        }
    }

    const UInt64 parts_to_fetch_blocks = std::accumulate(parts_to_fetch.cbegin(), parts_to_fetch.cend(), 0,
        [&](UInt64 acc, const String& part_name)
        {
            if (const auto part_info = MergeTreePartInfo::tryParsePartName(part_name, format_version))
                return acc + part_info->getBlocksCount();

            LOG_ERROR(log, "Unexpected part name: {}", part_name);
            return acc;
        });

    /** We can automatically synchronize data,
      *  if the ratio of the total number of errors to the total number of parts (minimum - on the local filesystem or in ZK)
      *  is no more than some threshold (for example 50%).
      *
      * A large ratio of mismatches in the data on the filesystem and the expected data
      *  may indicate a configuration error (the server accidentally connected as a replica not from right shard).
      * In this case, the protection mechanism does not allow the server to start.
      */

    UInt64 total_rows_on_filesystem = 0;
    for (const auto & part : parts)
        total_rows_on_filesystem += part->rows_count;

    const auto storage_settings_ptr = getSettings();
    bool insane = uncovered_unexpected_parts_rows > total_rows_on_filesystem * storage_settings_ptr->replicated_max_ratio_of_wrong_parts;

    constexpr auto sanity_report_fmt = "The local set of parts of table {} doesn't look like the set of parts in ZooKeeper: "
                                               "{} rows of {} total rows in filesystem are suspicious. "
                                               "There are {} uncovered unexpected parts with {} rows ({} of them is not just-written with {} rows), "
                                               "{} missing parts (with {} blocks), {} covered unexpected parts (with {} rows).";

    constexpr auto sanity_report_debug_fmt = "Uncovered unexpected parts: {}. Missing parts: {}. Covered unexpected parts: {}. Expected parts: {}.";

    if (insane && !skip_sanity_checks)
    {
        LOG_DEBUG(log, sanity_report_debug_fmt, fmt::join(uncovered_unexpected_parts, ", "), fmt::join(parts_to_fetch, ", "),
                  fmt::join(covered_unexpected_parts, ", "), fmt::join(expected_parts, ", "));
        throw Exception(ErrorCodes::TOO_MANY_UNEXPECTED_DATA_PARTS, sanity_report_fmt, getStorageID().getNameForLogs(),
                        formatReadableQuantity(uncovered_unexpected_parts_rows),
                        formatReadableQuantity(total_rows_on_filesystem),
                        uncovered_unexpected_parts.size(), uncovered_unexpected_parts_rows, unexpected_parts_nonnew, unexpected_parts_nonnew_rows,
                        parts_to_fetch.size(), parts_to_fetch_blocks, covered_unexpected_parts.size(),
                        unexpected_parts_rows - uncovered_unexpected_parts_rows);
    }

    if (unexpected_parts_nonnew_rows > 0 || uncovered_unexpected_parts_rows > 0)
    {
        LOG_DEBUG(log, sanity_report_debug_fmt, fmt::join(uncovered_unexpected_parts, ", "), fmt::join(parts_to_fetch, ", "),
                  fmt::join(covered_unexpected_parts, ", "), fmt::join(expected_parts, ", "));
        LOG_WARNING(log, sanity_report_fmt, getStorageID().getNameForLogs(),
                    formatReadableQuantity(uncovered_unexpected_parts_rows), formatReadableQuantity(total_rows_on_filesystem),
                    uncovered_unexpected_parts.size(), uncovered_unexpected_parts_rows, unexpected_parts_nonnew, unexpected_parts_nonnew_rows,
                    parts_to_fetch.size(), parts_to_fetch_blocks, covered_unexpected_parts.size(), unexpected_parts_rows - uncovered_unexpected_parts_rows);
    }

    /// Add to the queue jobs to pick up the missing parts from other replicas and remove from ZK the information that we have them.
    queue.setBrokenPartsToEnqueueFetchesOnLoading(std::move(parts_to_fetch));

    /// Remove extra local parts.
    for (const DataPartPtr & part : unexpected_parts)
    {
        LOG_ERROR(log, "Renaming unexpected part {} to ignored_{}", part->name, part->name);
        forcefullyMovePartToDetachedAndRemoveFromMemory(part, "ignored", true);
    }
}


void StorageReplicatedMergeTree::syncPinnedPartUUIDs()
{
    auto zookeeper = getZooKeeper();

    Coordination::Stat stat;
    String s = zookeeper->get(zookeeper_path + "/pinned_part_uuids", &stat);

    std::lock_guard lock(pinned_part_uuids_mutex);

    /// Unsure whether or not this can be called concurrently.
    if (pinned_part_uuids->stat.version < stat.version)
    {
        auto new_pinned_part_uuids = std::make_shared<PinnedPartUUIDs>();
        new_pinned_part_uuids->fromString(s);
        new_pinned_part_uuids->stat = stat;

        pinned_part_uuids = new_pinned_part_uuids;
    }
}

void StorageReplicatedMergeTree::checkPartChecksumsAndAddCommitOps(const zkutil::ZooKeeperPtr & zookeeper,
    const DataPartPtr & part, Coordination::Requests & ops, String part_name, NameSet * absent_replicas_paths)
{
    if (part_name.empty())
        part_name = part->name;

    auto local_part_header = ReplicatedMergeTreePartHeader::fromColumnsAndChecksums(
        part->getColumns(), part->checksums);

    Strings replicas = zookeeper->getChildren(fs::path(zookeeper_path) / "replicas");
    std::shuffle(replicas.begin(), replicas.end(), thread_local_rng);
    bool has_been_already_added = false;

    for (const String & replica : replicas)
    {
        String current_part_path = fs::path(zookeeper_path) / "replicas" / replica / "parts" / part_name;

        String part_zk_str;
        if (!zookeeper->tryGet(current_part_path, part_zk_str))
        {
            if (absent_replicas_paths)
                absent_replicas_paths->emplace(current_part_path);

            continue;
        }

        ReplicatedMergeTreePartHeader replica_part_header;
        if (part_zk_str.empty())
        {
            String columns_str;
            String checksums_str;

            if (zookeeper->tryGet(fs::path(current_part_path) / "columns", columns_str) &&
                zookeeper->tryGet(fs::path(current_part_path) / "checksums", checksums_str))
            {
                replica_part_header = ReplicatedMergeTreePartHeader::fromColumnsAndChecksumsZNodes(columns_str, checksums_str);
            }
            else
            {
                if (zookeeper->exists(current_part_path))
                    throw Exception(ErrorCodes::LOGICAL_ERROR, "Part {} has empty header and does not have columns and checksums. "
                                                               "Looks like a bug.", current_part_path);
                LOG_INFO(log, "Not checking checksums of part {} with replica {} because part was removed from ZooKeeper", part_name, replica);
                continue;
            }
        }
        else
        {
            replica_part_header = ReplicatedMergeTreePartHeader::fromString(part_zk_str);
        }

        if (replica_part_header.getColumnsHash() != local_part_header.getColumnsHash())
        {
            /// Currently there are two (known) cases when it may happen:
            ///  - KILL MUTATION query had removed mutation before all replicas have executed assigned MUTATE_PART entries.
            ///    Some replicas may skip this mutation and update part version without actually applying any changes.
            ///    It leads to mismatching checksum if changes were applied on other replicas.
            ///  - ALTER_METADATA and MERGE_PARTS were reordered on some replicas.
            ///    It may lead to different number of columns in merged parts on these replicas.
            throw Exception(ErrorCodes::CHECKSUM_DOESNT_MATCH, "Part {} from {} has different columns hash "
                            "(it may rarely happen on race condition with KILL MUTATION or ALTER COLUMN).", part_name, replica);
        }

        replica_part_header.getChecksums().checkEqual(local_part_header.getChecksums(), true);

        if (replica == replica_name)
            has_been_already_added = true;

        /// If we verify checksums in "sequential manner" (i.e. recheck absence of checksums on other replicas when commit)
        /// then it is enough to verify checksums on at least one replica since checksums on other replicas must be the same.
        if (absent_replicas_paths)
        {
            absent_replicas_paths->clear();
            break;
        }
    }

    if (!has_been_already_added)
    {
        const auto storage_settings_ptr = getSettings();
        String part_path = fs::path(replica_path) / "parts" / part_name;

        if (storage_settings_ptr->use_minimalistic_part_header_in_zookeeper)
        {
            ops.emplace_back(zkutil::makeCreateRequest(
                part_path, local_part_header.toString(), zkutil::CreateMode::Persistent));
        }
        else
        {
            ops.emplace_back(zkutil::makeCreateRequest(
                part_path, "", zkutil::CreateMode::Persistent));
            ops.emplace_back(zkutil::makeCreateRequest(
                fs::path(part_path) / "columns", part->getColumns().toString(), zkutil::CreateMode::Persistent));
            ops.emplace_back(zkutil::makeCreateRequest(
                fs::path(part_path) / "checksums", getChecksumsForZooKeeper(part->checksums), zkutil::CreateMode::Persistent));
        }
    }
    else
    {
        LOG_WARNING(log, "checkPartAndAddToZooKeeper: node {} already exists. Will not commit any nodes.",
                    (fs::path(replica_path) / "parts" / part_name).string());
    }
}

MergeTreeData::DataPartsVector StorageReplicatedMergeTree::checkPartChecksumsAndCommit(Transaction & transaction,
    const MutableDataPartPtr & part, std::optional<MergeTreeData::HardlinkedFiles> hardlinked_files, bool replace_zero_copy_lock)
{
    auto zookeeper = getZooKeeper();

    while (true)
    {
        Coordination::Requests ops;
        NameSet absent_part_paths_on_replicas;

<<<<<<< HEAD
        getLockSharedDataOps(*part, std::make_shared<ZooKeeperWithFaultInjection>(zookeeper), false, hardlinked_files, ops);
=======
        getLockSharedDataOps(*part, std::make_shared<ZooKeeperWithFaultInjection>(zookeeper), replace_zero_copy_lock, hardlinked_files, ops);
>>>>>>> 70ee02a3
        size_t zero_copy_lock_ops_size = ops.size();

        /// Checksums are checked here and `ops` is filled. In fact, the part is added to ZK just below, when executing `multi`.
        checkPartChecksumsAndAddCommitOps(zookeeper, part, ops, part->name, &absent_part_paths_on_replicas);

        /// Do not commit if the part is obsolete, we have just briefly checked its checksums
        if (transaction.isEmpty())
            return {};

        /// Will check that the part did not suddenly appear on skipped replicas
        if (!absent_part_paths_on_replicas.empty())
        {
            Coordination::Requests new_ops;
            for (const String & part_path : absent_part_paths_on_replicas)
            {
                /// NOTE Create request may fail with ZNONODE if replica is being dropped, we will throw an exception
                new_ops.emplace_back(zkutil::makeCreateRequest(part_path, "", zkutil::CreateMode::Persistent));
                new_ops.emplace_back(zkutil::makeRemoveRequest(part_path, -1));
            }

            /// Add check ops at the beginning
            new_ops.insert(new_ops.end(), ops.begin(), ops.end());
            ops = std::move(new_ops);
        }

        Coordination::Responses responses;
        Coordination::Error e = zookeeper->tryMulti(ops, responses);
        if (e == Coordination::Error::ZOK)
            return transaction.commit();

        if (e == Coordination::Error::ZNODEEXISTS)
        {
            size_t num_check_ops = 2 * absent_part_paths_on_replicas.size() + zero_copy_lock_ops_size;
            size_t failed_op_index = zkutil::getFailedOpIndex(e, responses);
            if (failed_op_index < num_check_ops)
            {
                LOG_INFO(log, "The part {} on a replica suddenly appeared, will recheck checksums", ops[failed_op_index]->getPath());
                continue;
            }
        }

        throw zkutil::KeeperException(e);
    }
}

String StorageReplicatedMergeTree::getChecksumsForZooKeeper(const MergeTreeDataPartChecksums & checksums) const
{
    return MinimalisticDataPartChecksums::getSerializedString(checksums,
        getSettings()->use_minimalistic_checksums_in_zookeeper);
}

MergeTreeData::MutableDataPartPtr StorageReplicatedMergeTree::attachPartHelperFoundValidPart(const LogEntry & entry) const
{
    if (format_version != MERGE_TREE_DATA_MIN_FORMAT_VERSION_WITH_CUSTOM_PARTITIONING)
        return {};

    const MergeTreePartInfo actual_part_info = MergeTreePartInfo::fromPartName(entry.new_part_name, format_version);
    const String part_new_name = actual_part_info.getPartNameV1();

    for (const DiskPtr & disk : getStoragePolicy()->getDisks())
    {
        for (const auto it = disk->iterateDirectory(fs::path(relative_data_path) / "detached/"); it->isValid(); it->next())
        {
            const auto part_info = MergeTreePartInfo::tryParsePartName(it->name(), format_version);

            if (!part_info || part_info->partition_id != actual_part_info.partition_id)
                continue;

            const auto part_old_name = part_info->getPartNameV1();
            const auto volume = std::make_shared<SingleDiskVolume>("volume_" + part_old_name, disk);

            auto part = getDataPartBuilder(entry.new_part_name, volume, fs::path("detached") / part_old_name)
                .withPartFormatFromDisk()
                .build();

            try
            {
                part->loadColumnsChecksumsIndexes(true, true);
            }
            catch (const Exception&)
            {
                /// This method throws if the part data is corrupted or partly missing. In this case, we simply don't
                /// process the part.
                continue;
            }

            if (entry.part_checksum == part->checksums.getTotalChecksumHex())
            {
                part->modification_time = part->getDataPartStorage().getLastModified().epochTime();
                return part;
            }
        }
    }

    return {};
}

bool StorageReplicatedMergeTree::executeLogEntry(LogEntry & entry)
{
    if (entry.type == LogEntry::DROP_RANGE || entry.type == LogEntry::DROP_PART)
    {
        executeDropRange(entry);
        return true;
    }

    if (entry.type == LogEntry::REPLACE_RANGE)
    {
        executeReplaceRange(entry);
        return true;
    }

    const bool is_get_or_attach = entry.type == LogEntry::GET_PART || entry.type == LogEntry::ATTACH_PART;

    if (is_get_or_attach || entry.type == LogEntry::MERGE_PARTS || entry.type == LogEntry::MUTATE_PART)
    {
        /// If we already have this part or a part covering it, we do not need to do anything.
        /// The part may be still in the PreActive -> Active transition so we first search
        /// among PreActive parts to definitely find the desired part if it exists.
        DataPartPtr existing_part = getPartIfExists(entry.new_part_name, {MergeTreeDataPartState::PreActive});

        if (!existing_part)
            existing_part = getActiveContainingPart(entry.new_part_name);

        /// Even if the part is local, it (in exceptional cases) may not be in ZooKeeper. Let's check that it is there.
        if (existing_part && getZooKeeper()->exists(fs::path(replica_path) / "parts" / existing_part->name))
        {
            if (!is_get_or_attach || entry.source_replica != replica_name)
                LOG_DEBUG(log, "Skipping action for part {} because part {} already exists.",
                    entry.new_part_name, existing_part->name);

            return true;
        }
    }

    if (entry.type == LogEntry::ATTACH_PART)
    {
        ProfileEventsScope profile_events_scope;

        if (MutableDataPartPtr part = attachPartHelperFoundValidPart(entry))
        {
            LOG_TRACE(log, "Found valid local part for {}, preparing the transaction", part->name);

            Transaction transaction(*this, NO_TRANSACTION_RAW);

            part->version.setCreationTID(Tx::PrehistoricTID, nullptr);
            renameTempPartAndReplace(part, transaction);
            checkPartChecksumsAndCommit(transaction, part);

            writePartLog(PartLogElement::Type::NEW_PART, {}, 0 /** log entry is fake so we don't measure the time */,
                part->name, part, {} /** log entry is fake so there are no initial parts */, nullptr,
                profile_events_scope.getSnapshot());

            return true;
        }

        LOG_TRACE(log, "Didn't find valid local part for {} ({}), will fetch it from other replica",
            entry.new_part_name,
            entry.actual_new_part_name);
    }

    if (is_get_or_attach && entry.source_replica == replica_name)
        LOG_WARNING(log, "Part {} from own log doesn't exist.", entry.new_part_name);

    /// Perhaps we don't need this part, because during write with quorum, the quorum has failed
    /// (see below about `/quorum/failed_parts`).
    if (entry.quorum && getZooKeeper()->exists(fs::path(zookeeper_path) / "quorum" / "failed_parts" / entry.new_part_name))
    {
        LOG_DEBUG(log, "Skipping action for part {} because quorum for that part was failed.", entry.new_part_name);
        return true;    /// NOTE Deletion from `virtual_parts` is not done, but it is only necessary for merge.
    }

    switch (entry.type)
    {
        case LogEntry::ATTACH_PART:
            /// We surely don't have this part locally as we've checked it before, so download it.
            [[fallthrough]];
        case LogEntry::GET_PART:
            return executeFetch(entry);
        case LogEntry::MERGE_PARTS:
            throw Exception(ErrorCodes::LOGICAL_ERROR, "Merge has to be executed by another function");
        case LogEntry::MUTATE_PART:
            throw Exception(ErrorCodes::LOGICAL_ERROR, "Mutation has to be executed by another function");
        case LogEntry::ALTER_METADATA:
            return executeMetadataAlter(entry);
        case LogEntry::SYNC_PINNED_PART_UUIDS:
            syncPinnedPartUUIDs();
            return true;
        case LogEntry::CLONE_PART_FROM_SHARD:
            executeClonePartFromShard(entry);
            return true;
        default:
            throw Exception(ErrorCodes::LOGICAL_ERROR, "Unexpected log entry type: {}", static_cast<int>(entry.type));
    }
}


bool StorageReplicatedMergeTree::executeFetch(LogEntry & entry, bool need_to_check_missing_part)
{
    /// Looking for covering part. After that entry.actual_new_part_name may be filled.
    String replica = findReplicaHavingCoveringPart(entry, true);
    const auto storage_settings_ptr = getSettings();
    auto metadata_snapshot = getInMemoryMetadataPtr();

    try
    {
        if (replica.empty())
        {
            /** If a part is to be written with a quorum and the quorum is not reached yet,
              *  then (due to the fact that a part is impossible to download right now),
              *  the quorum entry should be considered unsuccessful.
              * TODO Complex code, extract separately.
              */
            if (entry.quorum)
            {
                if (entry.type != LogEntry::GET_PART)
                    throw Exception(ErrorCodes::LOGICAL_ERROR, "Logical error: log entry with quorum but type is not GET_PART");

                LOG_DEBUG(log, "No active replica has part {} which needs to be written with quorum. Will try to mark that quorum as failed.", entry.new_part_name);

                /** Atomically:
                  * - if replicas do not become active;
                  * - if there is a `quorum` node with this part;
                  * - delete `quorum` node;
                  * - add a part to the list `quorum/failed_parts`;
                  * - if the part is not already removed from the list for deduplication `blocks/block_num`, then delete it;
                  *
                  * If something changes, then we will nothing - we'll get here again next time.
                  */

                /** We collect the `host` node versions from the replicas.
                  * When the replica becomes active, it changes the value of host in the same transaction (with the creation of `is_active`).
                  * This will ensure that the replicas do not become active.
                  */

                auto zookeeper = getZooKeeper();

                Strings replicas = zookeeper->getChildren(fs::path(zookeeper_path) / "replicas");

                Coordination::Requests ops;

                for (const auto & path_part : replicas)
                {
                    Coordination::Stat stat;
                    String path = fs::path(zookeeper_path) / "replicas" / path_part / "host";
                    zookeeper->get(path, &stat);
                    ops.emplace_back(zkutil::makeCheckRequest(path, stat.version));
                }

                /// We verify that while we were collecting versions, the replica with the necessary part did not come alive.
                replica = findReplicaHavingPart(entry.new_part_name, true);

                /// Also during this time a completely new replica could be created.
                /// But if a part does not appear on the old, then it can not be on the new one either.

                if (replica.empty())
                {
                    Coordination::Stat quorum_stat;
                    const String quorum_unparallel_path = fs::path(zookeeper_path) / "quorum" / "status";
                    const String quorum_parallel_path = fs::path(zookeeper_path) / "quorum" / "parallel" / entry.new_part_name;
                    String quorum_str, quorum_path;
                    ReplicatedMergeTreeQuorumEntry quorum_entry;

                    if (zookeeper->tryGet(quorum_unparallel_path, quorum_str, &quorum_stat))
                        quorum_path = quorum_unparallel_path;
                    else
                    {
                        quorum_str = zookeeper->get(quorum_parallel_path, &quorum_stat);
                        quorum_path = quorum_parallel_path;
                    }

                    quorum_entry.fromString(quorum_str);

                    if (quorum_entry.part_name == entry.new_part_name)
                    {
                        ops.emplace_back(zkutil::makeRemoveRequest(quorum_path, quorum_stat.version));
                        auto part_info = MergeTreePartInfo::fromPartName(entry.new_part_name, format_version);

                        if (part_info.min_block != part_info.max_block)
                            throw Exception(ErrorCodes::LOGICAL_ERROR, "Logical error: log entry with quorum for part covering more than one block number");

                        ops.emplace_back(zkutil::makeCreateRequest(
                            fs::path(zookeeper_path) / "quorum" / "failed_parts" / entry.new_part_name,
                            "",
                            zkutil::CreateMode::Persistent));

                        /// Deleting from `blocks`.
                        if (!entry.block_id.empty() && zookeeper->exists(fs::path(zookeeper_path) / "blocks" / entry.block_id))
                            ops.emplace_back(zkutil::makeRemoveRequest(fs::path(zookeeper_path) / "blocks" / entry.block_id, -1));

                        Coordination::Responses responses;
                        auto code = zookeeper->tryMulti(ops, responses);

                        if (code == Coordination::Error::ZOK)
                        {
                            LOG_DEBUG(log, "Marked quorum for part {} as failed.", entry.new_part_name);
                            queue.removeFailedQuorumPart(part_info);
                            return true;
                        }
                        else if (code == Coordination::Error::ZBADVERSION || code == Coordination::Error::ZNONODE || code == Coordination::Error::ZNODEEXISTS)
                        {
                            LOG_DEBUG(log, "State was changed or isn't expected when trying to mark quorum for part {} as failed. Code: {}",
                                      entry.new_part_name, Coordination::errorMessage(code));
                        }
                        else
                            throw Coordination::Exception(code);
                    }
                    else
                    {
                        LOG_WARNING(log, "No active replica has part {}, "
                                         "but that part needs quorum and /quorum/status contains entry about another part {}. "
                                         "It means that part was successfully written to {} replicas, but then all of them goes offline. "
                                         "Or it is a bug.", entry.new_part_name, quorum_entry.part_name, entry.quorum);
                    }
                }
            }

            if (replica.empty())
            {
                ProfileEvents::increment(ProfileEvents::ReplicatedPartFailedFetches);

                if (!need_to_check_missing_part)
                    return false;

                throw Exception(ErrorCodes::NO_REPLICA_HAS_PART, "No active replica has part {} or covering part (cannot execute {}: {})",
                                entry.new_part_name, entry.znode_name, entry.getDescriptionForLogs(format_version));
            }
        }

        try
        {
            String part_name = entry.actual_new_part_name.empty() ? entry.new_part_name : entry.actual_new_part_name;

            if (!entry.actual_new_part_name.empty())
                LOG_DEBUG(log, "Will fetch part {} instead of {}", entry.actual_new_part_name, entry.new_part_name);

            String source_replica_path = fs::path(zookeeper_path) / "replicas" / replica;
            if (!fetchPart(part_name,
                metadata_snapshot,
                source_replica_path,
                /* to_detached= */ false,
                entry.quorum,
                /* zookeeper_ */ nullptr,
                /* try_fetch_shared= */ true))
            {
                return false;
            }
        }
        catch (Exception & e)
        {
            /// No stacktrace, just log message
            if (e.code() == ErrorCodes::RECEIVED_ERROR_TOO_MANY_REQUESTS)
                e.addMessage("Too busy replica. Will try later.");
            throw;
        }

        if (entry.type == LogEntry::MERGE_PARTS)
            ProfileEvents::increment(ProfileEvents::ReplicatedPartFetchesOfMerged);
    }
    catch (...)
    {
        /** If we can not download the part we need for some merge, it's better not to try to get other parts for this merge,
          * but try to get already merged part. To do this, move the action to get the remaining parts
          * for this merge at the end of the queue.
          */
        try
        {
            auto parts_for_merge = queue.moveSiblingPartsForMergeToEndOfQueue(entry.new_part_name);

            if (!parts_for_merge.empty() && replica.empty())
            {
                LOG_INFO(log, "No active replica has part {}. Will fetch merged part instead.", entry.new_part_name);
                /// We should enqueue it for check, because merged part may never appear if source part is lost
                enqueuePartForCheck(entry.new_part_name);
                return false;
            }

            /** If no active replica has a part, and there is no merge in the queue with its participation,
              * check to see if any (active or inactive) replica has such a part or covering it.
              */
            if (replica.empty())
                enqueuePartForCheck(entry.new_part_name);
        }
        catch (...)
        {
            tryLogCurrentException(log, __PRETTY_FUNCTION__);
        }

        throw;
    }

    return true;
}


MutableDataPartStoragePtr StorageReplicatedMergeTree::executeFetchShared(
    const String & source_replica,
    const String & new_part_name,
    const DiskPtr & disk,
    const String & path)
{
    if (source_replica.empty())
    {
        LOG_INFO(log, "No active replica has part {} on shared storage.", new_part_name);
        return nullptr;
    }

    const auto storage_settings_ptr = getSettings();
    auto metadata_snapshot = getInMemoryMetadataPtr();

    try
    {
        return fetchExistsPart(new_part_name, metadata_snapshot, fs::path(zookeeper_path) / "replicas" / source_replica, disk, path);
    }
    catch (Exception & e)
    {
        if (e.code() == ErrorCodes::RECEIVED_ERROR_TOO_MANY_REQUESTS)
            e.addMessage("Too busy replica. Will try later.");
        tryLogCurrentException(log, __PRETTY_FUNCTION__);
        throw;
    }
}


void StorageReplicatedMergeTree::executeDropRange(const LogEntry & entry)
{
    LOG_TRACE(log, "Executing DROP_RANGE {}", entry.new_part_name);

    /// Wait for loading of outdated parts because DROP_RANGE
    /// command must be applied to all parts on disk.
    waitForOutdatedPartsToBeLoaded();

    auto drop_range_info = MergeTreePartInfo::fromPartName(entry.new_part_name, format_version);
    getContext()->getMergeList().cancelInPartition(getStorageID(), drop_range_info.partition_id, drop_range_info.max_block);
    {
        auto pause_checking_parts = part_check_thread.pausePartsCheck();
        queue.removePartProducingOpsInRange(getZooKeeper(), drop_range_info, entry);
        part_check_thread.cancelRemovedPartsCheck(drop_range_info);
    }

    /// Delete the parts contained in the range to be deleted.
    /// It's important that no old parts remain (after the merge), because otherwise,
    ///  after adding a new replica, this new replica downloads them, but does not delete them.
    /// And, if you do not, the parts will come to life after the server is restarted.
    /// Therefore, we use all data parts.

    auto metadata_snapshot = getInMemoryMetadataPtr();
    PartsToRemoveFromZooKeeper parts_to_remove;
    {
        auto data_parts_lock = lockParts();
        parts_to_remove = removePartsInRangeFromWorkingSetAndGetPartsToRemoveFromZooKeeper(NO_TRANSACTION_RAW, drop_range_info, data_parts_lock);
        if (parts_to_remove.empty())
        {
            if (!drop_range_info.isFakeDropRangePart())
                LOG_INFO(log, "Log entry {} tried to drop single part {}, but part does not exist", entry.znode_name, entry.new_part_name);
            return;
        }
    }

    if (entry.detach)
        LOG_DEBUG(log, "Detaching parts.");
    else
        LOG_DEBUG(log, "Removing parts.");

    if (entry.detach)
    {
        /// If DETACH clone parts to detached/ directory
        for (const auto & part : parts_to_remove)
        {
            if (auto part_to_detach = part.getPartIfItWasActive())
            {
                LOG_INFO(log, "Detaching {}", part_to_detach->getDataPartStorage().getPartDirectory());
                part_to_detach->makeCloneInDetached("", metadata_snapshot);
            }
        }
    }

    /// Forcibly remove parts from ZooKeeper
    removePartsFromZooKeeperWithRetries(parts_to_remove);

    if (entry.detach)
        LOG_DEBUG(log, "Detached {} parts inside {}.", parts_to_remove.size(), entry.new_part_name);
    else
        LOG_DEBUG(log, "Removed {} parts inside {}.", parts_to_remove.size(), entry.new_part_name);

    /// We want to remove dropped parts from disk as soon as possible
    /// To be removed a partition should have zero refcount, therefore call the cleanup thread at exit
    parts_to_remove.clear();
    cleanup_thread.wakeup();
}


bool StorageReplicatedMergeTree::executeReplaceRange(const LogEntry & entry)
{
    Stopwatch watch;
    ProfileEventsScope profile_events_scope;

    auto & entry_replace = *entry.replace_range_entry;
    LOG_DEBUG(log, "Executing log entry {} to replace parts range {} with {} parts from {}.{}",
              entry.znode_name, entry_replace.drop_range_part_name, entry_replace.new_part_names.size(),
              entry_replace.from_database, entry_replace.from_table);

    /// Wait for loading of outdated parts because REPLACE_RANGE
    /// command must be applied to all parts on disk.
    waitForOutdatedPartsToBeLoaded();

    auto metadata_snapshot = getInMemoryMetadataPtr();
    auto storage_settings_ptr = getSettings();

    MergeTreePartInfo drop_range = MergeTreePartInfo::fromPartName(entry_replace.drop_range_part_name, format_version);
    /// Range with only one block has special meaning: it's ATTACH PARTITION or MOVE PARTITION, so there is no drop range
    bool replace = !LogEntry::ReplaceRangeEntry::isMovePartitionOrAttachFrom(drop_range);

    if (replace)
    {
        getContext()->getMergeList().cancelInPartition(getStorageID(), drop_range.partition_id, drop_range.max_block);
        auto pause_checking_parts = part_check_thread.pausePartsCheck();
        queue.removePartProducingOpsInRange(getZooKeeper(), drop_range, entry);
        part_check_thread.cancelRemovedPartsCheck(drop_range);
    }
    else
    {
        drop_range = {};
    }

    struct PartDescription
    {
        PartDescription(
            size_t index_,
            const String & src_part_name_,
            const String & new_part_name_,
            const String & checksum_hex_,
            MergeTreeDataFormatVersion format_version)
            : index(index_)
            , src_part_name(src_part_name_)
            , src_part_info(MergeTreePartInfo::fromPartName(src_part_name_, format_version))
            , new_part_name(new_part_name_)
            , new_part_info(MergeTreePartInfo::fromPartName(new_part_name_, format_version))
            , checksum_hex(checksum_hex_)
        {
        }

        size_t index; // in log entry arrays
        String src_part_name;
        MergeTreePartInfo src_part_info;
        String new_part_name;
        MergeTreePartInfo new_part_info;
        String checksum_hex;

        /// Part which will be committed
        MutableDataPartPtr res_part;

        /// We could find a covering part
        MergeTreePartInfo found_new_part_info;
        String found_new_part_name;

        /// Hold pointer to part in source table if will clone it from local table
        DataPartPtr src_table_part;

        /// A replica that will be used to fetch part
        String replica;

        MergeTreeData::HardlinkedFiles hardlinked_files;

        scope_guard temporary_part_lock;
    };

    using PartDescriptionPtr = std::shared_ptr<PartDescription>;
    using PartDescriptions = std::vector<PartDescriptionPtr>;

    PartDescriptions all_parts;
    PartDescriptions parts_to_add;
    PartsToRemoveFromZooKeeper parts_to_remove;

    auto table_lock_holder_dst_table = lockForShare(
            RWLockImpl::NO_QUERY, getSettings()->lock_acquire_timeout_for_background_operations);
    auto dst_metadata_snapshot = getInMemoryMetadataPtr();

    for (size_t i = 0; i < entry_replace.new_part_names.size(); ++i)
    {
        all_parts.emplace_back(std::make_shared<PartDescription>(i,
            entry_replace.src_part_names.at(i),
            entry_replace.new_part_names.at(i),
            entry_replace.part_names_checksums.at(i),
            format_version));
    }

    /// What parts we should add? Or we have already added all required parts (we an replica-initializer)
    {
        auto data_parts_lock = lockParts();

        for (const PartDescriptionPtr & part_desc : all_parts)
        {
            if (!getActiveContainingPart(part_desc->new_part_info, MergeTreeDataPartState::Active, data_parts_lock))
                parts_to_add.emplace_back(part_desc);
        }

        if (parts_to_add.empty() && replace)
        {
            parts_to_remove = removePartsInRangeFromWorkingSetAndGetPartsToRemoveFromZooKeeper(NO_TRANSACTION_RAW, drop_range, data_parts_lock);
            String parts_to_remove_str;
            for (const auto & part : parts_to_remove)
            {
                parts_to_remove_str += part.getPartName();
                parts_to_remove_str += " ";
            }
            LOG_TRACE(log, "Replacing {} parts {}with empty set", parts_to_remove.size(), parts_to_remove_str);
        }
    }

    if (parts_to_add.empty())
    {
        LOG_INFO(log, "All parts from REPLACE PARTITION command have been already attached");
        removePartsFromZooKeeperWithRetries(parts_to_remove);
        return true;
    }

    if (parts_to_add.size() < all_parts.size())
    {
        LOG_WARNING(log, "Some (but not all) parts from REPLACE PARTITION command already exist. REPLACE PARTITION will not be atomic.");
    }

    StoragePtr source_table;
    TableLockHolder table_lock_holder_src_table;
    StorageID source_table_id{entry_replace.from_database, entry_replace.from_table};

    auto clone_data_parts_from_source_table = [&] () -> size_t
    {
        source_table = DatabaseCatalog::instance().tryGetTable(source_table_id, getContext());
        if (!source_table)
        {
            LOG_DEBUG(log, "Can't use {} as source table for REPLACE PARTITION command. It does not exist.", source_table_id.getNameForLogs());
            return 0;
        }

        auto src_metadata_snapshot = source_table->getInMemoryMetadataPtr();
        MergeTreeData * src_data = nullptr;
        try
        {
            src_data = &checkStructureAndGetMergeTreeData(source_table, src_metadata_snapshot, dst_metadata_snapshot);
        }
        catch (Exception &)
        {
            LOG_INFO(log, "Can't use {} as source table for REPLACE PARTITION command. Will fetch all parts. Reason: {}", source_table_id.getNameForLogs(), getCurrentExceptionMessage(false));
            return 0;
        }

        table_lock_holder_src_table = source_table->lockForShare(
                RWLockImpl::NO_QUERY, getSettings()->lock_acquire_timeout_for_background_operations);

        DataPartStates valid_states{
            MergeTreeDataPartState::PreActive, MergeTreeDataPartState::Active, MergeTreeDataPartState::Outdated};

        size_t num_clonable_parts = 0;
        for (PartDescriptionPtr & part_desc : parts_to_add)
        {
            auto src_part = src_data->getPartIfExists(part_desc->src_part_info, valid_states);
            if (!src_part)
            {
                LOG_DEBUG(log, "There is no part {} in {}", part_desc->src_part_name, source_table_id.getNameForLogs());
                continue;
            }

            bool avoid_copy_local_part = storage_settings_ptr->allow_remote_fs_zero_copy_replication && src_part->isStoredOnRemoteDiskWithZeroCopySupport();

            if (avoid_copy_local_part)
            {
                LOG_DEBUG(log, "Avoid copy local part {} from table {} because of zero-copy replication", part_desc->src_part_name, source_table_id.getNameForLogs());
                continue;
            }

            String checksum_hex  = src_part->checksums.getTotalChecksumHex();

            if (checksum_hex != part_desc->checksum_hex)
            {
                LOG_DEBUG(log, "Part {} of {} has inappropriate checksum", part_desc->src_part_name, source_table_id.getNameForLogs());
                /// TODO: check version
                continue;
            }

            part_desc->found_new_part_name = part_desc->new_part_name;
            part_desc->found_new_part_info = part_desc->new_part_info;
            part_desc->src_table_part = src_part;

            ++num_clonable_parts;
        }

        return num_clonable_parts;
    };

    size_t num_clonable_parts = clone_data_parts_from_source_table();
    LOG_DEBUG(log, "Found {} parts that could be cloned (of {} required parts)", num_clonable_parts, parts_to_add.size());

    ActiveDataPartSet adding_parts_active_set(format_version);
    std::unordered_map<String, PartDescriptionPtr> part_name_to_desc;

    for (PartDescriptionPtr & part_desc : parts_to_add)
    {
        if (part_desc->src_table_part)
        {
            /// It is clonable part
            adding_parts_active_set.add(part_desc->new_part_name);
            part_name_to_desc.emplace(part_desc->new_part_name, part_desc);
            continue;
        }

        /// Firstly, try find exact part to produce more accurate part set
        String replica = findReplicaHavingPart(part_desc->new_part_name, true);
        String found_part_name;
        /// TODO: check version

        if (replica.empty())
        {
            LOG_DEBUG(log, "Part {} is not found on remote replicas", part_desc->new_part_name);

            /// Fallback to covering part
            replica = findReplicaHavingCoveringPart(part_desc->new_part_name, true, found_part_name);

            if (replica.empty())
            {
                /// It is not fail, since adjacent parts could cover current part
                LOG_DEBUG(log, "Parts covering {} are not found on remote replicas", part_desc->new_part_name);
                continue;
            }
        }
        else
        {
            found_part_name = part_desc->new_part_name;
        }

        part_desc->found_new_part_name = found_part_name;
        part_desc->found_new_part_info = MergeTreePartInfo::fromPartName(found_part_name, format_version);
        part_desc->replica = replica;

        adding_parts_active_set.add(part_desc->found_new_part_name);
        part_name_to_desc.emplace(part_desc->found_new_part_name, part_desc);
    }

    /// Check that we could cover whole range
    for (PartDescriptionPtr & part_desc : parts_to_add)
    {
        if (!adding_parts_active_set.getContainingPart(part_desc->new_part_info).empty())
            continue;

        MergeTreePartInfo covering_drop_range;
        if (queue.isGoingToBeDropped(part_desc->new_part_info, &covering_drop_range))
        {
            LOG_WARNING(log, "Will not add part {} (while replacing {}) because it's going to be dropped (DROP_RANGE: {})",
                        part_desc->new_part_name, entry_replace.drop_range_part_name, covering_drop_range.getPartNameForLogs());
            continue;
        }

        /// We should enqueue missing part for check, so it will be replaced with empty one (if needed)
        /// and we will be able to execute this REPLACE_RANGE.
        /// However, it's quite dangerous, because part may appear in source table.
        /// So we enqueue it for check only if no replicas of source table have part either.
        bool need_check = true;
        if (auto * replicated_src_table = typeid_cast<StorageReplicatedMergeTree *>(source_table.get()))
        {
            String src_replica = replicated_src_table->findReplicaHavingPart(part_desc->src_part_name, false);
            if (!src_replica.empty())
            {
                LOG_DEBUG(log, "Found part {} on replica {} of source table, will not check part {} required for {}",
                          part_desc->src_part_name, src_replica, part_desc->new_part_name, entry.znode_name);
                need_check = false;
            }
        }

        if (need_check)
        {
            LOG_DEBUG(log, "Will check part {} required for {}, because no replicas have it (including replicas of source table)",
                      part_desc->new_part_name, entry.znode_name);
            enqueuePartForCheck(part_desc->new_part_name);
        }

        throw Exception(ErrorCodes::NO_REPLICA_HAS_PART,
                        "Not found part {} (or part covering it) neither source table neither remote replicas",
                        part_desc->new_part_name);
    }

    /// Filter covered parts
    PartDescriptions final_parts;
    Strings final_part_names;
    {
        final_part_names = adding_parts_active_set.getParts();

        for (const String & final_part_name : final_part_names)
        {
            auto part_desc = part_name_to_desc[final_part_name];
            if (!part_desc)
                throw Exception(ErrorCodes::LOGICAL_ERROR, "There is no final part {}. This is a bug", final_part_name);

            final_parts.emplace_back(part_desc);

            if (final_parts.size() > 1)
            {
                auto & prev = *final_parts[final_parts.size() - 2];
                auto & curr = *final_parts[final_parts.size() - 1];

                if (!prev.found_new_part_info.isDisjoint(curr.found_new_part_info))
                {
                    throw Exception(ErrorCodes::LOGICAL_ERROR, "Intersected final parts detected: {} and {}. It should be investigated.",
                        prev.found_new_part_name, curr.found_new_part_name);
                }
            }
        }
    }

    static const String TMP_PREFIX = "tmp_replace_from_";

    std::vector<MergeTreeData::HardlinkedFiles> hardlinked_files_for_parts;

    auto obtain_part = [&] (PartDescriptionPtr & part_desc)
    {
        if (part_desc->src_table_part)
        {
            if (part_desc->checksum_hex != part_desc->src_table_part->checksums.getTotalChecksumHex())
                throw Exception(ErrorCodes::UNFINISHED, "Checksums of {} is suddenly changed", part_desc->src_table_part->name);

            auto [res_part, temporary_part_lock] = cloneAndLoadDataPartOnSameDisk(
                part_desc->src_table_part, TMP_PREFIX + "clone_", part_desc->new_part_info, metadata_snapshot, NO_TRANSACTION_PTR, &part_desc->hardlinked_files, false, {});
            part_desc->res_part = std::move(res_part);
            part_desc->temporary_part_lock = std::move(temporary_part_lock);
        }
        else if (!part_desc->replica.empty())
        {
            String source_replica_path = fs::path(zookeeper_path) / "replicas" / part_desc->replica;
            ReplicatedMergeTreeAddress address(getZooKeeper()->get(fs::path(source_replica_path) / "host"));
            auto timeouts = getFetchPartHTTPTimeouts(getContext());

            auto credentials = getContext()->getInterserverCredentials();
            String interserver_scheme = getContext()->getInterserverScheme();

            if (interserver_scheme != address.scheme)
                throw Exception(ErrorCodes::LOGICAL_ERROR,
                                "Interserver schemas are different '{}' != '{}', can't fetch part from {}",
                                interserver_scheme, address.scheme, address.host);

            part_desc->res_part = fetcher.fetchSelectedPart(
                metadata_snapshot, getContext(), part_desc->found_new_part_name, source_replica_path,
                address.host, address.replication_port, timeouts, credentials->getUser(), credentials->getPassword(),
                interserver_scheme, replicated_fetches_throttler, false, TMP_PREFIX + "fetch_");

            /// TODO: check columns_version of fetched part

            ProfileEvents::increment(ProfileEvents::ReplicatedPartFetches);
        }
        else
            throw Exception(ErrorCodes::LOGICAL_ERROR, "There is no receipt to produce part {}. This is bug", part_desc->new_part_name);
    };

    /// Download or clone parts
    /// TODO: make it in parallel
    for (PartDescriptionPtr & part_desc : final_parts)
        obtain_part(part_desc);

    MutableDataPartsVector res_parts;
    for (PartDescriptionPtr & part_desc : final_parts)
        res_parts.emplace_back(part_desc->res_part);

    try
    {
        /// Commit parts
        auto zookeeper = getZooKeeper();
        Transaction transaction(*this, NO_TRANSACTION_RAW);

        Coordination::Requests ops;
        for (PartDescriptionPtr & part_desc : final_parts)
        {
            renameTempPartAndReplace(part_desc->res_part, transaction);
            getCommitPartOps(ops, part_desc->res_part);

            lockSharedData(*part_desc->res_part, false, part_desc->hardlinked_files);
        }


        if (!ops.empty())
            zookeeper->multi(ops);

        {
            auto data_parts_lock = lockParts();

            transaction.commit(&data_parts_lock);
            if (replace)
            {
                parts_to_remove = removePartsInRangeFromWorkingSetAndGetPartsToRemoveFromZooKeeper(NO_TRANSACTION_RAW, drop_range, data_parts_lock);
                String parts_to_remove_str;
                for (const auto & part : parts_to_remove)
                {
                    parts_to_remove_str += part.getPartName();
                    parts_to_remove_str += " ";
                }
                LOG_TRACE(log, "Replacing {} parts {}with {} parts {}", parts_to_remove.size(), parts_to_remove_str,
                          final_parts.size(), boost::algorithm::join(final_part_names, ", "));
            }
        }

        PartLog::addNewParts(getContext(), PartLog::createPartLogEntries(res_parts, watch.elapsed(), profile_events_scope.getSnapshot()));
    }
    catch (...)
    {
        PartLog::addNewParts(getContext(), PartLog::createPartLogEntries(res_parts, watch.elapsed()), ExecutionStatus::fromCurrentException("", true));

        for (const auto & res_part : res_parts)
            unlockSharedData(*res_part);

        throw;
    }

    removePartsFromZooKeeperWithRetries(parts_to_remove);
    res_parts.clear();
    parts_to_remove.clear();
    cleanup_thread.wakeup();

    return true;
}

void StorageReplicatedMergeTree::executeClonePartFromShard(const LogEntry & entry)
{
    auto zookeeper = getZooKeeper();

    Strings replicas = zookeeper->getChildren(entry.source_shard + "/replicas");
    std::shuffle(replicas.begin(), replicas.end(), thread_local_rng);
    String replica;
    for (const String & candidate : replicas)
    {
        if (zookeeper->exists(entry.source_shard + "/replicas/" + candidate + "/is_active"))
        {
            replica = candidate;
            break;
        }
    }

    if (replica.empty())
        throw Exception(ErrorCodes::NO_REPLICA_HAS_PART, "Not found active replica on shard {} to clone part {}",
                        entry.source_shard, entry.new_part_name);

    LOG_INFO(log, "Will clone part from shard {} and replica {}", entry.source_shard, replica);

    MutableDataPartPtr part;

    {
        auto metadata_snapshot = getInMemoryMetadataPtr();
        String source_replica_path = entry.source_shard + "/replicas/" + replica;
        ReplicatedMergeTreeAddress address(getZooKeeper()->get(source_replica_path + "/host"));
        auto timeouts = getHTTPTimeouts(getContext());
        auto credentials = getContext()->getInterserverCredentials();
        String interserver_scheme = getContext()->getInterserverScheme();

        auto get_part = [&, address, timeouts, credentials, interserver_scheme]()
        {
            if (interserver_scheme != address.scheme)
                throw Exception(ErrorCodes::LOGICAL_ERROR, "Interserver schemes are different: '{}' != '{}', can't fetch part from {}",
                                interserver_scheme, address.scheme, address.host);

            return fetcher.fetchSelectedPart(
                metadata_snapshot, getContext(), entry.new_part_name, source_replica_path,
                address.host, address.replication_port,
                timeouts, credentials->getUser(), credentials->getPassword(), interserver_scheme,
                replicated_fetches_throttler, true);
        };

        part = get_part();
        // The fetched part is valuable and should not be cleaned like a temp part.
        part->is_temp = false;
        part->renameTo("detached/" + entry.new_part_name, true);

        LOG_INFO(log, "Cloned part {} to detached directory", part->name);
    }
}


void StorageReplicatedMergeTree::cloneReplica(const String & source_replica, Coordination::Stat source_is_lost_stat, zkutil::ZooKeeperPtr & zookeeper)
{
    String source_path = fs::path(zookeeper_path) / "replicas" / source_replica;

    /// The order of the following three actions is important.

    Strings source_queue_names;
    /// We are trying to get consistent /log_pointer and /queue state. Otherwise
    /// we can possibly duplicate entries in queue of cloned replica.
    while (true)
    {
        Coordination::Stat log_pointer_stat;
        String raw_log_pointer = zookeeper->get(fs::path(source_path) / "log_pointer", &log_pointer_stat);

        Coordination::Requests ops;
        ops.push_back(zkutil::makeSetRequest(fs::path(replica_path) / "log_pointer", raw_log_pointer, -1));

        /// For support old versions CH.
        if (source_is_lost_stat.version == -1)
        {
            /// We check that it was not suddenly upgraded to new version.
            /// Otherwise it can be upgraded and instantly become lost, but we cannot notice that.
            ops.push_back(zkutil::makeCreateRequest(fs::path(source_path) / "is_lost", "0", zkutil::CreateMode::Persistent));
            ops.push_back(zkutil::makeRemoveRequest(fs::path(source_path) / "is_lost", -1));
        }
        else /// The replica we clone should not suddenly become lost.
            ops.push_back(zkutil::makeCheckRequest(fs::path(source_path) / "is_lost", source_is_lost_stat.version));

        Coordination::Responses responses;

        /// Let's remember the queue of the reference/master replica.
        source_queue_names = zookeeper->getChildren(fs::path(source_path) / "queue");

        /// Check that log pointer of source replica didn't changed while we read queue entries
        ops.push_back(zkutil::makeCheckRequest(fs::path(source_path) / "log_pointer", log_pointer_stat.version));

        auto rc = zookeeper->tryMulti(ops, responses);

        if (rc == Coordination::Error::ZOK)
        {
            break;
        }
        else if (rc == Coordination::Error::ZNODEEXISTS)
        {
            throw Exception(ErrorCodes::REPLICA_STATUS_CHANGED,
                            "Can not clone replica, because the {} updated to new ClickHouse version", source_replica);
        }
        else if (responses[1]->error == Coordination::Error::ZBADVERSION)
        {
            /// If is_lost node version changed than source replica also lost,
            /// so we cannot clone from it.
            throw Exception(ErrorCodes::REPLICA_STATUS_CHANGED, "Can not clone replica, because the {} became lost",
                source_replica);
        }
        else if (responses.back()->error == Coordination::Error::ZBADVERSION)
        {
            /// If source replica's log_pointer changed than we probably read
            /// stale state of /queue and have to try one more time.
            LOG_WARNING(log, "Log pointer of source replica {} changed while we loading queue nodes. Will retry.", source_replica);
            continue;
        }
        else
        {
            zkutil::KeeperMultiException::check(rc, ops, responses);
        }
    }

    ::sort(source_queue_names.begin(), source_queue_names.end());

    struct QueueEntryInfo
    {
        String data = {};
        Coordination::Stat stat = {};
        LogEntryPtr parsed_entry = {};
    };

    /// We got log pointer and list of queue entries of source replica.
    /// At first we will get queue entries and then we will get list of active parts of source replica
    /// to enqueue fetches for missing parts. If source replica executes and removes some entry concurrently
    /// we will see produced part (or covering part) in replicas/source/parts and will enqueue fetch.
    /// We will try to parse queue entries before copying them
    /// to avoid creation of excessive and duplicating entries in our queue.
    /// See also removePartAndEnqueueFetch(...)
    std::vector<QueueEntryInfo> source_queue;
    ActiveDataPartSet get_part_set{format_version};
    ActiveDataPartSet drop_range_set{format_version};
    std::unordered_set<String> exact_part_names;

    {
        std::vector<zkutil::ZooKeeper::FutureGet> queue_get_futures;
        queue_get_futures.reserve(source_queue_names.size());

        for (const String & entry_name : source_queue_names)
            queue_get_futures.push_back(zookeeper->asyncTryGet(fs::path(source_path) / "queue" / entry_name));

        source_queue.reserve(source_queue_names.size());
        for (size_t i = 0; i < source_queue_names.size(); ++i)
        {
            auto res = queue_get_futures[i].get();
            /// It's ok if entry is already executed and removed: we also will get source parts set.
            if (res.error == Coordination::Error::ZNONODE)
                continue;

            assert(res.error == Coordination::Error::ZOK);
            source_queue.emplace_back();
            auto & info = source_queue.back();
            info.data = std::move(res.data);
            info.stat = std::move(res.stat);
            try
            {
                info.parsed_entry = LogEntry::parse(info.data, info.stat, format_version);
            }
            catch (...)
            {
                tryLogCurrentException(log, "Cannot parse source queue entry " + source_queue_names[i]);
            }

            /// It may be ok if source replica has newer version. We will copy entry as is.
            if (!info.parsed_entry)
                continue;

            info.parsed_entry->znode_name = source_queue_names[i];

            if (info.parsed_entry->type == LogEntry::DROP_RANGE || info.parsed_entry->type == LogEntry::DROP_PART)
            {
                drop_range_set.add(info.parsed_entry->new_part_name);
            }
            else if (info.parsed_entry->type == LogEntry::GET_PART)
            {
                String maybe_covering_drop_range = drop_range_set.getContainingPart(info.parsed_entry->new_part_name);
                if (maybe_covering_drop_range.empty())
                    get_part_set.add(info.parsed_entry->new_part_name);
            }
            else
            {
                /// We should keep local parts if they present in the queue of source replica.
                /// There's a chance that we are the only replica that has these parts.
                Strings entry_virtual_parts = info.parsed_entry->getVirtualPartNames(format_version);
                std::move(entry_virtual_parts.begin(), entry_virtual_parts.end(), std::inserter(exact_part_names, exact_part_names.end()));
            }
        }
    }

    /// We should do it after copying queue, because some ALTER_METADATA entries can be lost otherwise.
    cloneMetadataIfNeeded(source_replica, source_path, zookeeper);

    /// Add to the queue jobs to receive all the active parts that the reference/master replica has.
    Strings source_replica_parts = zookeeper->getChildren(fs::path(source_path) / "parts");
    for (const auto & active_part : source_replica_parts)
        get_part_set.add(active_part);

    Strings active_parts = get_part_set.getParts();

    /// Remove local parts if source replica does not have them, because such parts will never be fetched by other replicas.
    Strings local_parts_in_zk = zookeeper->getChildren(fs::path(replica_path) / "parts");
    Strings parts_to_remove_from_zk;

    for (const auto & part : local_parts_in_zk)
    {
        /// We look for exact match (and not for any covering part)
        /// because our part might be dropped and covering part might be merged though gap.
        /// (avoid resurrection of data that was removed a long time ago)
        if (get_part_set.getContainingPart(part) == part)
            continue;

        if (exact_part_names.contains(part))
            continue;

        parts_to_remove_from_zk.emplace_back(part);
        LOG_WARNING(log, "Source replica does not have part {}. Removing it from ZooKeeper.", part);
    }

    {
        /// Check "is_lost" version after retrieving queue and parts.
        /// If version has changed, then replica most likely has been dropped and parts set is inconsistent,
        /// so throw exception and retry cloning.
        Coordination::Stat is_lost_stat_new;
        zookeeper->get(fs::path(source_path) / "is_lost", &is_lost_stat_new);
        if (is_lost_stat_new.version != source_is_lost_stat.version)
            throw Exception(ErrorCodes::REPLICA_STATUS_CHANGED, "Cannot clone {}, because it suddenly become lost "
                                                                "or removed broken part from ZooKeeper", source_replica);
    }

    removePartsFromZooKeeperWithRetries(parts_to_remove_from_zk);

    auto local_active_parts = getDataPartsForInternalUsage();

    DataPartsVector parts_to_remove_from_working_set;

    for (const auto & part : local_active_parts)
    {
        if (get_part_set.getContainingPart(part->name) == part->name)
            continue;

        if (exact_part_names.contains(part->name))
            continue;

        parts_to_remove_from_working_set.emplace_back(part);
        LOG_WARNING(log, "Source replica does not have part {}. Removing it from working set.", part->name);
    }

    if (getSettings()->detach_old_local_parts_when_cloning_replica)
    {
        auto metadata_snapshot = getInMemoryMetadataPtr();

        for (const auto & part : parts_to_remove_from_working_set)
        {
            LOG_INFO(log, "Detaching {}", part->getDataPartStorage().getPartDirectory());
            part->makeCloneInDetached("clone", metadata_snapshot);
        }
    }

    removePartsFromWorkingSet(NO_TRANSACTION_RAW, parts_to_remove_from_working_set, true);

    std::unordered_set<String> created_get_parts;

    /// Avoid creation of GET_PART entries which covered by another GET_PART or DROP_RANGE
    /// and creation of multiple entries with the same new_part_name.
    auto should_ignore_log_entry = [&drop_range_set, &get_part_set, this] (std::unordered_set<String> & created_gets,
                                                                    const String & part_name, const String & log_msg_context) -> bool
    {
        /// We should not create entries covered by DROP_RANGE, because we will remove them anyway (kind of optimization).
        String covering_drop_range = drop_range_set.getContainingPart(part_name);
        if (!covering_drop_range.empty())
        {
            LOG_TRACE(log, "{} {}: it's covered by drop range {}", log_msg_context, part_name, covering_drop_range);
            return true;
        }

        /// We should not create entries covered by GET_PART,
        /// because GET_PART entry has no source parts and we can execute it only by fetching.
        /// Parts covered by GET_PART are useless and may cause replication to stuck if covered part is lost.
        String covering_get_part_entry = get_part_set.getContainingPart(part_name);

        if (covering_get_part_entry.empty())
            return false;

        if (covering_get_part_entry != part_name)
        {
            LOG_TRACE(log, "{} {}: it's covered by GET_PART {}", log_msg_context, part_name, covering_get_part_entry);
            return true;
        }

        /// NOTE: It does not completely avoids duplication of GET_PART entries,
        /// because it's possible that source replica has executed some GET_PART after we copied it's queue,
        /// but before we copied its active parts set. In this case we will GET_PART entry in our queue
        /// and later will pull the original GET_PART from replication log.
        /// It should not cause any issues, but it does not allow to get rid of duplicated entries and add an assertion.
        if (created_gets.contains(part_name))
        {
            /// NOTE It would be better to copy log entry instead of creating GET_PART
            /// if there are GET_PART and log entry of other type with the same new_part_name.
            /// But it's a bit harder to implement, because it requires full-fledged virtual_parts set.
            LOG_TRACE(log, "{} {}: GET_PART for it is already created", log_msg_context, part_name);
            return true;
        }

        return false;
    };

    for (const String & name : active_parts)
    {
        if (should_ignore_log_entry(created_get_parts, name, "Not fetching"))
            continue;

        LogEntry log_entry;

        if (are_restoring_replica)
        {
            LOG_DEBUG(log, "Obtaining checksum for path {}", name);

            // The part we want to fetch is probably present in detached/ folder.
            // However, we need to get part's checksum to check if it's not corrupt.
            log_entry.type = LogEntry::ATTACH_PART;

            MinimalisticDataPartChecksums desired_checksums;

            const fs::path part_path = fs::path(source_path) / "parts" / name;

            const String part_znode = zookeeper->get(part_path);

            if (!part_znode.empty())
                desired_checksums = ReplicatedMergeTreePartHeader::fromString(part_znode).getChecksums();
            else
            {
                String desired_checksums_str = zookeeper->get(part_path / "checksums");
                desired_checksums = MinimalisticDataPartChecksums::deserializeFrom(desired_checksums_str);
            }

            const auto [lo, hi] = desired_checksums.hash_of_all_files;
            log_entry.part_checksum = getHexUIntUppercase(hi) + getHexUIntUppercase(lo);
        }
        else
        {
            log_entry.type = LogEntry::GET_PART;
        }

        log_entry.source_replica = "";
        log_entry.new_part_name = name;
        log_entry.create_time = tryGetPartCreateTime(zookeeper, source_path, name);

        LOG_TEST(log, "Enqueueing {} for fetch", name);
        zookeeper->create(fs::path(replica_path) / "queue/queue-", log_entry.toString(), zkutil::CreateMode::PersistentSequential);
        created_get_parts.insert(name);
    }

    size_t total_parts_to_fetch = created_get_parts.size();
    LOG_DEBUG(log, "Queued {} parts to be fetched, {} parts ignored", total_parts_to_fetch, active_parts.size() - total_parts_to_fetch);

    /// Add content of the reference/master replica queue to the queue.
    size_t total_entries_to_copy = 0;
    for (const auto & entry_info : source_queue)
    {
        assert(!entry_info.data.empty());
        if (entry_info.parsed_entry && !entry_info.parsed_entry->new_part_name.empty())
        {
            const String & part_name = entry_info.parsed_entry->new_part_name;
            const String & entry_name = entry_info.parsed_entry->znode_name;
            const auto & entry_type = entry_info.parsed_entry->type;

            if (should_ignore_log_entry(created_get_parts, part_name, fmt::format("Not copying {} {}", entry_name, entry_type)))
                continue;

            if (entry_info.parsed_entry->type == LogEntry::GET_PART)
                created_get_parts.insert(part_name);
        }

        LOG_TEST(log, "Copying entry {}", entry_info.data);
        zookeeper->create(fs::path(replica_path) / "queue/queue-", entry_info.data, zkutil::CreateMode::PersistentSequential);
        ++total_entries_to_copy;
    }

    LOG_DEBUG(log, "Copied {} queue entries, {} entries ignored", total_entries_to_copy, source_queue.size() - total_entries_to_copy);
}


void StorageReplicatedMergeTree::cloneMetadataIfNeeded(const String & source_replica, const String & source_path, zkutil::ZooKeeperPtr & zookeeper)
{
    String source_metadata_version_str;
    bool metadata_version_exists = zookeeper->tryGet(source_path + "/metadata_version", source_metadata_version_str);
    if (!metadata_version_exists)
    {
        /// For compatibility with version older than 20.3
        /// TODO fix tests and delete it
        LOG_WARNING(log, "Node {} does not exist. "
                         "Most likely it's because too old version of ClickHouse is running on replica {}. "
                         "Will not check metadata consistency",
                         source_path + "/metadata_version", source_replica);
        return;
    }

    auto metadata_snapshot = getInMemoryMetadataPtr();
    Int32 source_metadata_version = parse<Int32>(source_metadata_version_str);
    if (metadata_snapshot->getMetadataVersion() == source_metadata_version)
        return;

    /// Our metadata it not up to date with source replica metadata.
    /// Metadata is updated by ALTER_METADATA entries, but some entries are probably cleaned up from the log.
    /// It's also possible that some newer ALTER_METADATA entries are present in source_queue list,
    /// and source replica are executing such entry right now (or had executed recently).
    /// More than that, /metadata_version update is not atomic with /columns and /metadata update...

    /// Fortunately, ALTER_METADATA seems to be idempotent,
    /// and older entries of such type can be replaced with newer entries.
    /// Let's try to get consistent values of source replica's /columns and /metadata
    /// and prepend dummy ALTER_METADATA to our replication queue.
    /// It should not break anything if source_queue already contains ALTER_METADATA entry
    /// with greater or equal metadata_version, but it will update our metadata
    /// if all such entries were cleaned up from the log and source_queue.

    LOG_WARNING(log, "Metadata version ({}) on replica is not up to date with metadata ({}) on source replica {}",
                metadata_snapshot->getMetadataVersion(), source_metadata_version, source_replica);

    String source_metadata;
    String source_columns;
    while (true)
    {
        Coordination::Stat metadata_stat;
        Coordination::Stat columns_stat;
        source_metadata = zookeeper->get(source_path + "/metadata", &metadata_stat);
        source_columns = zookeeper->get(source_path + "/columns", &columns_stat);

        Coordination::Requests ops;
        Coordination::Responses responses;
        ops.emplace_back(zkutil::makeCheckRequest(source_path + "/metadata", metadata_stat.version));
        ops.emplace_back(zkutil::makeCheckRequest(source_path + "/columns", columns_stat.version));

        Coordination::Error code = zookeeper->tryMulti(ops, responses);
        if (code == Coordination::Error::ZOK)
            break;
        else if (code == Coordination::Error::ZBADVERSION)
            LOG_WARNING(log, "Metadata of replica {} was changed", source_path);
        else
            zkutil::KeeperMultiException::check(code, ops, responses);
    }

    ReplicatedMergeTreeLogEntryData dummy_alter;
    dummy_alter.type = LogEntry::ALTER_METADATA;
    dummy_alter.source_replica = source_replica;
    dummy_alter.metadata_str = source_metadata;
    dummy_alter.columns_str = source_columns;
    dummy_alter.alter_version = source_metadata_version;
    dummy_alter.create_time = time(nullptr);

    zookeeper->create(replica_path + "/queue/queue-", dummy_alter.toString(), zkutil::CreateMode::PersistentSequential);

    /// We don't need to do anything with mutation_pointer, because mutation log cleanup process is different from
    /// replication log cleanup. A mutation is removed from ZooKeeper only if all replicas had executed the mutation,
    /// so all mutations which are greater or equal to our mutation pointer are still present in ZooKeeper.
}


void StorageReplicatedMergeTree::cloneReplicaIfNeeded(zkutil::ZooKeeperPtr zookeeper)
{
    Coordination::Stat is_lost_stat;
    bool is_new_replica = true;
    String res;

    if (zookeeper->tryGet(fs::path(replica_path) / "is_lost", res, &is_lost_stat))
    {
        if (res == "0")
            return;
        if (is_lost_stat.version)
            is_new_replica = false;
    }
    else
    {
        /// Replica was created by old version of CH, so me must create "/is_lost".
        /// Note that in old version of CH there was no "lost" replicas possible.
        /// TODO is_lost node should always exist since v18.12, maybe we can replace `tryGet` with `get` and remove old code?
        zookeeper->create(fs::path(replica_path) / "is_lost", "0", zkutil::CreateMode::Persistent);
        return;
    }

    /// is_lost is "1": it means that we are in repair mode.
    /// Try choose source replica to clone.
    /// Source replica must not be lost and should have minimal queue size and maximal log pointer.
    Strings replicas = zookeeper->getChildren(fs::path(zookeeper_path) / "replicas");
    std::vector<zkutil::ZooKeeper::FutureGet> futures;
    for (const String & source_replica_name : replicas)
    {
        /// Do not clone from myself.
        if (source_replica_name == replica_name)
            continue;

        String source_replica_path = fs::path(zookeeper_path) / "replicas" / source_replica_name;

        /// Obviously the following get operations are not atomic, but it's ok to choose good enough replica, not the best one.
        /// NOTE: We may count some entries twice if log_pointer is moved.
        futures.emplace_back(zookeeper->asyncTryGet(fs::path(source_replica_path) / "is_lost"));
        futures.emplace_back(zookeeper->asyncTryGet(fs::path(source_replica_path) / "log_pointer"));
        futures.emplace_back(zookeeper->asyncTryGet(fs::path(source_replica_path) / "queue"));
    }

    /// Wait for results before getting log entries
    for (auto & future : futures)
        future.wait();

    Strings log_entries = zookeeper->getChildren(fs::path(zookeeper_path) / "log");
    size_t max_log_entry = 0;
    if (!log_entries.empty())
    {
        String last_entry = *std::max_element(log_entries.begin(), log_entries.end());
        max_log_entry = parse<UInt64>(last_entry.substr(strlen("log-")));
    }
    /// log_pointer can point to future entry, which was not created yet
    ++max_log_entry;

    size_t min_replication_lag = std::numeric_limits<size_t>::max();
    String source_replica;
    Coordination::Stat source_is_lost_stat;
    size_t future_num = 0;

    for (const String & source_replica_name : replicas)
    {
        if (source_replica_name == replica_name)
            continue;

        auto get_is_lost     = futures[future_num++].get();
        auto get_log_pointer = futures[future_num++].get();
        auto get_queue       = futures[future_num++].get();

        if (get_is_lost.error != Coordination::Error::ZOK)
        {
            LOG_INFO(log, "Not cloning {}, cannot get '/is_lost': {}", source_replica_name, Coordination::errorMessage(get_is_lost.error));
            continue;
        }
        else if (get_is_lost.data != "0")
        {
            LOG_INFO(log, "Not cloning {}, it's lost", source_replica_name);
            continue;
        }

        if (get_log_pointer.error != Coordination::Error::ZOK)
        {
            LOG_INFO(log, "Not cloning {}, cannot get '/log_pointer': {}", source_replica_name, Coordination::errorMessage(get_log_pointer.error));
            continue;
        }
        if (get_queue.error != Coordination::Error::ZOK)
        {
            LOG_INFO(log, "Not cloning {}, cannot get '/queue': {}", source_replica_name, Coordination::errorMessage(get_queue.error));
            continue;
        }

        /// Replica is not lost and we can clone it. Let's calculate approx replication lag.
        size_t source_log_pointer = get_log_pointer.data.empty() ? 0 : parse<UInt64>(get_log_pointer.data);
        assert(source_log_pointer <= max_log_entry);
        size_t replica_queue_lag = max_log_entry - source_log_pointer;
        size_t replica_queue_size = get_queue.stat.numChildren;
        size_t replication_lag = replica_queue_lag + replica_queue_size;
        LOG_INFO(log, "Replica {} has log pointer '{}', approximate {} queue lag and {} queue size",
                 source_replica_name, get_log_pointer.data, replica_queue_lag, replica_queue_size);
        if (replication_lag < min_replication_lag)
        {
            source_replica = source_replica_name;
            source_is_lost_stat = get_is_lost.stat;
            min_replication_lag = replication_lag;
        }
    }

    if (source_replica.empty())
        throw Exception(ErrorCodes::ALL_REPLICAS_LOST, "All replicas are lost. "
                        "See SYSTEM DROP REPLICA and SYSTEM RESTORE REPLICA queries, they may help");

    if (is_new_replica)
        LOG_INFO(log, "Will mimic {}", source_replica);
    else
        LOG_WARNING(log, "Will mimic {}", source_replica);

    /// Clear obsolete queue that we no longer need.
    zookeeper->removeChildren(fs::path(replica_path) / "queue");
    queue.clear();

    /// Will do repair from the selected replica.
    cloneReplica(source_replica, source_is_lost_stat, zookeeper);
    /// If repair fails to whatever reason, the exception is thrown, is_lost will remain "1" and the replica will be repaired later.

    /// If replica is repaired successfully, we remove is_lost flag.
    zookeeper->set(fs::path(replica_path) / "is_lost", "0");
}

String StorageReplicatedMergeTree::getLastQueueUpdateException() const
{
    std::lock_guard lock(last_queue_update_exception_lock);
    return last_queue_update_exception;
}


void StorageReplicatedMergeTree::queueUpdatingTask()
{
    if (!queue_update_in_progress)
    {
        last_queue_update_start_time.store(time(nullptr));
        queue_update_in_progress = true;
    }
    try
    {
        queue.pullLogsToQueue(getZooKeeperAndAssertNotReadonly(), queue_updating_task->getWatchCallback(), ReplicatedMergeTreeQueue::UPDATE);
        last_queue_update_finish_time.store(time(nullptr));
        queue_update_in_progress = false;
    }
    catch (const Coordination::Exception & e)
    {
        tryLogCurrentException(log, __PRETTY_FUNCTION__);

        std::lock_guard lock(last_queue_update_exception_lock);
        last_queue_update_exception = getCurrentExceptionMessage(false);

        if (e.code == Coordination::Error::ZSESSIONEXPIRED)
        {
            restarting_thread.wakeup();
            return;
        }

        queue_updating_task->scheduleAfter(QUEUE_UPDATE_ERROR_SLEEP_MS);
    }
    catch (...)
    {
        tryLogCurrentException(log, __PRETTY_FUNCTION__);

        std::lock_guard lock(last_queue_update_exception_lock);
        last_queue_update_exception = getCurrentExceptionMessage(false);

        queue_updating_task->scheduleAfter(QUEUE_UPDATE_ERROR_SLEEP_MS);
    }
}


void StorageReplicatedMergeTree::mutationsUpdatingTask()
{
    try
    {
        queue.updateMutations(getZooKeeper(), mutations_updating_task->getWatchCallback());
    }
    catch (const Coordination::Exception & e)
    {
        tryLogCurrentException(log, __PRETTY_FUNCTION__);

        if (e.code == Coordination::Error::ZSESSIONEXPIRED)
            return;

        mutations_updating_task->scheduleAfter(QUEUE_UPDATE_ERROR_SLEEP_MS);
    }
    catch (...)
    {
        tryLogCurrentException(log, __PRETTY_FUNCTION__);
        mutations_updating_task->scheduleAfter(QUEUE_UPDATE_ERROR_SLEEP_MS);
    }
}

ReplicatedMergeTreeQueue::SelectedEntryPtr StorageReplicatedMergeTree::selectQueueEntry()
{
    /// This object will mark the element of the queue as running.
    ReplicatedMergeTreeQueue::SelectedEntryPtr selected;

    try
    {
        selected = queue.selectEntryToProcess(merger_mutator, *this);
    }
    catch (...)
    {
        tryLogCurrentException(log, __PRETTY_FUNCTION__);
    }

    return selected;
}


bool StorageReplicatedMergeTree::processQueueEntry(ReplicatedMergeTreeQueue::SelectedEntryPtr selected_entry)
{
    LogEntryPtr & entry = selected_entry->log_entry;
    return queue.processEntry([this]{ return getZooKeeper(); }, entry, [&](LogEntryPtr & entry_to_process)
    {
        try
        {
            return executeLogEntry(*entry_to_process);
        }
        catch (const Exception & e)
        {
            if (e.code() == ErrorCodes::NO_REPLICA_HAS_PART)
            {
                /// If no one has the right part, probably not all replicas work; We will not write to log with Error level.
                LOG_INFO(log, getExceptionMessageAndPattern(e, /* with_stacktrace */ false));
            }
            else if (e.code() == ErrorCodes::ABORTED)
            {
                /// Interrupted merge or downloading a part is not an error.
                LOG_INFO(log, getExceptionMessageAndPattern(e, /* with_stacktrace */ false));
            }
            else if (e.code() == ErrorCodes::PART_IS_TEMPORARILY_LOCKED)
            {
                /// Part cannot be added temporarily
                LOG_INFO(log, getExceptionMessageAndPattern(e, /* with_stacktrace */ false));
                cleanup_thread.wakeup();
            }
            else
                tryLogCurrentException(log, __PRETTY_FUNCTION__);

            /** This exception will be written to the queue element, and it can be looked up using `system.replication_queue` table.
              * The thread that performs this action will sleep a few seconds after the exception.
              * See `queue.processEntry` function.
              */
            throw;
        }
        catch (...)
        {
            tryLogCurrentException(log, __PRETTY_FUNCTION__);
            throw;
        }
    });
}

bool StorageReplicatedMergeTree::scheduleDataProcessingJob(BackgroundJobsAssignee & assignee)
{
    /// If replication queue is stopped exit immediately as we successfully executed the task
    if (queue.actions_blocker.isCancelled())
        return false;

    /// This object will mark the element of the queue as running.
    ReplicatedMergeTreeQueue::SelectedEntryPtr selected_entry = selectQueueEntry();

    if (!selected_entry)
        return false;

    auto job_type = selected_entry->log_entry->type;

    /// Depending on entry type execute in fetches (small) pool or big merge_mutate pool
    if (job_type == LogEntry::GET_PART)
    {
        assignee.scheduleFetchTask(std::make_shared<ExecutableLambdaAdapter>(
            [this, selected_entry] () mutable
            {
                return processQueueEntry(selected_entry);
            }, common_assignee_trigger, getStorageID()));
        return true;
    }
    else if (job_type == LogEntry::MERGE_PARTS)
    {
        auto task = std::make_shared<MergeFromLogEntryTask>(selected_entry, *this, common_assignee_trigger);
        assignee.scheduleMergeMutateTask(task);
        return true;
    }
    else if (job_type == LogEntry::MUTATE_PART)
    {
        auto task = std::make_shared<MutateFromLogEntryTask>(selected_entry, *this, common_assignee_trigger);
        assignee.scheduleMergeMutateTask(task);
        return true;
    }
    else
    {
        assignee.scheduleCommonTask(std::make_shared<ExecutableLambdaAdapter>(
            [this, selected_entry] () mutable
            {
                return processQueueEntry(selected_entry);
            }, common_assignee_trigger, getStorageID()), /* need_trigger */ true);
        return true;
    }
}


bool StorageReplicatedMergeTree::canExecuteFetch(const ReplicatedMergeTreeLogEntry & entry, String & disable_reason) const
{
    if (fetcher.blocker.isCancelled())
    {
        disable_reason = fmt::format("Not executing fetch of part {} because replicated fetches are cancelled now.", entry.new_part_name);
        return false;
    }

    auto replicated_fetches_pool_size = getContext()->getFetchesExecutor()->getMaxTasksCount();
    size_t busy_threads_in_pool = CurrentMetrics::values[CurrentMetrics::BackgroundFetchesPoolTask].load(std::memory_order_relaxed);
    if (busy_threads_in_pool >= replicated_fetches_pool_size)
    {
        disable_reason = fmt::format("Not executing fetch of part {} because {} fetches already executing, max {}.", entry.new_part_name, busy_threads_in_pool, replicated_fetches_pool_size);
        return false;
    }

    if (replicated_fetches_throttler->isThrottling())
    {
        disable_reason = fmt::format("Not executing fetch of part {} because fetches have already throttled by network settings "
                                     "<max_replicated_fetches_network_bandwidth> or <max_replicated_fetches_network_bandwidth_for_server>.", entry.new_part_name);
        return false;
    }

    return true;
}

bool StorageReplicatedMergeTree::partIsAssignedToBackgroundOperation(const DataPartPtr & part) const
{
    return queue.isVirtualPart(part);
}

void StorageReplicatedMergeTree::mergeSelectingTask()
{
    if (!is_leader)
        return;

    const auto storage_settings_ptr = getSettings();
    const bool deduplicate = false; /// TODO: read deduplicate option from table config
    const Names deduplicate_by_columns = {};
    const bool cleanup = (storage_settings_ptr->clean_deleted_rows != CleanDeletedRows::Never);
    CreateMergeEntryResult create_result = CreateMergeEntryResult::Other;

    try
    {
        /// We must select parts for merge under merge_selecting_mutex because other threads
        /// (OPTIMIZE queries) can assign new merges.
        std::lock_guard merge_selecting_lock(merge_selecting_mutex);

        auto zookeeper = getZooKeeperAndAssertNotReadonly();

        ReplicatedMergeTreeMergePredicate merge_pred = queue.getMergePredicate(zookeeper, getAllPartitionIds());

        /// If many merges is already queued, then will queue only small enough merges.
        /// Otherwise merge queue could be filled with only large merges,
        /// and in the same time, many small parts could be created and won't be merged.

        auto merges_and_mutations_queued = queue.countMergesAndPartMutations();
        size_t merges_and_mutations_sum = merges_and_mutations_queued.merges + merges_and_mutations_queued.mutations;
        if (merges_and_mutations_sum >= storage_settings_ptr->max_replicated_merges_in_queue)
        {
            LOG_TRACE(log, "Number of queued merges ({}) and part mutations ({})"
                " is greater than max_replicated_merges_in_queue ({}), so won't select new parts to merge or mutate.",
                merges_and_mutations_queued.merges,
                merges_and_mutations_queued.mutations,
                storage_settings_ptr->max_replicated_merges_in_queue);
        }
        else
        {
            UInt64 max_source_parts_size_for_merge = merger_mutator.getMaxSourcePartsSizeForMerge(
                storage_settings_ptr->max_replicated_merges_in_queue, merges_and_mutations_sum);

            UInt64 max_source_part_size_for_mutation = merger_mutator.getMaxSourcePartSizeForMutation();

            bool merge_with_ttl_allowed = merges_and_mutations_queued.merges_with_ttl < storage_settings_ptr->max_replicated_merges_with_ttl_in_queue &&
                getTotalMergesWithTTLInMergeList() < storage_settings_ptr->max_number_of_merges_with_ttl_in_pool;

            auto future_merged_part = std::make_shared<FutureMergedMutatedPart>();
            if (storage_settings.get()->assign_part_uuids)
                future_merged_part->uuid = UUIDHelpers::generateV4();

            if (max_source_parts_size_for_merge > 0 &&
                merger_mutator.selectPartsToMerge(future_merged_part, false, max_source_parts_size_for_merge, merge_pred, merge_with_ttl_allowed, NO_TRANSACTION_PTR, nullptr) == SelectPartsDecision::SELECTED)
            {
                create_result = createLogEntryToMergeParts(
                    zookeeper,
                    future_merged_part->parts,
                    future_merged_part->name,
                    future_merged_part->uuid,
                    future_merged_part->part_format,
                    deduplicate,
                    deduplicate_by_columns,
                    cleanup,
                    nullptr,
                    merge_pred.getVersion(),
                    future_merged_part->merge_type);
            }
            /// If there are many mutations in queue, it may happen, that we cannot enqueue enough merges to merge all new parts
            else if (max_source_part_size_for_mutation > 0 && queue.countMutations() > 0
                     && merges_and_mutations_queued.mutations < storage_settings_ptr->max_replicated_mutations_in_queue)
            {
                /// Choose a part to mutate.
                DataPartsVector data_parts = getDataPartsVectorForInternalUsage();
                for (const auto & part : data_parts)
                {
                    if (part->getBytesOnDisk() > max_source_part_size_for_mutation)
                        continue;

                    std::optional<std::pair<Int64, int>> desired_mutation_version = merge_pred.getDesiredMutationVersion(part);
                    if (!desired_mutation_version)
                        continue;

                    create_result = createLogEntryToMutatePart(
                        *part,
                        future_merged_part->uuid,
                        desired_mutation_version->first,
                        desired_mutation_version->second,
                        merge_pred.getVersion());

                    if (create_result == CreateMergeEntryResult::Ok ||
                        create_result == CreateMergeEntryResult::LogUpdated)
                        break;
                }
            }
        }
    }
    catch (...)
    {
        tryLogCurrentException(log, __PRETTY_FUNCTION__);
    }

    if (!is_leader)
        return;

    if (create_result != CreateMergeEntryResult::Ok
        && create_result != CreateMergeEntryResult::LogUpdated)
    {
        merge_selecting_task->scheduleAfter(storage_settings_ptr->merge_selecting_sleep_ms);
    }
    else
    {
        merge_selecting_task->schedule();
    }
}


void StorageReplicatedMergeTree::mutationsFinalizingTask()
{
    bool needs_reschedule = false;

    try
    {
        needs_reschedule = queue.tryFinalizeMutations(getZooKeeperAndAssertNotReadonly());
    }
    catch (...)
    {
        tryLogCurrentException(log, __PRETTY_FUNCTION__);
        needs_reschedule = true;
    }

    if (needs_reschedule)
    {
        mutations_finalizing_task->scheduleAfter(MUTATIONS_FINALIZING_SLEEP_MS);
    }
    else
    {
        /// Even if no mutations seems to be done or appeared we are trying to
        /// finalize them in background because manual control the launch of
        /// this function is error prone. This can lead to mutations that
        /// processed all the parts but have is_done=0 state for a long time. Or
        /// killed mutations, which are also considered as undone.
        mutations_finalizing_task->scheduleAfter(MUTATIONS_FINALIZING_IDLE_SLEEP_MS);
    }
}


StorageReplicatedMergeTree::CreateMergeEntryResult StorageReplicatedMergeTree::createLogEntryToMergeParts(
    zkutil::ZooKeeperPtr & zookeeper,
    const DataPartsVector & parts,
    const String & merged_name,
    const UUID & merged_part_uuid,
    const MergeTreeDataPartFormat & merged_part_format,
    bool deduplicate,
    const Names & deduplicate_by_columns,
    bool cleanup,
    ReplicatedMergeTreeLogEntryData * out_log_entry,
    int32_t log_version,
    MergeType merge_type)
{
    Strings exists_paths;
    exists_paths.reserve(parts.size());
    for (const auto & part : parts)
        exists_paths.emplace_back(fs::path(replica_path) / "parts" / part->name);

    auto exists_results = zookeeper->exists(exists_paths);
    bool all_in_zk = true;
    for (size_t i = 0; i < parts.size(); ++i)
    {
        /// If there is no information about part in ZK, we will not merge it.
        if (exists_results[i].error == Coordination::Error::ZNONODE)
        {
            all_in_zk = false;

            const auto & part = parts[i];
            if (part->modification_time + MAX_AGE_OF_LOCAL_PART_THAT_WASNT_ADDED_TO_ZOOKEEPER < time(nullptr))
            {
                LOG_WARNING(log, "Part {} (that was selected for merge) with age {} seconds exists locally but not in ZooKeeper. Won't do merge with that part and will check it.", part->name, (time(nullptr) - part->modification_time));
                enqueuePartForCheck(part->name);
            }
        }
    }

    if (!all_in_zk)
        return CreateMergeEntryResult::MissingPart;

    ReplicatedMergeTreeLogEntryData entry;
    entry.type = LogEntry::MERGE_PARTS;
    entry.source_replica = replica_name;
    entry.new_part_name = merged_name;
    entry.new_part_uuid = merged_part_uuid;
    entry.new_part_format = merged_part_format;
    entry.merge_type = merge_type;
    entry.deduplicate = deduplicate;
    entry.deduplicate_by_columns = deduplicate_by_columns;
    entry.cleanup = cleanup;
    entry.create_time = time(nullptr);

    for (const auto & part : parts)
        entry.source_parts.push_back(part->name);

    Coordination::Requests ops;
    Coordination::Responses responses;

    ops.emplace_back(zkutil::makeCreateRequest(
        fs::path(zookeeper_path) / "log/log-", entry.toString(),
        zkutil::CreateMode::PersistentSequential));

    ops.emplace_back(zkutil::makeSetRequest(
        fs::path(zookeeper_path) / "log", "", log_version)); /// Check and update version.

    Coordination::Error code = zookeeper->tryMulti(ops, responses);

    if (code == Coordination::Error::ZOK)
    {
        String path_created = dynamic_cast<const Coordination::CreateResponse &>(*responses.front()).path_created;
        entry.znode_name = path_created.substr(path_created.find_last_of('/') + 1);

        ProfileEvents::increment(ProfileEvents::CreatedLogEntryForMerge);
        LOG_TRACE(log, "Created log entry {} for merge {}", path_created, merged_name);
    }
    else if (code == Coordination::Error::ZBADVERSION)
    {
        ProfileEvents::increment(ProfileEvents::NotCreatedLogEntryForMerge);
        LOG_TRACE(log, "Log entry is not created for merge {} because log was updated", merged_name);
        return CreateMergeEntryResult::LogUpdated;
    }
    else
    {
        zkutil::KeeperMultiException::check(code, ops, responses);
    }

    if (out_log_entry)
        *out_log_entry = entry;

    return CreateMergeEntryResult::Ok;
}


StorageReplicatedMergeTree::CreateMergeEntryResult StorageReplicatedMergeTree::createLogEntryToMutatePart(
    const IMergeTreeDataPart & part, const UUID & new_part_uuid, Int64 mutation_version, int32_t alter_version, int32_t log_version)
{
    auto zookeeper = getZooKeeper();

    /// If there is no information about part in ZK, we will not mutate it.
    if (!zookeeper->exists(fs::path(replica_path) / "parts" / part.name))
    {
        if (part.modification_time + MAX_AGE_OF_LOCAL_PART_THAT_WASNT_ADDED_TO_ZOOKEEPER < time(nullptr))
        {
            LOG_WARNING(log, "Part {} (that was selected for mutation) with age {} seconds exists locally but not in ZooKeeper."
                " Won't mutate that part and will check it.", part.name, (time(nullptr) - part.modification_time));
            enqueuePartForCheck(part.name);
        }

        return CreateMergeEntryResult::MissingPart;
    }

    MergeTreePartInfo new_part_info = part.info;
    new_part_info.mutation = mutation_version;

    String new_part_name = part.getNewName(new_part_info);

    ReplicatedMergeTreeLogEntryData entry;
    entry.type = LogEntry::MUTATE_PART;
    entry.source_replica = replica_name;
    entry.source_parts.push_back(part.name);
    entry.new_part_name = new_part_name;
    entry.new_part_uuid = new_part_uuid;
    entry.create_time = time(nullptr);
    entry.alter_version = alter_version;

    Coordination::Requests ops;
    Coordination::Responses responses;

    ops.emplace_back(zkutil::makeCreateRequest(
        fs::path(zookeeper_path) / "log/log-", entry.toString(),
        zkutil::CreateMode::PersistentSequential));

    ops.emplace_back(zkutil::makeSetRequest(
        fs::path(zookeeper_path) / "log", "", log_version)); /// Check and update version.

    Coordination::Error code = zookeeper->tryMulti(ops, responses);

    if (code == Coordination::Error::ZBADVERSION)
    {
        ProfileEvents::increment(ProfileEvents::NotCreatedLogEntryForMutation);
        LOG_TRACE(log, "Log entry is not created for mutation {} because log was updated", new_part_name);
        return CreateMergeEntryResult::LogUpdated;
    }

    zkutil::KeeperMultiException::check(code, ops, responses);

    ProfileEvents::increment(ProfileEvents::CreatedLogEntryForMutation);
    LOG_TRACE(log, "Created log entry for mutation {}", new_part_name);
    return CreateMergeEntryResult::Ok;
}


void StorageReplicatedMergeTree::getRemovePartFromZooKeeperOps(const String & part_name, Coordination::Requests & ops, bool has_children)
{
    String part_path = fs::path(replica_path) / "parts" / part_name;

    if (has_children)
    {
        ops.emplace_back(zkutil::makeRemoveRequest(fs::path(part_path) / "checksums", -1));
        ops.emplace_back(zkutil::makeRemoveRequest(fs::path(part_path) / "columns", -1));
    }
    ops.emplace_back(zkutil::makeRemoveRequest(part_path, -1));
}

void StorageReplicatedMergeTree::removePartAndEnqueueFetch(const String & part_name, bool storage_init)
{
    auto zookeeper = getZooKeeper();

    /// We don't know exactly what happened to broken part
    /// and we are going to remove all covered log entries.
    /// It's quite dangerous, so clone covered parts to detached.
    auto broken_part_info = MergeTreePartInfo::fromPartName(part_name, format_version);

    auto partition_range = getVisibleDataPartsVectorInPartition(getContext(), broken_part_info.partition_id);
    for (const auto & part : partition_range)
    {
        if (!broken_part_info.contains(part->info))
            continue;

        /// Broken part itself either already moved to detached or does not exist.
        assert(broken_part_info != part->info);
        part->makeCloneInDetached("covered-by-broken", getInMemoryMetadataPtr());
    }

    ThreadFuzzer::maybeInjectSleep();

    /// It's possible that queue contains entries covered by part_name.
    /// For example, we had GET_PART all_1_42_5 and MUTATE_PART all_1_42_5_63,
    /// then all_1_42_5_63 was executed by fetching, but part was written to disk incorrectly.
    /// In this case we have to remove it as broken and create GET_PART all_1_42_5_63 to fetch it again,
    /// but GET_PART all_1_42_5 may be still in the queue.
    /// We should remove all covered entries before creating GET_PART entry, because:
    ///    1. In the situation described above, we do not know how to merge/mutate all_1_42_5_63 from all_1_42_5,
    ///       so GET_PART all_1_42_5 (and all source parts) is useless. The only thing we can do is to fetch all_1_42_5_63.
    ///    2. If all_1_42_5_63 is lost, then replication may stuck waiting for all_1_42_5_63 to appear,
    ///       because we may have some covered parts (more precisely, parts with the same min and max blocks)
    queue.removePartProducingOpsInRange(zookeeper, broken_part_info, /* covering_entry= */ {});

    ThreadFuzzer::maybeInjectSleep();

    String part_path = fs::path(replica_path) / "parts" / part_name;

    while (true)
    {

        Coordination::Requests ops;

        time_t part_create_time = 0;
        Coordination::Stat stat;
        bool exists_in_zookeeper = zookeeper->exists(part_path, &stat);
        if (exists_in_zookeeper)
        {
            /// Update version of /is_lost node to avoid race condition with cloneReplica(...).
            /// cloneReplica(...) expects that if some entry was executed, then its new_part_name is added to /parts,
            /// but we are going to remove it from /parts and add to queue again.
            Coordination::Stat is_lost_stat;
            String is_lost_value = zookeeper->get(replica_path + "/is_lost", &is_lost_stat);
            assert(is_lost_value == "0");
            ops.emplace_back(zkutil::makeSetRequest(replica_path + "/is_lost", is_lost_value, is_lost_stat.version));

            part_create_time = stat.ctime / 1000;
            getRemovePartFromZooKeeperOps(part_name, ops, stat.numChildren > 0);
        }

        if (!storage_init)
        {
            /// We use merge predicate + version check here, because DROP RANGE update log version and we are trying to avoid race with it. We must be sure, that our part
            /// was not dropped, otherwise we will have fetch entry, but no virtual part for it (DROP RANGE will remove it). So bad sequence is the following:
            /// 1) Create DROP PART in log for broken_part (for example because it's not only broken, but also empty)
            /// 1.5) Pull to log and start execution (removePartProducingOpsInRange)
            /// 2) Execute this method (create GET PART for broken part)
            /// 3) Finish DROP PART execution (remove part from virtual parts)
            /// 4) Now we get GET PART for broken part which is absent in virtual parts == bug
            ///
            /// Because of version check this method will never create FETCH if drop part exists

            ReplicatedMergeTreeMergePredicate merge_pred = queue.getMergePredicate(zookeeper, PartitionIdsHint{broken_part_info.partition_id});
            if (merge_pred.isGoingToBeDropped(broken_part_info))
            {
                LOG_INFO(log, "Broken part {} is covered by drop range, don't need to fetch it, removing it from ZooKeeper", part_name);

                /// But we have to remove it from ZooKeeper because broken parts are not removed from ZK during Outdated parts cleanup
                /// There's a chance that DROP_RANGE will remove it, but only if it was not already removed by cleanup thread
                if (exists_in_zookeeper)
                    removePartsFromZooKeeperWithRetries({part_name});
                return;
            }

            /// Check that our version of log (and queue) is the most fresh. Otherwise don't create new entry fetch entry.
            ops.emplace_back(zkutil::makeCheckRequest(fs::path(zookeeper_path) / "log", merge_pred.getVersion()));
        }

        LogEntryPtr log_entry = std::make_shared<LogEntry>();
        log_entry->type = LogEntry::GET_PART;
        log_entry->create_time = part_create_time;
        log_entry->source_replica = "";
        log_entry->new_part_name = part_name;

        ops.emplace_back(zkutil::makeCreateRequest(
            fs::path(replica_path) / "queue/queue-", log_entry->toString(),
            zkutil::CreateMode::PersistentSequential));

        Coordination::Responses results;
        auto rc = zookeeper->tryMulti(ops, results);

        if (rc == Coordination::Error::ZBADVERSION)
        {
            LOG_TRACE(log, "Log updated, cannot create fetch entry for part {}, will retry.", part_name);
            continue;
        }

        zkutil::KeeperMultiException::check(rc, ops, results);

        String path_created = dynamic_cast<const Coordination::CreateResponse &>(*results.back()).path_created;
        log_entry->znode_name = path_created.substr(path_created.find_last_of('/') + 1);
        queue.insert(zookeeper, log_entry);
        break;
    }
}


void StorageReplicatedMergeTree::startBeingLeader()
{
    auto zookeeper = getZooKeeper();

    if (!getSettings()->replicated_can_become_leader)
    {
        LOG_INFO(log, "Will not enter leader election because replicated_can_become_leader=0");
        return;
    }

    zkutil::checkNoOldLeaders(log, *zookeeper, fs::path(zookeeper_path) / "leader_election");

    LOG_INFO(log, "Became leader");
    is_leader = true;
}

void StorageReplicatedMergeTree::stopBeingLeader()
{
    if (!is_leader)
        return;

    LOG_INFO(log, "Stopped being leader");
    is_leader = false;
}

ConnectionTimeouts StorageReplicatedMergeTree::getFetchPartHTTPTimeouts(ContextPtr local_context)
{
    auto timeouts = getHTTPTimeouts(local_context);
    auto settings = getSettings();

    if (settings->replicated_fetches_http_connection_timeout.changed)
        timeouts.connection_timeout = settings->replicated_fetches_http_connection_timeout;

    if (settings->replicated_fetches_http_send_timeout.changed)
        timeouts.send_timeout = settings->replicated_fetches_http_send_timeout;

    if (settings->replicated_fetches_http_receive_timeout.changed)
        timeouts.receive_timeout = settings->replicated_fetches_http_receive_timeout;

    return timeouts;
}

bool StorageReplicatedMergeTree::checkReplicaHavePart(const String & replica, const String & part_name)
{
    auto zookeeper = getZooKeeper();
    return zookeeper->exists(fs::path(zookeeper_path) / "replicas" / replica / "parts" / part_name);
}

String StorageReplicatedMergeTree::findReplicaHavingPart(const String & part_name, bool active)
{
    auto zookeeper = getZooKeeper();
    Strings replicas = zookeeper->getChildren(fs::path(zookeeper_path) / "replicas");

    /// Select replicas in uniformly random order.
    std::shuffle(replicas.begin(), replicas.end(), thread_local_rng);

    LOG_TRACE(log, "Candidate replicas: {}", replicas.size());

    for (const String & replica : replicas)
    {
        /// We aren't interested in ourself.
        if (replica == replica_name)
            continue;

        LOG_TRACE(log, "Candidate replica: {}", replica);

        if (checkReplicaHavePart(replica, part_name) &&
            (!active || zookeeper->exists(fs::path(zookeeper_path) / "replicas" / replica / "is_active")))
            return replica;

        /// Obviously, replica could become inactive or even vanish after return from this method.
    }

    return {};
}

String StorageReplicatedMergeTree::findReplicaHavingCoveringPart(LogEntry & entry, bool active)
{
    auto zookeeper = getZooKeeper();
    Strings replicas = zookeeper->getChildren(fs::path(zookeeper_path) / "replicas");

    /// Select replicas in uniformly random order.
    std::shuffle(replicas.begin(), replicas.end(), thread_local_rng);

    for (const String & replica : replicas)
    {
        if (replica == replica_name)
            continue;

        if (active && !zookeeper->exists(fs::path(zookeeper_path) / "replicas" / replica / "is_active"))
            continue;

        String largest_part_found;
        Strings parts = zookeeper->getChildren(fs::path(zookeeper_path) / "replicas" / replica / "parts");
        for (const String & part_on_replica : parts)
        {
            if (part_on_replica == entry.new_part_name
                || MergeTreePartInfo::contains(part_on_replica, entry.new_part_name, format_version))
            {
                if (largest_part_found.empty()
                    || MergeTreePartInfo::contains(part_on_replica, largest_part_found, format_version))
                {
                    largest_part_found = part_on_replica;
                }
            }
        }

        if (!largest_part_found.empty())
        {
            bool the_same_part = largest_part_found == entry.new_part_name;

            /// Make a check in case if selected part differs from source part
            if (!the_same_part)
            {
                String reject_reason;
                if (!queue.addFuturePartIfNotCoveredByThem(largest_part_found, entry, reject_reason))
                {
                    LOG_INFO(log, "Will not fetch part {} covering {}. {}", largest_part_found, entry.new_part_name, reject_reason);
                    return {};
                }
            }

            return replica;
        }
    }

    return {};
}


String StorageReplicatedMergeTree::findReplicaHavingCoveringPart(
    const String & part_name, bool active, String & found_part_name)
{
    auto zookeeper = getZooKeeper();
    Strings replicas = zookeeper->getChildren(fs::path(zookeeper_path) / "replicas");

    /// Select replicas in uniformly random order.
    std::shuffle(replicas.begin(), replicas.end(), thread_local_rng);

    String largest_part_found;
    String largest_replica_found;

    for (const String & replica : replicas)
    {
        if (replica == replica_name)
            continue;

        if (active && !zookeeper->exists(fs::path(zookeeper_path) / "replicas" / replica / "is_active"))
            continue;

        Strings parts = zookeeper->getChildren(fs::path(zookeeper_path) / "replicas" / replica / "parts");
        for (const String & part_on_replica : parts)
        {
            if (part_on_replica == part_name
                || MergeTreePartInfo::contains(part_on_replica, part_name, format_version))
            {
                if (largest_part_found.empty()
                    || MergeTreePartInfo::contains(part_on_replica, largest_part_found, format_version))
                {
                    largest_part_found = part_on_replica;
                    largest_replica_found = replica;
                }
            }
        }
    }

    found_part_name = largest_part_found;
    return largest_replica_found;
}


/** If a quorum is tracked for a part, update information about it in ZK.
  */
void StorageReplicatedMergeTree::updateQuorum(const String & part_name, bool is_parallel)
{
    if (is_parallel && format_version < MERGE_TREE_DATA_MIN_FORMAT_VERSION_WITH_CUSTOM_PARTITIONING)
        throw Exception(ErrorCodes::NOT_IMPLEMENTED, "Parallel quorum inserts are not compatible with the deprecated syntax of *MergeTree engines");

    auto zookeeper = getZooKeeper();

    /// Information on which replicas a part has been added, if the quorum has not yet been reached.
    String quorum_status_path = fs::path(zookeeper_path) / "quorum" / "status";
    if (is_parallel)
        quorum_status_path = fs::path(zookeeper_path) / "quorum" / "parallel" / part_name;
    /// The name of the previous part for which the quorum was reached.
    const String quorum_last_part_path = fs::path(zookeeper_path) / "quorum" / "last_part";

    String value;
    Coordination::Stat stat;

    /// If there is no node, then all quorum INSERTs have already reached the quorum, and nothing is needed.
    while (zookeeper->tryGet(quorum_status_path, value, &stat))
    {
        ReplicatedMergeTreeQuorumEntry quorum_entry(value);
        if (quorum_entry.part_name != part_name)
        {
            LOG_TRACE(log, "Quorum {}, already achieved for part {} current part {}",
                      quorum_status_path, part_name, quorum_entry.part_name);
            /// The quorum has already been achieved. Moreover, another INSERT with a quorum has already started.
            break;
        }

        quorum_entry.replicas.insert(replica_name);

        if (quorum_entry.replicas.size() >= quorum_entry.required_number_of_replicas)
        {
            /// The quorum is reached. Delete the node, and update information about the last part that was successfully written with quorum.
            LOG_TRACE(log, "Got {} (of {} required) replicas confirmed quorum {}, going to remove node",
                      quorum_entry.replicas.size(), quorum_entry.required_number_of_replicas, quorum_status_path);

            Coordination::Requests ops;
            Coordination::Responses responses;

            if (!is_parallel)
            {
                Coordination::Stat added_parts_stat;
                String old_added_parts = zookeeper->get(quorum_last_part_path, &added_parts_stat);

                ReplicatedMergeTreeQuorumAddedParts parts_with_quorum(format_version);

                if (!old_added_parts.empty())
                    parts_with_quorum.fromString(old_added_parts);

                auto part_info = MergeTreePartInfo::fromPartName(part_name, format_version);
                /// We store one last part which reached quorum for each partition.
                parts_with_quorum.added_parts[part_info.partition_id] = part_name;

                String new_added_parts = parts_with_quorum.toString();

                ops.emplace_back(zkutil::makeRemoveRequest(quorum_status_path, stat.version));
                ops.emplace_back(zkutil::makeSetRequest(quorum_last_part_path, new_added_parts, added_parts_stat.version));
            }
            else
                ops.emplace_back(zkutil::makeRemoveRequest(quorum_status_path, stat.version));

            auto code = zookeeper->tryMulti(ops, responses);

            if (code == Coordination::Error::ZOK)
            {
                break;
            }
            else if (code == Coordination::Error::ZNONODE)
            {
                /// The quorum has already been achieved.
                break;
            }
            else if (code == Coordination::Error::ZBADVERSION)
            {
                /// Node was updated meanwhile. We must re-read it and repeat all the actions.
                continue;
            }
            else
                throw Coordination::Exception(code, quorum_status_path);
        }
        else
        {
            LOG_TRACE(log, "Quorum {} still not satisfied (have only {} of {} replicas), updating node",
                      quorum_status_path, quorum_entry.replicas.size(), quorum_entry.required_number_of_replicas);
            /// We update the node, registering there one more replica.
            auto code = zookeeper->trySet(quorum_status_path, quorum_entry.toString(), stat.version);

            if (code == Coordination::Error::ZOK)
            {
                break;
            }
            else if (code == Coordination::Error::ZNONODE)
            {
                /// The quorum has already been achieved.
                break;
            }
            else if (code == Coordination::Error::ZBADVERSION)
            {
                /// Node was updated meanwhile. We must re-read it and repeat all the actions.
                continue;
            }
            else
                throw Coordination::Exception(code, quorum_status_path);
        }
    }
}


void StorageReplicatedMergeTree::cleanLastPartNode(const String & partition_id)
{
    auto zookeeper = getZooKeeper();

    LOG_DEBUG(log, "Cleaning up last parent node for partition {}", partition_id);

    /// The name of the previous part for which the quorum was reached.
    const String quorum_last_part_path = fs::path(zookeeper_path) / "quorum" / "last_part";

    /// Delete information from "last_part" node.

    while (true)
    {
        Coordination::Stat added_parts_stat;
        String old_added_parts = zookeeper->get(quorum_last_part_path, &added_parts_stat);

        ReplicatedMergeTreeQuorumAddedParts parts_with_quorum(format_version);

        if (!old_added_parts.empty())
            parts_with_quorum.fromString(old_added_parts);

        /// Delete information about particular partition.
        if (!parts_with_quorum.added_parts.contains(partition_id))
        {
            /// There is no information about interested part.
            break;
        }

        parts_with_quorum.added_parts.erase(partition_id);

        String new_added_parts = parts_with_quorum.toString();

        auto code = zookeeper->trySet(quorum_last_part_path, new_added_parts, added_parts_stat.version);

        if (code == Coordination::Error::ZOK)
        {
            LOG_DEBUG(log, "Last parent node for partition {} is cleaned up", partition_id);
            break;
        }
        else if (code == Coordination::Error::ZNONODE)
        {
            /// Node is deleted. It is impossible, but it is Ok.
            break;
        }
        else if (code == Coordination::Error::ZBADVERSION)
        {
            /// Node was updated meanwhile. We must re-read it and repeat all the actions.
            continue;
        }
        else
            throw Coordination::Exception(code, quorum_last_part_path);
    }
}


bool StorageReplicatedMergeTree::partIsInsertingWithParallelQuorum(const MergeTreePartInfo & part_info) const
{
    auto zookeeper = getZooKeeper();
    return zookeeper->exists(fs::path(zookeeper_path) / "quorum" / "parallel" / part_info.getPartNameV1());
}


bool StorageReplicatedMergeTree::partIsLastQuorumPart(const MergeTreePartInfo & part_info) const
{
    auto zookeeper = getZooKeeper();

    const String parts_with_quorum_path = fs::path(zookeeper_path) / "quorum" / "last_part";

    String parts_with_quorum_str = zookeeper->get(parts_with_quorum_path);

    if (parts_with_quorum_str.empty())
        return false;

    ReplicatedMergeTreeQuorumAddedParts parts_with_quorum(format_version);
    parts_with_quorum.fromString(parts_with_quorum_str);

    auto partition_it = parts_with_quorum.added_parts.find(part_info.partition_id);
    if (partition_it == parts_with_quorum.added_parts.end())
        return false;

    return partition_it->second == part_info.getPartNameAndCheckFormat(format_version);
}


bool StorageReplicatedMergeTree::fetchPart(
    const String & part_name,
    const StorageMetadataPtr & metadata_snapshot,
    const String & source_replica_path,
    bool to_detached,
    size_t quorum,
    zkutil::ZooKeeper::Ptr zookeeper_,
    bool try_fetch_shared)
{
    auto zookeeper = zookeeper_ ? zookeeper_ : getZooKeeper();
    const auto part_info = MergeTreePartInfo::fromPartName(part_name, format_version);

    if (!to_detached)
    {
        if (auto part = getPartIfExists(part_info, {MergeTreeDataPartState::Outdated, MergeTreeDataPartState::Deleting}))
        {
            LOG_DEBUG(log, "Part {} should be deleted after previous attempt before fetch", part->name);
            /// Force immediate parts cleanup to delete the part that was left from the previous fetch attempt.
            cleanup_thread.wakeup();
            return false;
        }
    }

    {
        std::lock_guard lock(currently_fetching_parts_mutex);
        if (!currently_fetching_parts.insert(part_name).second)
        {
            LOG_DEBUG(log, "Part {} is already fetching right now", part_name);
            return false;
        }
    }

    SCOPE_EXIT_MEMORY
    ({
        std::lock_guard lock(currently_fetching_parts_mutex);
        currently_fetching_parts.erase(part_name);
    });

    LOG_DEBUG(log, "Fetching part {} from {}", part_name, source_replica_path);

    auto settings_ptr = getSettings();
    TableLockHolder table_lock_holder;
    if (!to_detached)
        table_lock_holder = lockForShare(RWLockImpl::NO_QUERY, settings_ptr->lock_acquire_timeout_for_background_operations);

    /// Logging
    Stopwatch stopwatch;
    MutableDataPartPtr part;
    DataPartsVector replaced_parts;
    ProfileEventsScope profile_events_scope;

    auto write_part_log = [&] (const ExecutionStatus & execution_status)
    {
        writePartLog(
            PartLogElement::DOWNLOAD_PART, execution_status, stopwatch.elapsed(),
            part_name, part, replaced_parts, nullptr,
            profile_events_scope.getSnapshot());
    };

    DataPartPtr part_to_clone;
    {
        /// If the desired part is a result of a part mutation, try to find the source part and compare
        /// its checksums to the checksums of the desired part. If they match, we can just clone the local part.

        /// If we have the source part, its part_info will contain covered_part_info.
        auto covered_part_info = part_info;
        covered_part_info.mutation = 0;
        auto source_part = getActiveContainingPart(covered_part_info);

        /// Fetch for zero-copy replication is cheap and straightforward, so we don't use local clone here
        if (source_part && (!settings_ptr->allow_remote_fs_zero_copy_replication || !source_part->getDataPartStorage().supportZeroCopyReplication()))
        {
            auto source_part_header = ReplicatedMergeTreePartHeader::fromColumnsAndChecksums(
                source_part->getColumns(), source_part->checksums);

            String part_path = fs::path(source_replica_path) / "parts" / part_name;
            String part_znode = zookeeper->get(part_path);

            std::optional<ReplicatedMergeTreePartHeader> desired_part_header;
            if (!part_znode.empty())
            {
                desired_part_header = ReplicatedMergeTreePartHeader::fromString(part_znode);
            }
            else
            {
                String columns_str;
                String checksums_str;

                if (zookeeper->tryGet(fs::path(part_path) / "columns", columns_str) &&
                    zookeeper->tryGet(fs::path(part_path) / "checksums", checksums_str))
                {
                    desired_part_header = ReplicatedMergeTreePartHeader::fromColumnsAndChecksumsZNodes(columns_str, checksums_str);
                }
                else
                {
                    LOG_INFO(log, "Not checking checksums of part {} with replica {} because part was removed from ZooKeeper", part_name, source_replica_path);
                }
            }

            /// Checking both checksums and columns hash. For example we can have empty part
            /// with same checksums but different columns. And we attaching it exception will
            /// be thrown.
            if (desired_part_header
                && source_part_header.getColumnsHash() == desired_part_header->getColumnsHash()
                && source_part_header.getChecksums() == desired_part_header->getChecksums())
            {
                LOG_TRACE(log, "Found local part {} with the same checksums and columns hash as {}", source_part->name, part_name);
                part_to_clone = source_part;
            }
        }
    }

    ReplicatedMergeTreeAddress address;
    ConnectionTimeouts timeouts;
    String interserver_scheme;
    InterserverCredentialsPtr credentials;
    std::optional<CurrentlySubmergingEmergingTagger> tagger_ptr;
    std::function<MutableDataPartPtr()> get_part;
    MergeTreeData::HardlinkedFiles hardlinked_files;
    scope_guard part_to_clone_lock;

    if (part_to_clone)
    {
        get_part = [&, part_to_clone]()
        {
            auto [cloned_part, lock] = cloneAndLoadDataPartOnSameDisk(part_to_clone, "tmp_clone_", part_info, metadata_snapshot, NO_TRANSACTION_PTR, &hardlinked_files, false, {});
            part_to_clone_lock = std::move(lock);
            return cloned_part;
        };
    }
    else
    {
        address.fromString(zookeeper->get(fs::path(source_replica_path) / "host"));
        timeouts = getFetchPartHTTPTimeouts(getContext());

        credentials = getContext()->getInterserverCredentials();
        interserver_scheme = getContext()->getInterserverScheme();

        get_part = [&, address, timeouts, credentials, interserver_scheme]()
        {
            if (interserver_scheme != address.scheme)
                throw Exception(ErrorCodes::INTERSERVER_SCHEME_DOESNT_MATCH, "Interserver schemes are different: "
                    "'{}' != '{}', can't fetch part from {}", interserver_scheme, address.scheme, address.host);

            return fetcher.fetchSelectedPart(
                metadata_snapshot,
                getContext(),
                part_name,
                source_replica_path,
                address.host,
                address.replication_port,
                timeouts,
                credentials->getUser(),
                credentials->getPassword(),
                interserver_scheme,
                replicated_fetches_throttler,
                to_detached,
                "",
                &tagger_ptr,
                try_fetch_shared);
        };
    }

    try
    {
        part = get_part();

        if (!to_detached)
        {
            Transaction transaction(*this, NO_TRANSACTION_RAW);
            renameTempPartAndReplace(part, transaction);

            replaced_parts = checkPartChecksumsAndCommit(transaction, part, hardlinked_files, !part_to_clone);

            /** If a quorum is tracked for this part, you must update it.
              * If you do not have time, in case of losing the session, when you restart the server - see the `ReplicatedMergeTreeRestartingThread::updateQuorumIfWeHavePart` method.
              */
            if (quorum)
            {
                /// Check if this quorum insert is parallel or not
                if (zookeeper->exists(fs::path(zookeeper_path) / "quorum" / "parallel" / part_name))
                    updateQuorum(part_name, true);
                else if (zookeeper->exists(fs::path(zookeeper_path) / "quorum" / "status"))
                    updateQuorum(part_name, false);
            }

            /// merged parts that are still inserted with quorum. if it only contains one block, it hasn't been merged before
            if (part_info.level != 0 || part_info.mutation != 0)
            {
                Strings quorum_parts = zookeeper->getChildren(fs::path(zookeeper_path) / "quorum" / "parallel");
                for (const String & quorum_part : quorum_parts)
                {
                    auto quorum_part_info = MergeTreePartInfo::fromPartName(quorum_part, format_version);
                    if (part_info.contains(quorum_part_info))
                        updateQuorum(quorum_part, true);
                }
            }

            merge_selecting_task->schedule();

            for (const auto & replaced_part : replaced_parts)
            {
                LOG_DEBUG(log, "Part {} is rendered obsolete by fetching part {}", replaced_part->name, part_name);
                ProfileEvents::increment(ProfileEvents::ObsoleteReplicatedParts);
            }

            write_part_log({});
        }
        else
        {
            // The fetched part is valuable and should not be cleaned like a temp part.
            part->is_temp = false;
            part->renameTo(fs::path("detached") / part_name, true);
        }
    }
    catch (const Exception & e)
    {
        /// The same part is being written right now (but probably it's not committed yet).
        /// We will check the need for fetch later.
        if (e.code() == ErrorCodes::DIRECTORY_ALREADY_EXISTS)
        {
            LOG_TRACE(log, "Not fetching part: {}", e.message());
            return false;
        }

        throw;
    }
    catch (...)
    {
        if (!to_detached)
            write_part_log(ExecutionStatus::fromCurrentException("", true));

        throw;
    }

    ProfileEvents::increment(ProfileEvents::ReplicatedPartFetches);

    if (part_to_clone)
        LOG_DEBUG(log, "Cloned part {} from {}{}", part_name, part_to_clone->name, to_detached ? " (to 'detached' directory)" : "");
    else
        LOG_DEBUG(log, "Fetched part {} from {}{}", part_name, source_replica_path, to_detached ? " (to 'detached' directory)" : "");

    return true;
}


MutableDataPartStoragePtr StorageReplicatedMergeTree::fetchExistsPart(
    const String & part_name,
    const StorageMetadataPtr & metadata_snapshot,
    const String & source_replica_path,
    DiskPtr replaced_disk,
    String replaced_part_path)
{
    auto zookeeper = getZooKeeper();
    const auto part_info = MergeTreePartInfo::fromPartName(part_name, format_version);

    if (auto part = getPartIfExists(part_info, {MergeTreeDataPartState::Outdated, MergeTreeDataPartState::Deleting}))
    {
        LOG_DEBUG(log, "Part {} should be deleted after previous attempt before fetch", part->name);
        /// Force immediate parts cleanup to delete the part that was left from the previous fetch attempt.
        cleanup_thread.wakeup();
        return nullptr;
    }

    {
        std::lock_guard lock(currently_fetching_parts_mutex);
        if (!currently_fetching_parts.insert(part_name).second)
        {
            LOG_DEBUG(log, "Part {} is already fetching right now", part_name);
            return nullptr;
        }
    }

    SCOPE_EXIT_MEMORY
    ({
        std::lock_guard lock(currently_fetching_parts_mutex);
        currently_fetching_parts.erase(part_name);
    });

    LOG_DEBUG(log, "Fetching already known part {} from {}", part_name, source_replica_path);

    TableLockHolder table_lock_holder = lockForShare(RWLockImpl::NO_QUERY, getSettings()->lock_acquire_timeout_for_background_operations);

    /// Logging
    Stopwatch stopwatch;
    MutableDataPartPtr part;
    DataPartsVector replaced_parts;
    ProfileEventsScope profile_events_scope;

    auto write_part_log = [&] (const ExecutionStatus & execution_status)
    {
        writePartLog(
            PartLogElement::DOWNLOAD_PART, execution_status, stopwatch.elapsed(),
            part_name, part, replaced_parts, nullptr,
            profile_events_scope.getSnapshot());
    };

    std::function<MutableDataPartPtr()> get_part;

    ReplicatedMergeTreeAddress address(zookeeper->get(fs::path(source_replica_path) / "host"));
    auto timeouts = getHTTPTimeouts(getContext());
    auto credentials = getContext()->getInterserverCredentials();
    String interserver_scheme = getContext()->getInterserverScheme();

    get_part = [&, address, timeouts, interserver_scheme, credentials]()
    {
        if (interserver_scheme != address.scheme)
            throw Exception(ErrorCodes::INTERSERVER_SCHEME_DOESNT_MATCH, "Interserver schemes are different: "
                "'{}' != '{}', can't fetch part from {}", interserver_scheme, address.scheme, address.host);

        return fetcher.fetchSelectedPart(
            metadata_snapshot, getContext(), part_name, source_replica_path,
            address.host, address.replication_port,
            timeouts, credentials->getUser(), credentials->getPassword(),
            interserver_scheme, replicated_fetches_throttler, false, "", nullptr, true,
            replaced_disk);
    };

    try
    {
        part = get_part();

        if (part->getDataPartStorage().getDiskName() != replaced_disk->getName())
            throw Exception(ErrorCodes::LOGICAL_ERROR, "Part {} fetched on wrong disk {}", part->name, part->getDataPartStorage().getDiskName());

        auto replaced_path = fs::path(replaced_part_path);
        part->getDataPartStorage().rename(replaced_path.parent_path(), replaced_path.filename(), nullptr, true, false);
    }
    catch (const Exception & e)
    {
        /// The same part is being written right now (but probably it's not committed yet).
        /// We will check the need for fetch later.
        if (e.code() == ErrorCodes::DIRECTORY_ALREADY_EXISTS)
        {
            LOG_TRACE(log, "Not fetching part: {}", e.message());
            return nullptr;
        }

        throw;
    }
    catch (...)
    {
        write_part_log(ExecutionStatus::fromCurrentException("", true));
        throw;
    }

    ProfileEvents::increment(ProfileEvents::ReplicatedPartFetches);

    LOG_DEBUG(log, "Fetched part {} from {}", part_name, source_replica_path);
    return part->getDataPartStoragePtr();
}

void StorageReplicatedMergeTree::startup()
{
    startOutdatedDataPartsLoadingTask();
    if (attach_thread)
    {
        attach_thread->start();
        attach_thread->waitFirstTry();
        return;
    }

    startupImpl(/* from_attach_thread */ false);
}

void StorageReplicatedMergeTree::startupImpl(bool from_attach_thread)
{
    /// Do not start replication if ZooKeeper is not configured or there is no metadata in zookeeper
    if (!has_metadata_in_zookeeper.has_value() || !*has_metadata_in_zookeeper)
        return;

    try
    {
        auto zookeeper = getZooKeeper();
        InterserverIOEndpointPtr data_parts_exchange_ptr = std::make_shared<DataPartsExchange::Service>(*this);
        [[maybe_unused]] auto prev_ptr = std::atomic_exchange(&data_parts_exchange_endpoint, data_parts_exchange_ptr);
        assert(prev_ptr == nullptr);
        getContext()->getInterserverIOHandler().addEndpoint(data_parts_exchange_ptr->getId(replica_path), data_parts_exchange_ptr);

        startBeingLeader();

        /// In this thread replica will be activated.
        restarting_thread.start();
        /// And this is just a callback
        session_expired_callback_handler = EventNotifier::instance().subscribe(Coordination::Error::ZSESSIONEXPIRED, [this]()
        {
            LOG_TEST(log, "Received event for expired session. Waking up restarting thread");
            restarting_thread.start();
        });

        /// Wait while restarting_thread finishing initialization.
        /// NOTE It does not mean that replication is actually started after receiving this event.
        /// It only means that an attempt to startup replication was made.
        /// Table may be still in readonly mode if this attempt failed for any reason.
        startup_event.wait();

        startBackgroundMovesIfNeeded();

        part_moves_between_shards_orchestrator.start();
    }
    catch (...)
    {
        /// Exception safety: failed "startup" does not require a call to "shutdown" from the caller.
        /// And it should be able to safely destroy table after exception in "startup" method.
        /// It means that failed "startup" must not create any background tasks that we will have to wait.
        try
        {
            /// it's important to avoid full shutdown here, because it even tries to shutdown attach thread which was
            /// designed exactly for this: try to start table if no zookeeper connection available.
            if (from_attach_thread)
            {
                restarting_thread.shutdown(/* part_of_full_shutdown */false);
            }
            else
            {
                shutdown();
            }
        }
        catch (...)
        {
            std::terminate();
        }

        /// Note: after failed "startup", the table will be in a state that only allows to destroy the object.
        throw;
    }
}

void StorageReplicatedMergeTree::flush()
{
    if (flush_called.exchange(true))
        return;

    flushAllInMemoryPartsIfNeeded();
}


void StorageReplicatedMergeTree::partialShutdown()
{
    ProfileEvents::increment(ProfileEvents::ReplicaPartialShutdown);

    partial_shutdown_called = true;
    partial_shutdown_event.set();
    queue.notifySubscribersOnPartialShutdown();
    replica_is_active_node = nullptr;

    LOG_TRACE(log, "Waiting for threads to finish");
    merge_selecting_task->deactivate();
    queue_updating_task->deactivate();
    mutations_updating_task->deactivate();
    mutations_finalizing_task->deactivate();

    cleanup_thread.stop();
    async_block_ids_cache.stop();
    part_check_thread.stop();

    /// Stop queue processing
    {
        auto fetch_lock = fetcher.blocker.cancel();
        auto merge_lock = merger_mutator.merges_blocker.cancel();
        auto move_lock = parts_mover.moves_blocker.cancel();
        background_operations_assignee.finish();
    }

    LOG_TRACE(log, "Threads finished");
}

void StorageReplicatedMergeTree::shutdown()
{
    if (shutdown_called.exchange(true))
        return;

    session_expired_callback_handler.reset();
    stopOutdatedDataPartsLoadingTask();

    /// Cancel fetches, merges and mutations to force the queue_task to finish ASAP.
    fetcher.blocker.cancelForever();
    merger_mutator.merges_blocker.cancelForever();
    parts_mover.moves_blocker.cancelForever();
    mutations_finalizing_task->deactivate();
    stopBeingLeader();

    if (attach_thread)
        attach_thread->shutdown();

    restarting_thread.shutdown(/* part_of_full_shutdown */true);
    background_operations_assignee.finish();
    part_moves_between_shards_orchestrator.shutdown();

    {
        auto lock = queue.lockQueue();
        /// Cancel logs pulling after background task were cancelled. It's still
        /// required because we can trigger pullLogsToQueue during manual OPTIMIZE,
        /// MUTATE, etc. query.
        queue.pull_log_blocker.cancelForever();
    }
    background_moves_assignee.finish();

    auto data_parts_exchange_ptr = std::atomic_exchange(&data_parts_exchange_endpoint, InterserverIOEndpointPtr{});
    if (data_parts_exchange_ptr)
    {
        getContext()->getInterserverIOHandler().removeEndpointIfExists(data_parts_exchange_ptr->getId(replica_path));
        /// Ask all parts exchange handlers to finish asap. New ones will fail to start
        data_parts_exchange_ptr->blocker.cancelForever();
        /// Wait for all of them
        std::lock_guard lock(data_parts_exchange_ptr->rwlock);
    }
}


StorageReplicatedMergeTree::~StorageReplicatedMergeTree()
{
    try
    {
        shutdown();
    }
    catch (...)
    {
        tryLogCurrentException(__PRETTY_FUNCTION__);
    }
}


ReplicatedMergeTreeQuorumAddedParts::PartitionIdToMaxBlock StorageReplicatedMergeTree::getMaxAddedBlocks() const
{
    ReplicatedMergeTreeQuorumAddedParts::PartitionIdToMaxBlock max_added_blocks;

    for (const auto & data_part : getDataPartsForInternalUsage())
    {
        max_added_blocks[data_part->info.partition_id]
            = std::max(max_added_blocks[data_part->info.partition_id], data_part->info.max_block);
    }

    auto zookeeper = getZooKeeper();

    const String quorum_status_path = fs::path(zookeeper_path) / "quorum" / "status";

    String value;
    Coordination::Stat stat;

    if (zookeeper->tryGet(quorum_status_path, value, &stat))
    {
        ReplicatedMergeTreeQuorumEntry quorum_entry;
        quorum_entry.fromString(value);

        auto part_info = MergeTreePartInfo::fromPartName(quorum_entry.part_name, format_version);

        max_added_blocks[part_info.partition_id] = part_info.max_block - 1;
    }

    String added_parts_str;
    if (zookeeper->tryGet(fs::path(zookeeper_path) / "quorum" / "last_part", added_parts_str))
    {
        if (!added_parts_str.empty())
        {
            ReplicatedMergeTreeQuorumAddedParts part_with_quorum(format_version);
            part_with_quorum.fromString(added_parts_str);

            auto added_parts = part_with_quorum.added_parts;

            for (const auto & added_part : added_parts)
            {
                if (!getActiveContainingPart(added_part.second))
                    throw Exception(ErrorCodes::REPLICA_IS_NOT_IN_QUORUM,
                        "Replica doesn't have part '{}' which was successfully written to quorum of other replicas. "
                        "Send query to another replica or disable 'select_sequential_consistency' setting", added_part.second);
            }

            for (const auto & max_block : part_with_quorum.getMaxInsertedBlocks())
                max_added_blocks[max_block.first] = max_block.second;
        }
    }
    return max_added_blocks;
}


void StorageReplicatedMergeTree::read(
    QueryPlan & query_plan,
    const Names & column_names,
    const StorageSnapshotPtr & storage_snapshot,
    SelectQueryInfo & query_info,
    ContextPtr local_context,
    QueryProcessingStage::Enum processed_stage,
    const size_t max_block_size,
    const size_t num_streams)
{
    SCOPE_EXIT({
        /// Now, copy of parts that is required for the query, stored in the processors,
        /// while snapshot_data.parts includes all parts, even one that had been filtered out with partition pruning,
        /// reset them to avoid holding them.
        auto & snapshot_data = assert_cast<MergeTreeData::SnapshotData &>(*storage_snapshot->data);
        snapshot_data.parts = {};
    });

    /** The `select_sequential_consistency` setting has two meanings:
    * 1. To throw an exception if on a replica there are not all parts which have been written down on quorum of remaining replicas.
    * 2. Do not read parts that have not yet been written to the quorum of the replicas.
    * For this you have to synchronously go to ZooKeeper.
    */
    if (local_context->getSettingsRef().select_sequential_consistency)
    {
        auto max_added_blocks = std::make_shared<ReplicatedMergeTreeQuorumAddedParts::PartitionIdToMaxBlock>(getMaxAddedBlocks());
        if (auto plan = reader.read(
                column_names, storage_snapshot, query_info, local_context,
                max_block_size, num_streams, processed_stage, std::move(max_added_blocks), /*enable_parallel_reading*/false))
            query_plan = std::move(*plan);
        return;
    }

    if (local_context->canUseParallelReplicasOnInitiator())
    {
        auto table_id = getStorageID();

        const auto & modified_query_ast =  ClusterProxy::rewriteSelectQuery(
            local_context, query_info.query,
            table_id.database_name, table_id.table_name, /*remote_table_function_ptr*/nullptr);

        auto cluster = local_context->getCluster(local_context->getSettingsRef().cluster_for_parallel_replicas);

        Block header =
            InterpreterSelectQuery(modified_query_ast, local_context, SelectQueryOptions(processed_stage).analyze()).getSampleBlock();

        ClusterProxy::SelectStreamFactory select_stream_factory =
            ClusterProxy::SelectStreamFactory(
                header,
                {},
                storage_snapshot,
                processed_stage);

        ClusterProxy::executeQueryWithParallelReplicas(
            query_plan, getStorageID(), /*remove_table_function_ptr*/ nullptr,
            select_stream_factory, modified_query_ast,
            local_context, query_info, cluster);
    }
    else
    {
        if (auto plan = reader.read(
            column_names, storage_snapshot, query_info,
            local_context, max_block_size, num_streams,
            processed_stage, nullptr, /*enable_parallel_reading*/local_context->canUseParallelReplicasOnFollower()))
            query_plan = std::move(*plan);
    }
}

template <class Func>
void StorageReplicatedMergeTree::foreachActiveParts(Func && func, bool select_sequential_consistency) const
{
    std::optional<ReplicatedMergeTreeQuorumAddedParts::PartitionIdToMaxBlock> max_added_blocks = {};

    /**
     * Synchronously go to ZooKeeper when select_sequential_consistency enabled
     */
    if (select_sequential_consistency)
        max_added_blocks = getMaxAddedBlocks();

    auto lock = lockParts();
    /// TODO Transactions: should we count visible parts only?
    for (const auto & part : getDataPartsStateRange(DataPartState::Active))
    {
        if (part->isEmpty())
            continue;

        if (max_added_blocks)
        {
            auto blocks_iterator = max_added_blocks->find(part->info.partition_id);
            if (blocks_iterator == max_added_blocks->end() || part->info.max_block > blocks_iterator->second)
                continue;
        }

        func(part);
    }
}

std::optional<UInt64> StorageReplicatedMergeTree::totalRows(const Settings & settings) const
{
    UInt64 res = 0;
    foreachActiveParts([&res](auto & part) { res += part->rows_count; }, settings.select_sequential_consistency);
    return res;
}

std::optional<UInt64> StorageReplicatedMergeTree::totalRowsByPartitionPredicate(const SelectQueryInfo & query_info, ContextPtr local_context) const
{
    DataPartsVector parts;
    foreachActiveParts([&](auto & part) { parts.push_back(part); }, local_context->getSettingsRef().select_sequential_consistency);
    return totalRowsByPartitionPredicateImpl(query_info, local_context, parts);
}

std::optional<UInt64> StorageReplicatedMergeTree::totalBytes(const Settings & settings) const
{
    UInt64 res = 0;
    foreachActiveParts([&res](auto & part) { res += part->getBytesOnDisk(); }, settings.select_sequential_consistency);
    return res;
}


void StorageReplicatedMergeTree::assertNotReadonly() const
{
    if (is_readonly)
        throw Exception(ErrorCodes::TABLE_IS_READ_ONLY, "Table is in readonly mode (replica path: {})", replica_path);
}


SinkToStoragePtr StorageReplicatedMergeTree::write(const ASTPtr & /*query*/, const StorageMetadataPtr & metadata_snapshot, ContextPtr local_context)
{
    if (!initialization_done)
        throw Exception(ErrorCodes::NOT_INITIALIZED, "Table is not initialized yet");

    /// If table is read-only because it doesn't have metadata in zk yet, then it's not possible to insert into it
    /// Without this check, we'll write data parts on disk, and afterwards will remove them since we'll fail to commit them into zk
    /// In case of remote storage like s3, it'll generate unnecessary PUT requests
    if (is_readonly && (!has_metadata_in_zookeeper.has_value() || false == has_metadata_in_zookeeper.value()))
        throw Exception(
            ErrorCodes::TABLE_IS_READ_ONLY,
            "Table is in readonly mode since table metadata was not found in zookeeper: replica_path={}",
            replica_path);

    const auto storage_settings_ptr = getSettings();
    const Settings & query_settings = local_context->getSettingsRef();
    bool deduplicate = storage_settings_ptr->replicated_deduplication_window != 0 && query_settings.insert_deduplicate;
    bool async_deduplicate = query_settings.async_insert && query_settings.async_insert_deduplicate && storage_settings_ptr->replicated_deduplication_window_for_async_inserts != 0 && query_settings.insert_deduplicate;
    if (async_deduplicate)
        return std::make_shared<ReplicatedMergeTreeSinkWithAsyncDeduplicate>(
            *this, metadata_snapshot, query_settings.insert_quorum.valueOr(0),
            query_settings.insert_quorum_timeout.totalMilliseconds(),
            query_settings.max_partitions_per_insert_block,
            query_settings.insert_quorum_parallel,
            deduplicate,
            query_settings.insert_quorum.is_auto,
            local_context);

    // TODO: should we also somehow pass list of columns to deduplicate on to the ReplicatedMergeTreeSink?
    return std::make_shared<ReplicatedMergeTreeSink>(
        *this, metadata_snapshot, query_settings.insert_quorum.valueOr(0),
        query_settings.insert_quorum_timeout.totalMilliseconds(),
        query_settings.max_partitions_per_insert_block,
        query_settings.insert_quorum_parallel,
        deduplicate,
        query_settings.insert_quorum.is_auto,
        local_context);
}


std::optional<QueryPipeline> StorageReplicatedMergeTree::distributedWriteFromClusterStorage(const std::shared_ptr<IStorageCluster> & src_storage_cluster, const ASTInsertQuery & query, ContextPtr local_context)
{
    const auto & settings = local_context->getSettingsRef();
    auto extension = src_storage_cluster->getTaskIteratorExtension(nullptr, local_context);

    /// Here we won't check that the cluster formed from table replicas is a subset of a cluster specified in s3Cluster/hdfsCluster table function
    auto src_cluster = src_storage_cluster->getCluster(local_context);

    /// Actually the query doesn't change, we just serialize it to string
    String query_str;
    {
        WriteBufferFromOwnString buf;
        IAST::FormatSettings ast_format_settings(buf, /*one_line*/ true);
        ast_format_settings.always_quote_identifiers = true;
        query.IAST::format(ast_format_settings);
        query_str = buf.str();
    }

    QueryPipeline pipeline;
    ContextMutablePtr query_context = Context::createCopy(local_context);
    ++query_context->getClientInfo().distributed_depth;

    for (const auto & replicas : src_cluster->getShardsAddresses())
    {
        /// There will be only one replica, because we consider each replica as a shard
        for (const auto & node : replicas)
        {
            auto connection = std::make_shared<Connection>(
                node.host_name, node.port, query_context->getGlobalContext()->getCurrentDatabase(),
                node.user, node.password, node.quota_key, node.cluster, node.cluster_secret,
                "ParallelInsertSelectInititiator",
                node.compression,
                node.secure
            );

            auto remote_query_executor = std::make_shared<RemoteQueryExecutor>(
                connection,
                query_str,
                Block{},
                query_context,
                /*throttler=*/nullptr,
                Scalars{},
                Tables{},
                QueryProcessingStage::Complete,
                extension);

            QueryPipeline remote_pipeline(std::make_shared<RemoteSource>(remote_query_executor, false, settings.async_socket_for_remote, settings.async_query_sending_for_remote));
            remote_pipeline.complete(std::make_shared<EmptySink>(remote_query_executor->getHeader()));

            pipeline.addCompletedPipeline(std::move(remote_pipeline));
        }
    }

    return pipeline;
}

std::optional<QueryPipeline> StorageReplicatedMergeTree::distributedWrite(const ASTInsertQuery & query, ContextPtr local_context)
{
    /// Do not enable parallel distributed INSERT SELECT in case when query probably comes from another server
    if (local_context->getClientInfo().query_kind != ClientInfo::QueryKind::INITIAL_QUERY)
        return {};

    const Settings & settings = local_context->getSettingsRef();
    if (settings.max_distributed_depth && local_context->getClientInfo().distributed_depth >= settings.max_distributed_depth)
        throw Exception(ErrorCodes::TOO_LARGE_DISTRIBUTED_DEPTH, "Maximum distributed depth exceeded");

    auto & select = query.select->as<ASTSelectWithUnionQuery &>();

    StoragePtr src_storage;

    if (select.list_of_selects->children.size() == 1)
    {
        if (auto * select_query = select.list_of_selects->children.at(0)->as<ASTSelectQuery>())
        {
            JoinedTables joined_tables(Context::createCopy(local_context), *select_query);

            if (joined_tables.tablesCount() == 1)
            {
                src_storage = joined_tables.getLeftTableStorage();
            }
        }
    }

    if (!src_storage)
        return {};

    if (auto src_distributed = std::dynamic_pointer_cast<IStorageCluster>(src_storage))
    {
        return distributedWriteFromClusterStorage(src_distributed, query, local_context);
    }
    else if (local_context->getClientInfo().distributed_depth == 0)
    {
        throw Exception(ErrorCodes::BAD_ARGUMENTS, "Parallel distributed INSERT SELECT is not possible. Reason: distributed "
            "reading into Replicated table is supported only from *Cluster table functions, but got {} storage", src_storage->getName());
    }

    return {};
}


bool StorageReplicatedMergeTree::optimize(
    const ASTPtr &,
    const StorageMetadataPtr &,
    const ASTPtr & partition,
    bool final,
    bool deduplicate,
    const Names & deduplicate_by_columns,
    bool cleanup,
    ContextPtr query_context)
{
    /// NOTE: exclusive lock cannot be used here, since this may lead to deadlock (see comments below),
    /// but it should be safe to use non-exclusive to avoid dropping parts that may be required for processing queue.
    auto table_lock = lockForShare(query_context->getCurrentQueryId(), query_context->getSettingsRef().lock_acquire_timeout);

    assertNotReadonly();

    if (!is_leader)
        throw Exception(ErrorCodes::NOT_A_LEADER, "OPTIMIZE cannot be done on this replica because it is not a leader");

    if (cleanup)
        LOG_DEBUG(log, "Cleanup the ReplicatedMergeTree.");

    auto handle_noop = [&]<typename... Args>(FormatStringHelper<Args...> fmt_string, Args && ...args)
    {
        PreformattedMessage message = fmt_string.format(std::forward<Args>(args)...);
        LOG_DEBUG(log, message);
        if (query_context->getSettingsRef().optimize_throw_if_noop)
            throw Exception(std::move(message), ErrorCodes::CANNOT_ASSIGN_OPTIMIZE);
        return false;
    };

    auto zookeeper = getZooKeeperAndAssertNotReadonly();
    const auto storage_settings_ptr = getSettings();
    auto metadata_snapshot = getInMemoryMetadataPtr();
    std::vector<ReplicatedMergeTreeLogEntryData> merge_entries;

    auto try_assign_merge = [&](const String & partition_id) -> bool
    {
        constexpr size_t max_retries = 10;
        size_t try_no = 0;
        for (; try_no < max_retries; ++try_no)
        {
            /// We must select parts for merge under merge_selecting_mutex because other threads
            /// (merge_selecting_thread or OPTIMIZE queries) could assign new merges.
            std::lock_guard merge_selecting_lock(merge_selecting_mutex);
            PartitionIdsHint partition_ids_hint;
            if (partition_id.empty())
            {
                partition_ids_hint = getAllPartitionIds();
            }
            else
            {
                auto parts_lock = lockParts();
                if (!getAnyPartInPartition(partition_id, parts_lock))
                    handle_noop("Cannot select parts for optimization: there are no parts in partition {}", partition_id);
                partition_ids_hint.insert(partition_id);
            }
            ReplicatedMergeTreeMergePredicate can_merge = queue.getMergePredicate(zookeeper, std::move(partition_ids_hint));

            auto future_merged_part = std::make_shared<FutureMergedMutatedPart>();
            if (storage_settings.get()->assign_part_uuids)
                future_merged_part->uuid = UUIDHelpers::generateV4();

            constexpr const char * unknown_disable_reason = "unknown reason";
            String disable_reason = unknown_disable_reason;
            SelectPartsDecision select_decision = SelectPartsDecision::CANNOT_SELECT;

            if (partition_id.empty())
            {
                select_decision = merger_mutator.selectPartsToMerge(
                    future_merged_part, /* aggressive */ true, storage_settings_ptr->max_bytes_to_merge_at_max_space_in_pool,
                    can_merge, /* merge_with_ttl_allowed */ false, NO_TRANSACTION_PTR, &disable_reason);
            }
            else
            {
                select_decision = merger_mutator.selectAllPartsToMergeWithinPartition(
                    future_merged_part, can_merge, partition_id, final, metadata_snapshot, NO_TRANSACTION_PTR,
                    &disable_reason, query_context->getSettingsRef().optimize_skip_merged_partitions);
            }

            /// If there is nothing to merge then we treat this merge as successful (needed for optimize final optimization)
            if (select_decision == SelectPartsDecision::NOTHING_TO_MERGE)
                return false;

            if (select_decision != SelectPartsDecision::SELECTED)
            {
                constexpr const char * message_fmt = "Cannot select parts for optimization: {}";
                assert(disable_reason != unknown_disable_reason);
                if (!partition_id.empty())
                    disable_reason += fmt::format(" (in partition {})", partition_id);
                return handle_noop(message_fmt, disable_reason);
            }

            ReplicatedMergeTreeLogEntryData merge_entry;
            CreateMergeEntryResult create_result = createLogEntryToMergeParts(
                zookeeper, future_merged_part->parts,
                future_merged_part->name,
                future_merged_part->uuid,
                future_merged_part->part_format,
                deduplicate, deduplicate_by_columns,
                cleanup,
                &merge_entry, can_merge.getVersion(),
                future_merged_part->merge_type);

            if (create_result == CreateMergeEntryResult::MissingPart)
            {
                static constexpr const char * message_fmt = "Can't create merge queue node in ZooKeeper, because some parts are missing";
                return handle_noop(message_fmt);
            }

            if (create_result == CreateMergeEntryResult::LogUpdated)
                continue;

            merge_entries.push_back(std::move(merge_entry));
            return true;
        }

        assert(try_no == max_retries);
        static constexpr const char * message_fmt = "Can't create merge queue node in ZooKeeper, because log was updated in every of {} tries";
        return handle_noop(message_fmt, try_no);
    };

    bool assigned = false;
    if (!partition && final)
    {
        if (cleanup && this->merging_params.mode != MergingParams::Mode::Replacing)
        {
            constexpr const char * message = "Cannot OPTIMIZE with CLEANUP table: {}";
            String disable_reason = "only ReplacingMergeTree can be CLEANUP";
            throw Exception(ErrorCodes::CANNOT_ASSIGN_OPTIMIZE, message, disable_reason);
        }

        DataPartsVector data_parts = getVisibleDataPartsVector(query_context);
        std::unordered_set<String> partition_ids;

        for (const DataPartPtr & part : data_parts)
            partition_ids.emplace(part->info.partition_id);

        for (const String & partition_id : partition_ids)
        {
            assigned = try_assign_merge(partition_id);
            if (!assigned)
                break;
        }
    }
    else
    {
        String partition_id;
        if (partition)
            partition_id = getPartitionIDFromQuery(partition, query_context);
        assigned = try_assign_merge(partition_id);
    }

    table_lock.reset();

    for (auto & merge_entry : merge_entries)
        waitForLogEntryToBeProcessedIfNecessary(merge_entry, query_context);

    return assigned;
}

bool StorageReplicatedMergeTree::executeMetadataAlter(const StorageReplicatedMergeTree::LogEntry & entry)
{
    auto current_metadata = getInMemoryMetadataPtr();
    if (entry.alter_version < current_metadata->getMetadataVersion())
    {
        /// TODO Can we replace it with LOGICAL_ERROR?
        /// As for now, it may rarely happen due to reordering of ALTER_METADATA entries in the queue of
        /// non-initial replica and also may happen after stale replica recovery.
        LOG_WARNING(log, "Attempt to update metadata of version {} "
                         "to older version {} when processing log entry {}: {}",
                         current_metadata->getMetadataVersion(), entry.alter_version, entry.znode_name, entry.toString());
        return true;
    }

    auto zookeeper = getZooKeeper();

    auto columns_from_entry = ColumnsDescription::parse(entry.columns_str);
    auto metadata_from_entry = ReplicatedMergeTreeTableMetadata::parse(entry.metadata_str);

    MergeTreeData::DataParts parts;

    /// If metadata nodes have changed, we will update table structure locally.
    Coordination::Requests requests;
    requests.emplace_back(zkutil::makeSetRequest(fs::path(replica_path) / "columns", entry.columns_str, -1));
    requests.emplace_back(zkutil::makeSetRequest(fs::path(replica_path) / "metadata", entry.metadata_str, -1));

    auto table_id = getStorageID();
    auto alter_context = getContext();

    auto database = DatabaseCatalog::instance().getDatabase(table_id.database_name);
    bool is_in_replicated_database = database->getEngineName() == "Replicated";

    if (is_in_replicated_database)
    {
        auto mutable_alter_context = Context::createCopy(getContext());
        const auto * replicated = dynamic_cast<const DatabaseReplicated *>(database.get());
        mutable_alter_context->makeQueryContext();
        auto alter_txn = std::make_shared<ZooKeeperMetadataTransaction>(zookeeper, replicated->getZooKeeperPath(),
                                                                       /* is_initial_query */ false, /* task_zk_path */ "");
        mutable_alter_context->initZooKeeperMetadataTransaction(alter_txn);
        alter_context = mutable_alter_context;

        for (auto & op : requests)
            alter_txn->addOp(std::move(op));
        requests.clear();
        /// Requests will be executed by database in setTableStructure
    }
    else
    {
        zookeeper->multi(requests);
    }

    {
        auto table_lock_holder = lockForShare(RWLockImpl::NO_QUERY, getSettings()->lock_acquire_timeout_for_background_operations);
        auto alter_lock_holder = lockForAlter(getSettings()->lock_acquire_timeout_for_background_operations);
        LOG_INFO(log, "Metadata changed in ZooKeeper. Applying changes locally.");

        auto metadata_diff = ReplicatedMergeTreeTableMetadata(*this, getInMemoryMetadataPtr()).checkAndFindDiff(metadata_from_entry, getInMemoryMetadataPtr()->getColumns(), getContext());
        setTableStructure(table_id, alter_context, std::move(columns_from_entry), metadata_diff, entry.alter_version);

        current_metadata = getInMemoryMetadataPtr();
        LOG_INFO(log, "Applied changes to the metadata of the table. Current metadata version: {}", current_metadata->getMetadataVersion());
    }

    {
        /// Reset Object columns, because column of type
        /// Object may be added or dropped by alter.
        auto parts_lock = lockParts();
        resetObjectColumnsFromActiveParts(parts_lock);
    }

    /// This transaction may not happen, but it's OK, because on the next retry we will eventually create/update this node
    /// TODO Maybe do in in one transaction for Replicated database?
    zookeeper->createOrUpdate(fs::path(replica_path) / "metadata_version", std::to_string(current_metadata->getMetadataVersion()), zkutil::CreateMode::Persistent);

    return true;
}


PartitionBlockNumbersHolder StorageReplicatedMergeTree::allocateBlockNumbersInAffectedPartitions(
    const MutationCommands & commands, ContextPtr query_context, const zkutil::ZooKeeperPtr & zookeeper) const
{
    const std::set<String> mutation_affected_partition_ids = getPartitionIdsAffectedByCommands(commands, query_context);

    if (mutation_affected_partition_ids.size() == 1)
    {
        const auto & affected_partition_id = *mutation_affected_partition_ids.cbegin();
        auto block_number_holder = allocateBlockNumber(affected_partition_id, zookeeper);
        if (!block_number_holder.has_value())
            return {};
        auto block_number = block_number_holder->getNumber();  /// Avoid possible UB due to std::move
        return {{{affected_partition_id, block_number}}, std::move(block_number_holder)};
    }
    else
    {
        /// TODO: Implement optimal block number acquisition algorithm in multiple (but not all) partitions
        EphemeralLocksInAllPartitions lock_holder(
            fs::path(zookeeper_path) / "block_numbers", "block-", fs::path(zookeeper_path) / "temp", *zookeeper);

        PartitionBlockNumbersHolder::BlockNumbersType block_numbers;
        for (const auto & lock : lock_holder.getLocks())
        {
            if (mutation_affected_partition_ids.empty() || mutation_affected_partition_ids.contains(lock.partition_id))
                block_numbers[lock.partition_id] = lock.number;
        }

        return {std::move(block_numbers), std::move(lock_holder)};
    }
}


void StorageReplicatedMergeTree::alter(
    const AlterCommands & commands, ContextPtr query_context, AlterLockHolder & table_lock_holder)
{
    assertNotReadonly();

    auto table_id = getStorageID();

    if (commands.isSettingsAlter())
    {
        /// We don't replicate storage_settings_ptr ALTER. It's local operation.
        /// Also we don't upgrade alter lock to table structure lock.
        StorageInMemoryMetadata future_metadata = getInMemoryMetadata();
        commands.apply(future_metadata, query_context);

        merge_strategy_picker.refreshState();

        changeSettings(future_metadata.settings_changes, table_lock_holder);

        DatabaseCatalog::instance().getDatabase(table_id.database_name)->alterTable(query_context, table_id, future_metadata);
        return;
    }

    auto ast_to_str = [](ASTPtr query) -> String
    {
        if (!query)
            return "";
        return queryToString(query);
    };

    const auto zookeeper = getZooKeeperAndAssertNotReadonly();

    std::optional<ReplicatedMergeTreeLogEntryData> alter_entry;
    std::optional<String> mutation_znode;

    while (true)
    {
        /// Clear nodes from previous iteration
        alter_entry.emplace();
        mutation_znode.reset();

        auto current_metadata = getInMemoryMetadataPtr();

        StorageInMemoryMetadata future_metadata = *current_metadata;
        commands.apply(future_metadata, query_context);

        ReplicatedMergeTreeTableMetadata future_metadata_in_zk(*this, current_metadata);
        if (ast_to_str(future_metadata.sorting_key.definition_ast) != ast_to_str(current_metadata->sorting_key.definition_ast))
        {
            /// We serialize definition_ast as list, because code which apply ALTER (setTableStructure) expect serialized non empty expression
            /// list here and we cannot change this representation for compatibility. Also we have preparsed AST `sorting_key.expression_list_ast`
            /// in KeyDescription, but it contain version column for VersionedCollapsingMergeTree, which shouldn't be defined as a part of key definition AST.
            /// So the best compatible way is just to convert definition_ast to list and serialize it. In all other places key.expression_list_ast should be used.
            future_metadata_in_zk.sorting_key = serializeAST(*extractKeyExpressionList(future_metadata.sorting_key.definition_ast));
        }

        if (ast_to_str(future_metadata.sampling_key.definition_ast) != ast_to_str(current_metadata->sampling_key.definition_ast))
            future_metadata_in_zk.sampling_expression = serializeAST(*extractKeyExpressionList(future_metadata.sampling_key.definition_ast));

        if (ast_to_str(future_metadata.partition_key.definition_ast) != ast_to_str(current_metadata->partition_key.definition_ast))
            future_metadata_in_zk.partition_key = serializeAST(*extractKeyExpressionList(future_metadata.partition_key.definition_ast));

        if (ast_to_str(future_metadata.table_ttl.definition_ast) != ast_to_str(current_metadata->table_ttl.definition_ast))
        {
            if (future_metadata.table_ttl.definition_ast)
                future_metadata_in_zk.ttl_table = serializeAST(*future_metadata.table_ttl.definition_ast);
            else /// TTL was removed
                future_metadata_in_zk.ttl_table = "";
        }

        String new_indices_str = future_metadata.secondary_indices.toString();
        if (new_indices_str != current_metadata->secondary_indices.toString())
            future_metadata_in_zk.skip_indices = new_indices_str;

        String new_projections_str = future_metadata.projections.toString();
        if (new_projections_str != current_metadata->projections.toString())
            future_metadata_in_zk.projections = new_projections_str;

        String new_constraints_str = future_metadata.constraints.toString();
        if (new_constraints_str != current_metadata->constraints.toString())
            future_metadata_in_zk.constraints = new_constraints_str;

        Coordination::Requests ops;
        size_t alter_path_idx = std::numeric_limits<size_t>::max();
        size_t mutation_path_idx = std::numeric_limits<size_t>::max();

        String new_metadata_str = future_metadata_in_zk.toString();
        ops.emplace_back(zkutil::makeSetRequest(fs::path(zookeeper_path) / "metadata", new_metadata_str, current_metadata->getMetadataVersion()));

        String new_columns_str = future_metadata.columns.toString();
        ops.emplace_back(zkutil::makeSetRequest(fs::path(zookeeper_path) / "columns", new_columns_str, -1));

        if (ast_to_str(current_metadata->settings_changes) != ast_to_str(future_metadata.settings_changes))
        {
            /// Just change settings
            StorageInMemoryMetadata metadata_copy = *current_metadata;
            metadata_copy.settings_changes = future_metadata.settings_changes;
            changeSettings(metadata_copy.settings_changes, table_lock_holder);
            DatabaseCatalog::instance().getDatabase(table_id.database_name)->alterTable(query_context, table_id, metadata_copy);
        }

        /// We can be sure, that in case of successful commit in zookeeper our
        /// version will increments by 1. Because we update with version check.
        int new_metadata_version = current_metadata->getMetadataVersion() + 1;

        alter_entry->type = LogEntry::ALTER_METADATA;
        alter_entry->source_replica = replica_name;
        alter_entry->metadata_str = new_metadata_str;
        alter_entry->columns_str = new_columns_str;
        alter_entry->alter_version = new_metadata_version;
        alter_entry->create_time = time(nullptr);

        auto maybe_mutation_commands = commands.getMutationCommands(
            *current_metadata, query_context->getSettingsRef().materialize_ttl_after_modify, query_context);
        bool have_mutation = !maybe_mutation_commands.empty();
        alter_entry->have_mutation = have_mutation;

        alter_path_idx = ops.size();
        ops.emplace_back(zkutil::makeCreateRequest(
            fs::path(zookeeper_path) / "log/log-", alter_entry->toString(), zkutil::CreateMode::PersistentSequential));

        PartitionBlockNumbersHolder partition_block_numbers_holder;
        if (have_mutation)
        {
            const String mutations_path(fs::path(zookeeper_path) / "mutations");

            ReplicatedMergeTreeMutationEntry mutation_entry;
            mutation_entry.alter_version = new_metadata_version;
            mutation_entry.source_replica = replica_name;
            mutation_entry.commands = std::move(maybe_mutation_commands);

            Coordination::Stat mutations_stat;
            zookeeper->get(mutations_path, &mutations_stat);

            partition_block_numbers_holder =
                allocateBlockNumbersInAffectedPartitions(mutation_entry.commands, query_context, zookeeper);

            mutation_entry.block_numbers = partition_block_numbers_holder.getBlockNumbers();
            mutation_entry.create_time = time(nullptr);

            ops.emplace_back(zkutil::makeSetRequest(mutations_path, String(), mutations_stat.version));
            mutation_path_idx = ops.size();
            ops.emplace_back(
                zkutil::makeCreateRequest(fs::path(mutations_path) / "", mutation_entry.toString(), zkutil::CreateMode::PersistentSequential));
        }

        if (auto txn = query_context->getZooKeeperMetadataTransaction())
        {
            /// It would be better to clone ops instead of moving, so we could retry on ZBADVERSION,
            /// but clone() is not implemented for Coordination::Request.
            txn->moveOpsTo(ops);
            /// NOTE: IDatabase::alterTable(...) is called when executing ALTER_METADATA queue entry without query context,
            /// so we have to update metadata of DatabaseReplicated here.
            String metadata_zk_path = fs::path(txn->getDatabaseZooKeeperPath()) / "metadata" / escapeForFileName(table_id.table_name);
            auto ast = DatabaseCatalog::instance().getDatabase(table_id.database_name)->getCreateTableQuery(table_id.table_name, query_context);
            applyMetadataChangesToCreateQuery(ast, future_metadata);
            ops.emplace_back(zkutil::makeSetRequest(metadata_zk_path, getObjectDefinitionFromCreateQuery(ast), -1));
        }

        Coordination::Responses results;
        Coordination::Error rc = zookeeper->tryMulti(ops, results);

        /// For the sake of consistency with mechanics of concurrent background process of assigning parts merge tasks
        /// this placeholder must be held up until the moment of committing into ZK of the mutation entry
        /// See ReplicatedMergeTreeMergePredicate::canMergeTwoParts() method
        partition_block_numbers_holder.reset();

        if (rc == Coordination::Error::ZOK)
        {
            if (have_mutation)
            {
                /// ALTER_METADATA record in replication /log
                String alter_path = dynamic_cast<const Coordination::CreateResponse &>(*results[alter_path_idx]).path_created;
                alter_entry->znode_name = alter_path.substr(alter_path.find_last_of('/') + 1);

                /// ReplicatedMergeTreeMutationEntry record in /mutations
                String mutation_path = dynamic_cast<const Coordination::CreateResponse &>(*results[mutation_path_idx]).path_created;
                mutation_znode = mutation_path.substr(mutation_path.find_last_of('/') + 1);
            }
            else
            {
                /// ALTER_METADATA record in replication /log
                String alter_path = dynamic_cast<const Coordination::CreateResponse &>(*results[alter_path_idx]).path_created;
                alter_entry->znode_name = alter_path.substr(alter_path.find_last_of('/') + 1);
            }
            break;
        }
        else if (rc == Coordination::Error::ZBADVERSION)
        {
            if (results[0]->error != Coordination::Error::ZOK)
                throw Exception(ErrorCodes::CANNOT_ASSIGN_ALTER,
                                "Metadata on replica is not up to date with common metadata in Zookeeper. "
                                "It means that this replica still not applied some of previous alters."
                                " Probably too many alters executing concurrently (highly not recommended). "
                                "You can retry this error");

            /// Cannot retry automatically, because some zookeeper ops were lost on the first attempt. Will retry on DDLWorker-level.
            if (query_context->getZooKeeperMetadataTransaction())
                throw Exception(ErrorCodes::CANNOT_ASSIGN_ALTER,
                                "Cannot execute alter, because mutations version was suddenly changed due "
                                "to concurrent alter");

            continue;
        }
        else
        {
            throw Coordination::Exception("Alter cannot be assigned because of Zookeeper error", rc);
        }
    }

    table_lock_holder.unlock();

    LOG_DEBUG(log, "Updated shared metadata nodes in ZooKeeper. Waiting for replicas to apply changes.");
    waitForLogEntryToBeProcessedIfNecessary(*alter_entry, query_context, "Some replicas doesn't finish metadata alter: ");

    if (mutation_znode)
    {
        LOG_DEBUG(log, "Metadata changes applied. Will wait for data changes.");
        waitMutation(*mutation_znode, query_context->getSettingsRef().alter_sync);
        LOG_DEBUG(log, "Data changes applied.");
    }
}

/// If new version returns ordinary name, else returns part name containing the first and last month of the month
/// NOTE: use it in pair with getFakePartCoveringAllPartsInPartition(...)
String getPartNamePossiblyFake(MergeTreeDataFormatVersion format_version, const MergeTreePartInfo & part_info)
{
    if (format_version < MERGE_TREE_DATA_MIN_FORMAT_VERSION_WITH_CUSTOM_PARTITIONING)
    {
        /// The date range is all month long.
        const auto & lut = DateLUT::instance();
        time_t start_time = lut.YYYYMMDDToDate(parse<UInt32>(part_info.partition_id + "01"));
        DayNum left_date = DayNum(lut.toDayNum(start_time).toUnderType());
        DayNum right_date = DayNum(static_cast<size_t>(left_date) + lut.daysInMonth(start_time) - 1);
        return part_info.getPartNameV0(left_date, right_date);
    }

    return part_info.getPartNameV1();
}

bool StorageReplicatedMergeTree::getFakePartCoveringAllPartsInPartition(
    const String & partition_id, MergeTreePartInfo & part_info,
    std::optional<EphemeralLockInZooKeeper> & delimiting_block_lock, bool for_replace_range)
{
    /// Even if there is no data in the partition, you still need to mark the range for deletion.
    /// - Because before executing DETACH, tasks for downloading parts to this partition can be executed.
    Int64 left = 0;

    /** Let's skip one number in `block_numbers` for the partition being deleted, and we will only delete parts until this number.
      * This prohibits merges of deleted parts with the new inserted
      * Invariant: merges of deleted parts with other parts do not appear in the log.
      * NOTE: If you need to similarly support a `DROP PART` request, you will have to think of some new mechanism for it,
      *     to guarantee this invariant.
      */
    Int64 right;
    Int64 mutation_version;

    {
        delimiting_block_lock = allocateBlockNumber(partition_id, getZooKeeper());
        right = delimiting_block_lock->getNumber();
        /// Make sure we cover all parts in drop range.
        /// There might be parts with mutation version greater than current block number
        /// if some part mutation has been assigned after block number allocation, but before creation of DROP_RANGE entry.
        mutation_version = MergeTreePartInfo::MAX_BLOCK_NUMBER;
    }

    if (for_replace_range)
    {
        /// NOTE Do not decrement max block number for REPLACE_RANGE, because there are invariants:
        /// - drop range for REPLACE PARTITION must contain at least 2 blocks (1 skipped block and at least 1 real block)
        /// - drop range for MOVE PARTITION/ATTACH PARTITION FROM always contains 1 block

        /// NOTE UINT_MAX was previously used as max level for REPLACE/MOVE PARTITION (it was incorrect)
        part_info = MergeTreePartInfo(partition_id, left, right, MergeTreePartInfo::MAX_LEVEL, mutation_version);
        return right != 0;
    }

    /// Empty partition.
    if (right == 0)
        return false;

    --right;

    /// Artificial high level is chosen, to make this part "covering" all parts inside.
    part_info = MergeTreePartInfo(partition_id, left, right, MergeTreePartInfo::MAX_LEVEL, mutation_version);
    return true;
}

void StorageReplicatedMergeTree::restoreMetadataInZooKeeper()
{
    LOG_INFO(log, "Restoring replica metadata");

    if (!initialization_done)
        throw Exception(ErrorCodes::NOT_INITIALIZED, "Table is not initialized yet");

    if (!is_readonly)
        throw Exception(ErrorCodes::BAD_ARGUMENTS, "Replica must be readonly");

    if (getZooKeeper()->exists(replica_path))
        throw Exception(ErrorCodes::BAD_ARGUMENTS,
                        "Replica path is present at {} - nothing to restore. "
                        "If you are sure that metadata is lost and that replica path contains some garbage, "
                        "then use SYSTEM DROP REPLICA query first.", replica_path);

    if (has_metadata_in_zookeeper.has_value() && *has_metadata_in_zookeeper)
        throw Exception(ErrorCodes::LOGICAL_ERROR, "Replica has metadata in ZooKeeper: "
                                                   "it's either a bug or it's a result of manual intervention to ZooKeeper");

    if (are_restoring_replica.exchange(true))
        throw Exception(ErrorCodes::CONCURRENT_ACCESS_NOT_SUPPORTED, "Replica restoration in progress");
    SCOPE_EXIT({ are_restoring_replica.store(false); });

    auto metadata_snapshot = getInMemoryMetadataPtr();

    waitForOutdatedPartsToBeLoaded();
    const DataPartsVector all_parts = getAllDataPartsVector();
    Strings active_parts_names;

    /// Why all parts (not only Active) are moved to detached/:
    /// After ZK metadata restoration ZK resets sequential counters (including block number counters), so one may
    /// potentially encounter a situation that a part we want to attach already exists.
    for (const auto & part : all_parts)
    {
        if (part->getState() == DataPartState::Active)
            active_parts_names.push_back(part->name);

        forcefullyMovePartToDetachedAndRemoveFromMemory(part);
    }

    LOG_INFO(log, "Moved all parts to detached/");

    const bool is_first_replica = createTableIfNotExists(metadata_snapshot);

    LOG_INFO(log, "Created initial ZK nodes, replica is first: {}", is_first_replica);

    if (!is_first_replica)
        createReplica(metadata_snapshot);

    createNewZooKeeperNodes();

    LOG_INFO(log, "Created ZK nodes for table");

    has_metadata_in_zookeeper = true;

    if (is_first_replica)
        for (const String& part_name : active_parts_names)
            attachPartition(std::make_shared<ASTLiteral>(part_name), metadata_snapshot, true, getContext());

    LOG_INFO(log, "Attached all partitions, starting table");

    startupImpl(/* from_attach_thread */ false);
}

void StorageReplicatedMergeTree::dropPartNoWaitNoThrow(const String & part_name)
{
    assertNotReadonly();
    if (!is_leader)
        throw Exception(ErrorCodes::NOT_A_LEADER, "DROP PART cannot be done on this replica because it is not a leader");

    zkutil::ZooKeeperPtr zookeeper = getZooKeeperAndAssertNotReadonly();
    LogEntry entry;

    dropPartImpl(zookeeper, part_name, entry, /*detach=*/ false, /*throw_if_noop=*/ false);
}

void StorageReplicatedMergeTree::dropPart(const String & part_name, bool detach, ContextPtr query_context)
{
    assertNotReadonly();
    if (!is_leader)
        throw Exception(ErrorCodes::NOT_A_LEADER, "DROP PART cannot be done on this replica because it is not a leader");

    zkutil::ZooKeeperPtr zookeeper = getZooKeeperAndAssertNotReadonly();
    LogEntry entry;

    dropPartImpl(zookeeper, part_name, entry, detach, /*throw_if_noop=*/ true);

    waitForLogEntryToBeProcessedIfNecessary(entry, query_context);
}

void StorageReplicatedMergeTree::dropAllPartitionsImpl(const zkutil::ZooKeeperPtr & zookeeper, bool detach, ContextPtr query_context)
{
    Strings partitions = zookeeper->getChildren(fs::path(zookeeper_path) / "block_numbers");

    std::vector<LogEntryPtr> entries;
    dropAllPartsInPartitions(*zookeeper, partitions, entries, query_context, detach);

    for (const auto & entry : entries)
    {
        waitForLogEntryToBeProcessedIfNecessary(*entry, query_context);
        auto drop_range_info = MergeTreePartInfo::fromPartName(entry->new_part_name, format_version);
        cleanLastPartNode(drop_range_info.partition_id);
    }
}

void StorageReplicatedMergeTree::dropPartition(const ASTPtr & partition, bool detach, ContextPtr query_context)
{
    assertNotReadonly();
    if (!is_leader)
        throw Exception(ErrorCodes::NOT_A_LEADER, "DROP PARTITION cannot be done on this replica because it is not a leader");

    zkutil::ZooKeeperPtr zookeeper = getZooKeeperAndAssertNotReadonly();

    const auto * partition_ast = partition->as<ASTPartition>();
    if (partition_ast && partition_ast->all)
    {
        dropAllPartitionsImpl(zookeeper, detach, query_context);
    }
    else
    {
        String partition_id = getPartitionIDFromQuery(partition, query_context);
        auto entry = dropAllPartsInPartition(*zookeeper, partition_id, query_context, detach);
        if (entry)
        {
            waitForLogEntryToBeProcessedIfNecessary(*entry, query_context);
            cleanLastPartNode(partition_id);
        }
    }
}


void StorageReplicatedMergeTree::truncate(
    const ASTPtr &, const StorageMetadataPtr &, ContextPtr query_context, TableExclusiveLockHolder & table_lock)
{
    table_lock.release();   /// Truncate is done asynchronously.

    assertNotReadonly();
    if (!is_leader)
        throw Exception(ErrorCodes::NOT_A_LEADER, "TRUNCATE cannot be done on this replica because it is not a leader");

    waitForOutdatedPartsToBeLoaded();
    zkutil::ZooKeeperPtr zookeeper = getZooKeeperAndAssertNotReadonly();
    dropAllPartitionsImpl(zookeeper, /* detach */ false, query_context);
}


PartitionCommandsResultInfo StorageReplicatedMergeTree::attachPartition(
    const ASTPtr & partition,
    const StorageMetadataPtr & metadata_snapshot,
    bool attach_part,
    ContextPtr query_context)
{
    /// Allow ATTACH PARTITION on readonly replica when restoring it.
    if (!are_restoring_replica)
        assertNotReadonly();

    PartitionCommandsResultInfo results;
    PartsTemporaryRename renamed_parts(*this, "detached/");
    MutableDataPartsVector loaded_parts = tryLoadPartsToAttach(partition, attach_part, query_context, renamed_parts);

    /// TODO Allow to use quorum here.
    ReplicatedMergeTreeSink output(*this, metadata_snapshot, 0, 0, 0, false, false, false, query_context,
        /*is_attach*/true);

    for (size_t i = 0; i < loaded_parts.size(); ++i)
    {
        const String old_name = loaded_parts[i]->name;

        output.writeExistingPart(loaded_parts[i]);

        renamed_parts.old_and_new_names[i].old_name.clear();

        LOG_DEBUG(log, "Attached part {} as {}", old_name, loaded_parts[i]->name);

        results.push_back(PartitionCommandResultInfo{
            .partition_id = loaded_parts[i]->info.partition_id,
            .part_name = loaded_parts[i]->name,
            .old_part_name = old_name,
        });
    }
    return results;
}


void StorageReplicatedMergeTree::checkTableCanBeDropped() const
{
    auto table_id = getStorageID();
    getContext()->checkTableCanBeDropped(table_id.database_name, table_id.table_name, getTotalActiveSizeInBytes());
}

void StorageReplicatedMergeTree::checkTableCanBeRenamed(const StorageID & new_name) const
{
    if (renaming_restrictions == RenamingRestrictions::ALLOW_ANY)
        return;

    if (renaming_restrictions == RenamingRestrictions::DO_NOT_ALLOW)
    {
        auto old_name = getStorageID();
        bool is_server_startup = Context::getGlobalContextInstance()->getApplicationType() == Context::ApplicationType::SERVER
            && !Context::getGlobalContextInstance()->isServerCompletelyStarted();
        bool move_to_atomic = old_name.uuid == UUIDHelpers::Nil && new_name.uuid != UUIDHelpers::Nil;

        bool likely_converting_ordinary_to_atomic = is_server_startup && move_to_atomic;
        if (likely_converting_ordinary_to_atomic)
        {
            LOG_INFO(log, "Table {} should not be renamed, because zookeeper_path contains implicit 'database' or 'table' macro. "
                          "We cannot rename path in ZooKeeper, so path may become inconsistent with table name. "
                          "However, we allow renaming while converting Ordinary database to Atomic, because all tables will be renamed back",
                          old_name.getNameForLogs());
            return;
        }

        throw Exception(ErrorCodes::NOT_IMPLEMENTED,
                        "Cannot rename Replicated table, because zookeeper_path contains implicit 'database' "
                        "or 'table' macro. We cannot rename path "
                        "in ZooKeeper, so path may become inconsistent with table name. "
                        "If you really want to rename table, you should edit metadata file first and restart server or reattach the table.");
    }

    assert(renaming_restrictions == RenamingRestrictions::ALLOW_PRESERVING_UUID);
    if (!new_name.hasUUID() && getStorageID().hasUUID())
        throw Exception(ErrorCodes::NOT_IMPLEMENTED,
                        "Cannot move Replicated table to Ordinary database, because zookeeper_path contains implicit "
                        "'uuid' macro. If you really want to rename table, you should edit metadata file first "
                        "and restart server or reattach the table.");
}

void StorageReplicatedMergeTree::rename(const String & new_path_to_table_data, const StorageID & new_table_id)
{
    checkTableCanBeRenamed(new_table_id);
    MergeTreeData::rename(new_path_to_table_data, new_table_id);

    /// Update table name in zookeeper
    if (!is_readonly)
    {
        /// We don't do it for readonly tables, because it will be updated on next table startup.
        /// It is also Ok to skip ZK error for the same reason.
        try
        {
            auto zookeeper = getZooKeeper();
            zookeeper->set(fs::path(replica_path) / "host", getReplicatedMergeTreeAddress().toString());
        }
        catch (Coordination::Exception & e)
        {
            LOG_WARNING(log, "Cannot update the value of 'host' node (replica address) in ZooKeeper: {}", e.displayText());
        }
    }

    /// TODO: You can update names of loggers.
}


bool StorageReplicatedMergeTree::existsNodeCached(const ZooKeeperWithFaultInjectionPtr & zookeeper, const std::string & path) const
{
    {
        std::lock_guard lock(existing_nodes_cache_mutex);
        if (existing_nodes_cache.contains(path))
            return true;
    }

    bool res = zookeeper->exists(path);

    if (res)
    {
        std::lock_guard lock(existing_nodes_cache_mutex);
        existing_nodes_cache.insert(path);
    }

    return res;
}

std::optional<EphemeralLockInZooKeeper> StorageReplicatedMergeTree::allocateBlockNumber(
    const String & partition_id,
    const zkutil::ZooKeeperPtr & zookeeper,
    const String & zookeeper_block_id_path,
    const String & zookeeper_path_prefix) const
{
    return allocateBlockNumber(
        partition_id, std::make_shared<ZooKeeperWithFaultInjection>(zookeeper), zookeeper_block_id_path, zookeeper_path_prefix);
}

template<typename T>
std::optional<EphemeralLockInZooKeeper> StorageReplicatedMergeTree::allocateBlockNumber(
    const String & partition_id,
    const ZooKeeperWithFaultInjectionPtr & zookeeper,
    const T & zookeeper_block_id_path,
    const String & zookeeper_path_prefix) const
{
    String zookeeper_table_path;
    if (zookeeper_path_prefix.empty())
        zookeeper_table_path = zookeeper_path;
    else
        zookeeper_table_path = zookeeper_path_prefix;

    String block_numbers_path = fs::path(zookeeper_table_path) / "block_numbers";
    String partition_path = fs::path(block_numbers_path) / partition_id;

    if (!existsNodeCached(zookeeper, partition_path))
    {
        Coordination::Requests ops;
        /// Check that table is not being dropped ("host" is the first node that is removed on replica drop)
        ops.push_back(zkutil::makeCheckRequest(fs::path(replica_path) / "host", -1));
        ops.push_back(zkutil::makeCreateRequest(partition_path, "", zkutil::CreateMode::Persistent));
        /// We increment data version of the block_numbers node so that it becomes possible
        /// to check in a ZK transaction that the set of partitions didn't change
        /// (unfortunately there is no CheckChildren op).
        ops.push_back(zkutil::makeSetRequest(block_numbers_path, "", -1));

        Coordination::Responses responses;
        Coordination::Error code = zookeeper->tryMulti(ops, responses);
        if (code != Coordination::Error::ZOK && code != Coordination::Error::ZNODEEXISTS)
            zkutil::KeeperMultiException::check(code, ops, responses);
    }

    return createEphemeralLockInZooKeeper(
        fs::path(partition_path) / "block-", fs::path(zookeeper_table_path) / "temp", zookeeper, zookeeper_block_id_path);
}

Strings StorageReplicatedMergeTree::tryWaitForAllReplicasToProcessLogEntry(
    const String & table_zookeeper_path, const ReplicatedMergeTreeLogEntryData & entry, Int64 wait_for_inactive_timeout)
{
    LOG_DEBUG(log, "Waiting for all replicas to process {}", entry.znode_name);

    auto zookeeper = getZooKeeper();
    Strings replicas = zookeeper->getChildren(fs::path(table_zookeeper_path) / "replicas");
    Strings unwaited;
    bool wait_for_inactive = wait_for_inactive_timeout != 0;
    for (const String & replica : replicas)
    {
        if (wait_for_inactive || zookeeper->exists(fs::path(table_zookeeper_path) / "replicas" / replica / "is_active"))
        {
            if (!tryWaitForReplicaToProcessLogEntry(table_zookeeper_path, replica, entry, wait_for_inactive_timeout))
                unwaited.push_back(replica);
        }
        else
        {
            unwaited.push_back(replica);
        }
    }

    LOG_DEBUG(log, "Finished waiting for all replicas to process {}", entry.znode_name);
    return unwaited;
}

void StorageReplicatedMergeTree::waitForAllReplicasToProcessLogEntry(
    const String & table_zookeeper_path, const ReplicatedMergeTreeLogEntryData & entry, Int64 wait_for_inactive_timeout, const String & error_context)
{
    Strings unfinished_replicas = tryWaitForAllReplicasToProcessLogEntry(table_zookeeper_path, entry, wait_for_inactive_timeout);
    if (unfinished_replicas.empty())
        return;

    throw Exception(ErrorCodes::UNFINISHED, "{}Timeout exceeded while waiting for replicas {} to process entry {}. "
                    "Probably some replicas are inactive", error_context, fmt::join(unfinished_replicas, ", "), entry.znode_name);
}

void StorageReplicatedMergeTree::waitForLogEntryToBeProcessedIfNecessary(const ReplicatedMergeTreeLogEntryData & entry, ContextPtr query_context, const String & error_context)
{
    /// If necessary, wait until the operation is performed on itself or on all replicas.
    Int64 wait_for_inactive_timeout = query_context->getSettingsRef().replication_wait_for_inactive_replica_timeout;
    if (query_context->getSettingsRef().alter_sync == 1)
    {
        bool finished = tryWaitForReplicaToProcessLogEntry(zookeeper_path, replica_name, entry, wait_for_inactive_timeout);
        if (!finished)
        {
            throw Exception(ErrorCodes::UNFINISHED, "{}Log entry {} is not precessed on local replica, "
                            "most likely because the replica was shut down.", error_context, entry.znode_name);
        }
    }
    else if (query_context->getSettingsRef().alter_sync == 2)
    {
        waitForAllReplicasToProcessLogEntry(zookeeper_path, entry, wait_for_inactive_timeout, error_context);
    }
}

bool StorageReplicatedMergeTree::tryWaitForReplicaToProcessLogEntry(
    const String & table_zookeeper_path, const String & replica, const ReplicatedMergeTreeLogEntryData & entry, Int64 wait_for_inactive_timeout)
{
    String entry_str = entry.toString();
    String log_node_name;

    /** Wait for entries from `log` directory (a common log, from where replicas copy entries to their queue) to be processed.
      *
      * The problem is that the numbers (`sequential` node) of the queue elements in `log` and in `queue` do not match.
      * (And the numbers of the same log element for different replicas do not match in the `queue`.)
      */

    /** First, you need to wait until replica takes `queue` element from the `log` to its queue,
      *  if it has not been done already (see the `pullLogsToQueue` function).
      *
      * To do this, check its node `log_pointer` - the maximum number of the element taken from `log` + 1.
      */

    bool waiting_itself = replica == replica_name;
    /// Do not wait if timeout is zero
    bool wait_for_inactive = wait_for_inactive_timeout != 0;
    /// Wait for unlimited time if timeout is negative
    bool check_timeout = wait_for_inactive_timeout > 0;
    Stopwatch time_waiting;

    const auto & stop_waiting = [&]()
    {
        bool stop_waiting_itself = waiting_itself && partial_shutdown_called;
        bool timeout_exceeded = check_timeout && wait_for_inactive_timeout < time_waiting.elapsedSeconds();
        bool stop_waiting_inactive = (!wait_for_inactive || timeout_exceeded)
            && !getZooKeeper()->exists(fs::path(table_zookeeper_path) / "replicas" / replica / "is_active");
        return is_dropped || stop_waiting_itself || stop_waiting_inactive;
    };

    /// Don't recheck ZooKeeper too often
    constexpr auto event_wait_timeout_ms = 3000;

    LOG_DEBUG(log, "Waiting for {} to process log entry", replica);

    if (startsWith(entry.znode_name, "log-"))
    {
        /// Take the number from the node name `log-xxxxxxxxxx`.
        UInt64 log_index = parse<UInt64>(entry.znode_name.substr(entry.znode_name.size() - 10));
        log_node_name = entry.znode_name;

        LOG_DEBUG(log, "Waiting for {} to pull {} to queue", replica, log_node_name);

        /// Let's wait until entry gets into the replica queue.
        bool pulled_to_queue = false;
        do
        {
            zkutil::EventPtr event = std::make_shared<Poco::Event>();

            String log_pointer = getZooKeeper()->get(fs::path(table_zookeeper_path) / "replicas" / replica / "log_pointer", nullptr, event);
            if (!log_pointer.empty() && parse<UInt64>(log_pointer) > log_index)
            {
                pulled_to_queue = true;
                break;
            }

            /// Wait with timeout because we can be already shut down, but not dropped.
            /// So log_pointer node will exist, but we will never update it because all background threads already stopped.
            /// It can lead to query hung because table drop query can wait for some query (alter, optimize, etc) which called this method,
            /// but the query will never finish because the drop already shut down the table.
            if (!stop_waiting())
                event->tryWait(event_wait_timeout_ms);
        } while (!stop_waiting());

        if (!pulled_to_queue)
            return false;

        LOG_DEBUG(log, "Looking for node corresponding to {} in {} queue", log_node_name, replica);
    }
    else if (!entry.log_entry_id.empty())
    {
        /// First pass, check the table log.
        /// If found in the log, wait for replica to fetch it to the queue.
        /// If not found in the log, it is already in the queue.
        LOG_DEBUG(log, "Looking for log entry with id `{}` in the log", entry.log_entry_id);

        String log_pointer = getZooKeeper()->get(fs::path(table_zookeeper_path) / "replicas" / replica / "log_pointer");

        Strings log_entries = getZooKeeper()->getChildren(fs::path(table_zookeeper_path) / "log");
        UInt64 log_index = 0;
        bool found = false;

        for (const String & log_entry_name : log_entries)
        {
            log_index = parse<UInt64>(log_entry_name.substr(log_entry_name.size() - 10));

            if (!log_pointer.empty() && log_index < parse<UInt64>(log_pointer))
                continue;

            String log_entry_str;
            Coordination::Stat log_entry_stat;
            bool exists = getZooKeeper()->tryGet(fs::path(table_zookeeper_path) / "log" / log_entry_name, log_entry_str, &log_entry_stat);
            ReplicatedMergeTreeLogEntryData log_entry = *ReplicatedMergeTreeLogEntry::parse(log_entry_str, log_entry_stat, format_version);
            if (exists && entry.log_entry_id == log_entry.log_entry_id)
            {
                LOG_DEBUG(log, "Found log entry with id `{}` in the log", entry.log_entry_id);

                found = true;
                log_node_name = log_entry_name;
                break;
            }
        }

        if (found)
        {
            LOG_DEBUG(log, "Waiting for {} to pull {} to queue", replica, log_node_name);

            /// Let's wait until entry gets into the replica queue.
            bool pulled_to_queue = false;
            do
            {
                zkutil::EventPtr event = std::make_shared<Poco::Event>();

                log_pointer = getZooKeeper()->get(fs::path(table_zookeeper_path) / "replicas" / replica / "log_pointer", nullptr, event);
                if (!log_pointer.empty() && parse<UInt64>(log_pointer) > log_index)
                {
                    pulled_to_queue = true;
                    break;
                }

                /// Wait with timeout because we can be already shut down, but not dropped.
                /// So log_pointer node will exist, but we will never update it because all background threads already stopped.
                /// It can lead to query hung because table drop query can wait for some query (alter, optimize, etc) which called this method,
                /// but the query will never finish because the drop already shut down the table.
                if (!stop_waiting())
                    event->tryWait(event_wait_timeout_ms);
            } while (!stop_waiting());

            if (!pulled_to_queue)
                return false;
        }
    }
    else
    {
        throw Exception(ErrorCodes::LOGICAL_ERROR, "Logical error: unexpected name of log node: {}", entry.znode_name);
    }

    /** Second - find the corresponding entry in the queue of the specified replica.
      * Its number may not match the `log` node. Therefore, we search by comparing the content.
      */

    Strings queue_entries = getZooKeeper()->getChildren(fs::path(table_zookeeper_path) / "replicas" / replica / "queue");
    String queue_entry_to_wait_for;

    for (const String & entry_name : queue_entries)
    {
        String queue_entry_str;
        Coordination::Stat queue_entry_stat;
        bool exists = getZooKeeper()->tryGet(fs::path(table_zookeeper_path) / "replicas" / replica / "queue" / entry_name, queue_entry_str, &queue_entry_stat);
        if (exists && queue_entry_str == entry_str)
        {
            queue_entry_to_wait_for = entry_name;
            break;
        }
        else if (!entry.log_entry_id.empty())
        {
            /// Check if the id matches rather than just contents. This entry
            /// might have been written by different ClickHouse versions and
            /// it is hard to guarantee same text representation.
            ReplicatedMergeTreeLogEntryData queue_entry = *ReplicatedMergeTreeLogEntry::parse(queue_entry_str, queue_entry_stat, format_version);
            if (entry.log_entry_id == queue_entry.log_entry_id)
            {
                queue_entry_to_wait_for = entry_name;
                break;
            }
        }
    }

    /// While looking for the record, it has already been executed and deleted.
    if (queue_entry_to_wait_for.empty())
    {
        LOG_DEBUG(log, "No corresponding node found. Assuming it has been already processed. Found {} nodes", queue_entries.size());
        return true;
    }

    LOG_DEBUG(log, "Waiting for {} to disappear from {} queue", queue_entry_to_wait_for, replica);

    /// Third - wait until the entry disappears from the replica queue or replica become inactive.
    String path_to_wait_on = fs::path(table_zookeeper_path) / "replicas" / replica / "queue" / queue_entry_to_wait_for;

    return getZooKeeper()->waitForDisappear(path_to_wait_on, stop_waiting);
}


void StorageReplicatedMergeTree::getStatus(ReplicatedTableStatus & res, bool with_zk_fields)
{
    auto zookeeper = tryGetZooKeeper();
    const auto storage_settings_ptr = getSettings();

    res.is_leader = is_leader;
    res.can_become_leader = storage_settings_ptr->replicated_can_become_leader;
    res.is_readonly = is_readonly;
    res.is_session_expired = !zookeeper || zookeeper->expired();

    res.queue = queue.getStatus();
    res.absolute_delay = getAbsoluteDelay(); /// NOTE: may be slightly inconsistent with queue status.

    /// NOTE: consider convert to UInt64
    res.parts_to_check = static_cast<UInt32>(part_check_thread.size());

    res.zookeeper_name = zookeeper_name;
    res.zookeeper_path = zookeeper_path;
    res.replica_name = replica_name;
    res.replica_path = replica_path;
    res.columns_version = -1;

    res.log_max_index = 0;
    res.log_pointer = 0;
    res.total_replicas = 0;
    res.active_replicas = 0;
    res.lost_part_count = 0;
    res.last_queue_update_exception = getLastQueueUpdateException();

    if (with_zk_fields && !res.is_session_expired)
    {
        try
        {
            std::vector<std::string> paths;
            paths.push_back(fs::path(zookeeper_path) / "log");
            paths.push_back(fs::path(zookeeper_path) / "replicas");

            auto children_result = zookeeper->getChildren(paths);
            const auto & log_entries = children_result[0].names;
            const auto & all_replicas = children_result[1].names;

            paths.clear();
            paths.push_back(fs::path(replica_path) / "log_pointer");
            paths.push_back(fs::path(zookeeper_path) / "lost_part_count");
            for (const String & replica : all_replicas)
                paths.push_back(fs::path(zookeeper_path) / "replicas" / replica / "is_active");

            auto get_result = zookeeper->tryGet(paths);
            const auto & log_pointer_str = get_result[0].data;

            if (get_result[0].error == Coordination::Error::ZNONODE)
                throw zkutil::KeeperException(get_result[0].error);

            if (!log_entries.empty())
            {
                const String & last_log_entry = *std::max_element(log_entries.begin(), log_entries.end());
                res.log_max_index = parse<UInt64>(last_log_entry.substr(strlen("log-")));
            }

            res.log_pointer = log_pointer_str.empty() ? 0 : parse<UInt64>(log_pointer_str);
            res.total_replicas = all_replicas.size();
            if (get_result[1].error == Coordination::Error::ZNONODE)
                res.lost_part_count = 0;
            else
                res.lost_part_count = get_result[1].data.empty() ? 0 : parse<UInt64>(get_result[1].data);

            for (size_t i = 0, size = all_replicas.size(); i < size; ++i)
            {
                bool is_replica_active = get_result[i + 2].error != Coordination::Error::ZNONODE;
                res.active_replicas += static_cast<UInt8>(is_replica_active);
                res.replica_is_active.emplace(all_replicas[i], is_replica_active);
            }
        }
        catch (const Coordination::Exception &)
        {
            res.zookeeper_exception = getCurrentExceptionMessage(false);
        }
    }
}


void StorageReplicatedMergeTree::getQueue(LogEntriesData & res, String & replica_name_)
{
    replica_name_ = replica_name;
    queue.getEntries(res);
}

std::vector<PartMovesBetweenShardsOrchestrator::Entry> StorageReplicatedMergeTree::getPartMovesBetweenShardsEntries()
{
    return part_moves_between_shards_orchestrator.getEntries();
}

time_t StorageReplicatedMergeTree::getAbsoluteDelay() const
{
    time_t min_unprocessed_insert_time = 0;
    time_t max_processed_insert_time = 0;
    queue.getInsertTimes(min_unprocessed_insert_time, max_processed_insert_time);

    /// Load start time, then finish time to avoid reporting false delay when start time is updated
    /// between loading of two variables.
    time_t queue_update_start_time = last_queue_update_start_time.load();
    time_t queue_update_finish_time = last_queue_update_finish_time.load();

    time_t current_time = time(nullptr);

    if (!queue_update_finish_time)
    {
        /// We have not updated queue even once yet (perhaps replica is readonly).
        /// As we have no info about the current state of replication log, return effectively infinite delay.
        return current_time;
    }
    else if (min_unprocessed_insert_time)
    {
        /// There are some unprocessed insert entries in queue.
        return (current_time > min_unprocessed_insert_time) ? (current_time - min_unprocessed_insert_time) : 0;
    }
    else if (queue_update_start_time > queue_update_finish_time)
    {
        /// Queue is empty, but there are some in-flight or failed queue update attempts
        /// (likely because of problems with connecting to ZooKeeper).
        /// Return the time passed since last attempt.
        return (current_time > queue_update_start_time) ? (current_time - queue_update_start_time) : 0;
    }
    else
    {
        /// Everything is up-to-date.
        return 0;
    }
}

void StorageReplicatedMergeTree::getReplicaDelays(time_t & out_absolute_delay, time_t & out_relative_delay)
{
    assertNotReadonly();

    time_t current_time = time(nullptr);

    out_absolute_delay = getAbsoluteDelay();
    out_relative_delay = 0;
    const auto storage_settings_ptr = getSettings();

    /** Relative delay is the maximum difference of absolute delay from any other replica,
      *  (if this replica lags behind any other live replica, or zero, otherwise).
      * Calculated only if the absolute delay is large enough.
      */

    if (out_absolute_delay < static_cast<time_t>(storage_settings_ptr->min_relative_delay_to_measure))
        return;

    auto zookeeper = getZooKeeper();

    time_t max_replicas_unprocessed_insert_time = 0;
    bool have_replica_with_nothing_unprocessed = false;

    Strings replicas = zookeeper->getChildren(fs::path(zookeeper_path) / "replicas");

    for (const auto & replica : replicas)
    {
        if (replica == replica_name)
            continue;

        /// Skip dead replicas.
        if (!zookeeper->exists(fs::path(zookeeper_path) / "replicas" / replica / "is_active"))
            continue;

        String value;
        if (!zookeeper->tryGet(fs::path(zookeeper_path) / "replicas" / replica / "min_unprocessed_insert_time", value))
            continue;

        time_t replica_time = value.empty() ? 0 : parse<time_t>(value);

        if (replica_time == 0)
        {
            /** Note
              * The conclusion that the replica does not lag may be incorrect,
              *  because the information about `min_unprocessed_insert_time` is taken
              *  only from that part of the log that has been moved to the queue.
              * If the replica for some reason has stalled `queueUpdatingTask`,
              *  then `min_unprocessed_insert_time` will be incorrect.
              */

            have_replica_with_nothing_unprocessed = true;
            break;
        }

        if (replica_time > max_replicas_unprocessed_insert_time)
            max_replicas_unprocessed_insert_time = replica_time;
    }

    if (have_replica_with_nothing_unprocessed)
        out_relative_delay = out_absolute_delay;
    else
    {
        max_replicas_unprocessed_insert_time = std::min(current_time, max_replicas_unprocessed_insert_time);
        time_t min_replicas_delay = current_time - max_replicas_unprocessed_insert_time;
        if (out_absolute_delay > min_replicas_delay)
            out_relative_delay = out_absolute_delay - min_replicas_delay;
    }
}

void StorageReplicatedMergeTree::fetchPartition(
    const ASTPtr & partition,
    const StorageMetadataPtr & metadata_snapshot,
    const String & from_,
    bool fetch_part,
    ContextPtr query_context)
{
    Macros::MacroExpansionInfo info;
    info.expand_special_macros_only = false;
    info.table_id = getStorageID();
    info.table_id.uuid = UUIDHelpers::Nil;
    auto expand_from = query_context->getMacros()->expand(from_, info);
    String auxiliary_zookeeper_name = zkutil::extractZooKeeperName(expand_from);
    String from = zkutil::extractZooKeeperPath(expand_from, /* check_starts_with_slash */ true);
    if (from.empty())
        throw Exception(ErrorCodes::ILLEGAL_TYPE_OF_ARGUMENT, "ZooKeeper path should not be empty");

    zkutil::ZooKeeperPtr zookeeper;
    if (auxiliary_zookeeper_name != default_zookeeper_name)
        zookeeper = getContext()->getAuxiliaryZooKeeper(auxiliary_zookeeper_name);
    else
        zookeeper = getZooKeeper();

    if (from.back() == '/')
        from.resize(from.size() - 1);

    if (fetch_part)
    {
        String part_name = partition->as<ASTLiteral &>().value.safeGet<String>();
        auto part_path = findReplicaHavingPart(part_name, from, zookeeper);

        if (part_path.empty())
            throw Exception(ErrorCodes::NO_REPLICA_HAS_PART, "Part {} does not exist on any replica", part_name);
        /** Let's check that there is no such part in the `detached` directory (where we will write the downloaded parts).
          * Unreliable (there is a race condition) - such a part may appear a little later.
          */
        if (checkIfDetachedPartExists(part_name))
            throw Exception(ErrorCodes::DUPLICATE_DATA_PART, "Detached part {} already exists.", part_name);
        LOG_INFO(log, "Will fetch part {} from shard {} (zookeeper '{}')", part_name, from_, auxiliary_zookeeper_name);

        try
        {
            /// part name , metadata, part_path , true, 0, zookeeper
            if (!fetchPart(part_name, metadata_snapshot, part_path, true, 0, zookeeper, /* try_fetch_shared = */ false))
                throw Exception(ErrorCodes::UNFINISHED, "Failed to fetch part {} from {}", part_name, from_);
        }
        catch (const DB::Exception & e)
        {
            if (e.code() != ErrorCodes::RECEIVED_ERROR_FROM_REMOTE_IO_SERVER && e.code() != ErrorCodes::RECEIVED_ERROR_TOO_MANY_REQUESTS
                && e.code() != ErrorCodes::CANNOT_READ_ALL_DATA)
                throw;

            LOG_INFO(log, getExceptionMessageAndPattern(e, /* with_stacktrace */ false));
        }
        return;
    }

    String partition_id = getPartitionIDFromQuery(partition, query_context);
    LOG_INFO(log, "Will fetch partition {} from shard {} (zookeeper '{}')", partition_id, from_, auxiliary_zookeeper_name);

    /** Let's check that there is no such partition in the `detached` directory (where we will write the downloaded parts).
      * Unreliable (there is a race condition) - such a partition may appear a little later.
      */
    if (checkIfDetachedPartitionExists(partition_id))
        throw Exception(ErrorCodes::PARTITION_ALREADY_EXISTS, "Detached partition {} already exists.", partition_id);

    zkutil::Strings replicas;
    zkutil::Strings active_replicas;
    String best_replica;

    {
        /// List of replicas of source shard.
        replicas = zookeeper->getChildren(fs::path(from) / "replicas");

        /// Leave only active replicas.
        active_replicas.reserve(replicas.size());

        for (const String & replica : replicas)
            if (zookeeper->exists(fs::path(from) / "replicas" / replica / "is_active"))
                active_replicas.push_back(replica);

        if (active_replicas.empty())
            throw Exception(ErrorCodes::NO_ACTIVE_REPLICAS, "No active replicas for shard {}", from);

        /** You must select the best (most relevant) replica.
        * This is a replica with the maximum `log_pointer`, then with the minimum `queue` size.
        * NOTE This is not exactly the best criteria. It does not make sense to download old partitions,
        *  and it would be nice to be able to choose the replica closest by network.
        * NOTE Of course, there are data races here. You can solve it by retrying.
        */
        Int64 max_log_pointer = -1;
        UInt64 min_queue_size = std::numeric_limits<UInt64>::max();

        for (const String & replica : active_replicas)
        {
            String current_replica_path = fs::path(from) / "replicas" / replica;

            String log_pointer_str = zookeeper->get(fs::path(current_replica_path) / "log_pointer");
            Int64 log_pointer = log_pointer_str.empty() ? 0 : parse<UInt64>(log_pointer_str);

            Coordination::Stat stat;
            zookeeper->get(fs::path(current_replica_path) / "queue", &stat);
            size_t queue_size = stat.numChildren;

            if (log_pointer > max_log_pointer
                || (log_pointer == max_log_pointer && queue_size < min_queue_size))
            {
                max_log_pointer = log_pointer;
                min_queue_size = queue_size;
                best_replica = replica;
            }
        }
    }

    if (best_replica.empty())
        throw Exception(ErrorCodes::LOGICAL_ERROR, "Logical error: cannot choose best replica.");

    LOG_INFO(log, "Found {} replicas, {} of them are active. Selected {} to fetch from.", replicas.size(), active_replicas.size(), best_replica);

    String best_replica_path = fs::path(from) / "replicas" / best_replica;

    /// Let's find out which parts are on the best replica.

    /** Trying to download these parts.
      * Some of them could be deleted due to the merge.
      * In this case, update the information about the available parts and try again.
      */

    unsigned try_no = 0;
    Strings missing_parts;
    do
    {
        if (try_no)
            LOG_INFO(log, "Some of parts ({}) are missing. Will try to fetch covering parts.", missing_parts.size());

        if (try_no >= query_context->getSettings().max_fetch_partition_retries_count)
            throw Exception(ErrorCodes::TOO_MANY_RETRIES_TO_FETCH_PARTS, "Too many retries to fetch parts from {}", best_replica_path);

        Strings parts = zookeeper->getChildren(fs::path(best_replica_path) / "parts");
        ActiveDataPartSet active_parts_set(format_version, parts);
        Strings parts_to_fetch;

        if (missing_parts.empty())
        {
            parts_to_fetch = active_parts_set.getParts();

            /// Leaving only the parts of the desired partition.
            Strings parts_to_fetch_partition;
            for (const String & part : parts_to_fetch)
            {
                if (MergeTreePartInfo::fromPartName(part, format_version).partition_id == partition_id)
                    parts_to_fetch_partition.push_back(part);
            }

            parts_to_fetch = std::move(parts_to_fetch_partition);

            if (parts_to_fetch.empty())
                throw Exception(ErrorCodes::PARTITION_DOESNT_EXIST, "Partition {} on {} doesn't exist", partition_id, best_replica_path);
        }
        else
        {
            for (const String & missing_part : missing_parts)
            {
                String containing_part = active_parts_set.getContainingPart(missing_part);
                if (!containing_part.empty())
                    parts_to_fetch.push_back(containing_part);
                else
                    LOG_WARNING(log, "Part {} on replica {} has been vanished.", missing_part, best_replica_path);
            }
        }

        LOG_INFO(log, "Parts to fetch: {}", parts_to_fetch.size());

        missing_parts.clear();
        for (const String & part : parts_to_fetch)
        {
            bool fetched = false;

            try
            {
                fetched = fetchPart(part, metadata_snapshot, best_replica_path, true, 0, zookeeper, /* try_fetch_shared = */ false);
            }
            catch (const DB::Exception & e)
            {
                if (e.code() != ErrorCodes::RECEIVED_ERROR_FROM_REMOTE_IO_SERVER && e.code() != ErrorCodes::RECEIVED_ERROR_TOO_MANY_REQUESTS
                    && e.code() != ErrorCodes::CANNOT_READ_ALL_DATA)
                    throw;

                LOG_INFO(log, getExceptionMessageAndPattern(e, /* with_stacktrace */ false));
            }

            if (!fetched)
                missing_parts.push_back(part);
        }

        ++try_no;
    } while (!missing_parts.empty());
}


void StorageReplicatedMergeTree::mutate(const MutationCommands & commands, ContextPtr query_context)
{
    /// Overview of the mutation algorithm.
    ///
    /// When the client executes a mutation, this method is called. It acquires block numbers in all
    /// partitions, saves them in the mutation entry and writes the mutation entry to a new ZK node in
    /// the /mutations folder. This block numbers are needed to determine which parts should be mutated and
    /// which shouldn't (parts inserted after the mutation will have the block number higher than the
    /// block number acquired by the mutation in that partition and so will not be mutated).
    /// This block number is called "mutation version" in that partition.
    ///
    /// Mutation versions are acquired atomically in all partitions, so the case when an insert in some
    /// partition has the block number higher than the mutation version but the following insert into another
    /// partition acquires the block number lower than the mutation version in that partition is impossible.
    /// Another important invariant: mutation entries appear in /mutations in the order of their mutation
    /// versions (in any partition). This means that mutations form a sequence and we can execute them in
    /// the order of their mutation versions and not worry that some mutation with the smaller version
    /// will suddenly appear.
    ///
    /// During mutations individual parts are immutable - when we want to change the contents of a part
    /// we prepare the new part and add it to MergeTreeData (the original part gets replaced). The fact that
    /// we have mutated the part is recorded in the part->info.mutation field of MergeTreePartInfo.
    /// The relation with the original part is preserved because the new part covers the same block range
    /// as the original one.
    ///
    /// We then can for each part determine its "mutation version": the version of the last mutation in
    /// the mutation sequence that we regard as already applied to that part. All mutations with the greater
    /// version number will still need to be applied to that part.
    ///
    /// Execution of mutations is done asynchronously. All replicas watch the /mutations directory and
    /// load new mutation entries as they appear (see mutationsUpdatingTask()). Next we need to determine
    /// how to mutate individual parts consistently with part merges. This is done by the leader replica
    /// (see mergeSelectingTask() and class ReplicatedMergeTreeMergePredicate for details). Important
    /// invariants here are that a) all source parts for a single merge must have the same mutation version
    /// and b) any part can be mutated only once or merged only once (e.g. once we have decided to mutate
    /// a part then we need to execute that mutation and can assign merges only to the new part and not to the
    /// original part). Multiple consecutive mutations can be executed at once (without writing the
    /// intermediate result to a part).
    ///
    /// Leader replica records its decisions to the replication log (/log directory in ZK) in the form of
    /// MUTATE_PART entries and all replicas then execute them in the background pool
    /// (see MutateTask class). When a replica encounters a MUTATE_PART command, it is
    /// guaranteed that the corresponding mutation entry is already loaded (when we pull entries from
    /// replication log into the replica queue, we also load mutation entries). Note that just as with merges
    /// the replica can decide not to do the mutation locally and fetch the mutated part from another replica
    /// instead.
    ///
    /// Mutations of individual parts are in fact pretty similar to merges, e.g. their assignment and execution
    /// is governed by the same storage_settings. TODO: support a single "merge-mutation" operation when the data
    /// read from the the source parts is first mutated on the fly to some uniform mutation version and then
    /// merged to a resulting part.
    ///
    /// After all needed parts are mutated (i.e. all active parts have the mutation version greater than
    /// the version of this mutation), the mutation is considered done and can be deleted.

    ReplicatedMergeTreeMutationEntry mutation_entry;
    mutation_entry.source_replica = replica_name;
    mutation_entry.commands = commands;

    const String mutations_path = fs::path(zookeeper_path) / "mutations";
    const auto zookeeper = getZooKeeper();

    /// Update the mutations_path node when creating the mutation and check its version to ensure that
    /// nodes for mutations are created in the same order as the corresponding block numbers.
    /// Should work well if the number of concurrent mutation requests is small.
    while (true)
    {
        Coordination::Stat mutations_stat;
        zookeeper->get(mutations_path, &mutations_stat);

        PartitionBlockNumbersHolder partition_block_numbers_holder =
                allocateBlockNumbersInAffectedPartitions(mutation_entry.commands, query_context, zookeeper);

        mutation_entry.block_numbers = partition_block_numbers_holder.getBlockNumbers();
        mutation_entry.create_time = time(nullptr);

        /// The following version check guarantees the linearizability property for any pair of mutations:
        /// mutation with higher sequence number is guaranteed to have higher block numbers in every partition
        /// (and thus will be applied strictly according to sequence numbers of mutations)
        Coordination::Requests requests;
        requests.emplace_back(zkutil::makeSetRequest(mutations_path, String(), mutations_stat.version));
        requests.emplace_back(zkutil::makeCreateRequest(
            fs::path(mutations_path) / "", mutation_entry.toString(), zkutil::CreateMode::PersistentSequential));

        if (auto txn = query_context->getZooKeeperMetadataTransaction())
            txn->moveOpsTo(requests);

        Coordination::Responses responses;
        Coordination::Error rc = zookeeper->tryMulti(requests, responses);

        partition_block_numbers_holder.reset();

        if (rc == Coordination::Error::ZOK)
        {
            const String & path_created =
                dynamic_cast<const Coordination::CreateResponse *>(responses[1].get())->path_created;
            mutation_entry.znode_name = path_created.substr(path_created.find_last_of('/') + 1);
            LOG_TRACE(log, "Created mutation with ID {}", mutation_entry.znode_name);
            break;
        }
        else if (rc == Coordination::Error::ZBADVERSION)
        {
            /// Cannot retry automatically, because some zookeeper ops were lost on the first attempt. Will retry on DDLWorker-level.
            if (query_context->getZooKeeperMetadataTransaction())
                throw Exception(ErrorCodes::CANNOT_ASSIGN_ALTER,
                                "Cannot execute alter, because mutations version was suddenly changed due "
                                "to concurrent alter");
            LOG_TRACE(log, "Version conflict when trying to create a mutation node, retrying...");
            continue;
        }
        else
            throw Coordination::Exception("Unable to create a mutation znode", rc);
    }

    waitMutation(mutation_entry.znode_name, query_context->getSettingsRef().mutations_sync);
}

void StorageReplicatedMergeTree::waitMutation(const String & znode_name, size_t mutations_sync) const
{
    if (!mutations_sync)
        return;

    /// we have to wait
    auto zookeeper = getZooKeeper();
    Strings replicas;
    if (mutations_sync == 2) /// wait for all replicas
    {
        replicas = zookeeper->getChildren(fs::path(zookeeper_path) / "replicas");
        /// This replica should be first, to ensure that the mutation will be loaded into memory
        for (auto it = replicas.begin(); it != replicas.end(); ++it)
        {
            if (*it == replica_name)
            {
                std::iter_swap(it, replicas.begin());
                break;
            }
        }
    }
    else if (mutations_sync == 1) /// just wait for ourself
        replicas.push_back(replica_name);

    waitMutationToFinishOnReplicas(replicas, znode_name);
}

std::vector<MergeTreeMutationStatus> StorageReplicatedMergeTree::getMutationsStatus() const
{
    return queue.getMutationsStatus();
}

CancellationCode StorageReplicatedMergeTree::killMutation(const String & mutation_id)
{
    assertNotReadonly();

    zkutil::ZooKeeperPtr zookeeper = getZooKeeperAndAssertNotReadonly();

    LOG_INFO(log, "Killing mutation {}", mutation_id);

    auto mutation_entry = queue.removeMutation(zookeeper, mutation_id);
    if (!mutation_entry)
        return CancellationCode::NotFound;

    /// After this point no new part mutations will start and part mutations that still exist
    /// in the queue will be skipped.

    /// Cancel already running part mutations.
    for (const auto & pair : mutation_entry->block_numbers)
    {
        const String & partition_id = pair.first;
        Int64 block_number = pair.second;
        getContext()->getMergeList().cancelPartMutations(getStorageID(), partition_id, block_number);
    }
    return CancellationCode::CancelSent;
}

bool StorageReplicatedMergeTree::hasLightweightDeletedMask() const
{
    return has_lightweight_delete_parts.load(std::memory_order_relaxed);
}

void StorageReplicatedMergeTree::clearOldPartsAndRemoveFromZK()
{
    auto table_lock = lockForShare(
            RWLockImpl::NO_QUERY, getSettings()->lock_acquire_timeout_for_background_operations);
    auto zookeeper = getZooKeeper();

    /// Now these parts are in Deleting state. If we fail to remove some of them we must roll them back to Outdated state.
    /// Otherwise they will not be deleted.
    DataPartsVector parts = grabOldParts();
    if (parts.empty())
        return;

    DataPartsVector parts_to_delete_only_from_filesystem;    // Only duplicates
    DataPartsVector parts_to_delete_completely;              // All parts except duplicates
    DataPartsVector parts_to_retry_deletion;                 // Parts that should be retried due to network problems
    DataPartsVector parts_to_remove_from_filesystem;         // Parts removed from ZK

    for (const auto & part : parts)
    {
        /// Broken part can be removed from zk by removePartAndEnqueueFetch(...) only.
        /// Removal without enqueueing a fetch leads to intersecting parts.
        if (part->is_duplicate || part->outdated_because_broken)
            parts_to_delete_only_from_filesystem.emplace_back(part);
        else
            parts_to_delete_completely.emplace_back(part);
    }
    parts.clear();

    auto delete_parts_from_fs_and_rollback_in_case_of_error = [this] (const DataPartsVector & parts_to_delete, const String & parts_type)
    {
        NameSet parts_failed_to_delete;
        clearPartsFromFilesystem(parts_to_delete, false, &parts_failed_to_delete);

        DataPartsVector finally_remove_parts;
        if (!parts_failed_to_delete.empty())
        {
            DataPartsVector rollback_parts;
            for (const auto & part : parts_to_delete)
            {
                if (!parts_failed_to_delete.contains(part->name))
                    finally_remove_parts.push_back(part);
                else
                    rollback_parts.push_back(part);
            }

            if (!rollback_parts.empty())
                rollbackDeletingParts(rollback_parts);
        }
        else  /// all parts was successfully removed
        {
            finally_remove_parts = parts_to_delete;
        }

        try
        {
            removePartsFinally(finally_remove_parts);
            LOG_DEBUG(log, "Removed {} {} parts", finally_remove_parts.size(), parts_type);
        }
        catch (...)
        {
            tryLogCurrentException(log, "Failed to remove some parts from memory, or write info about them into part log");
        }
    };

    /// Delete duplicate parts from filesystem
    if (!parts_to_delete_only_from_filesystem.empty())
    {
        /// It can happen that some error appear during part removal from FS.
        /// In case of such exception we have to change state of failed parts from Deleting to Outdated.
        /// Otherwise nobody will try to remove them again (see grabOldParts).
        delete_parts_from_fs_and_rollback_in_case_of_error(parts_to_delete_only_from_filesystem, "old duplicate");
    }

    /// Delete normal parts from ZooKeeper
    NameSet part_names_to_retry_deletion;
    try
    {
        Strings part_names_to_delete_completely;
        for (const auto & part : parts_to_delete_completely)
            part_names_to_delete_completely.emplace_back(part->name);

        LOG_DEBUG(log, "Removing {} old parts from ZooKeeper", parts_to_delete_completely.size());
        removePartsFromZooKeeper(zookeeper, part_names_to_delete_completely, &part_names_to_retry_deletion);
    }
    catch (...)
    {
        LOG_ERROR(log, "There is a problem with deleting parts from ZooKeeper: {}", getCurrentExceptionMessage(true));
    }

    /// Part names that were reliably deleted from ZooKeeper should be deleted from filesystem
    auto num_reliably_deleted_parts = parts_to_delete_completely.size() - part_names_to_retry_deletion.size();
    LOG_DEBUG(log, "Removed {} old parts from ZooKeeper. Removing them from filesystem.", num_reliably_deleted_parts);

    /// Delete normal parts on two sets
    for (auto & part : parts_to_delete_completely)
    {
        if (!part_names_to_retry_deletion.contains(part->name))
            parts_to_remove_from_filesystem.emplace_back(part);
        else
            parts_to_retry_deletion.emplace_back(part);
    }

    /// Will retry deletion
    if (!parts_to_retry_deletion.empty())
    {
        rollbackDeletingParts(parts_to_retry_deletion);
        LOG_DEBUG(log, "Will retry deletion of {} parts in the next time", parts_to_retry_deletion.size());
    }


    /// Remove parts from filesystem and finally from data_parts
    if (!parts_to_remove_from_filesystem.empty())
    {
        /// It can happen that some error appear during part removal from FS.
        /// In case of such exception we have to change state of failed parts from Deleting to Outdated.
        /// Otherwise nobody will try to remove them again (see grabOldParts).
        delete_parts_from_fs_and_rollback_in_case_of_error(parts_to_remove_from_filesystem, "old");
    }
}


void StorageReplicatedMergeTree::removePartsFromZooKeeperWithRetries(PartsToRemoveFromZooKeeper & parts, size_t max_retries)
{
    Strings part_names_to_remove;
    for (const auto & part : parts)
        part_names_to_remove.emplace_back(part.getPartName());

    return removePartsFromZooKeeperWithRetries(part_names_to_remove, max_retries);
}

void StorageReplicatedMergeTree::removePartsFromZooKeeperWithRetries(const Strings & part_names, size_t max_retries)
{
    size_t num_tries = 0;
    bool success = false;

    while (!success && (max_retries == 0 || num_tries < max_retries))
    {
        try
        {
            ++num_tries;
            success = true;

            auto zookeeper = getZooKeeper();

            Strings exists_paths;
            exists_paths.reserve(part_names.size());
            for (const String & part_name : part_names)
            {
                exists_paths.emplace_back(fs::path(replica_path) / "parts" / part_name);
            }

            auto exists_results = zookeeper->exists(exists_paths);

            std::vector<std::future<Coordination::MultiResponse>> remove_futures;
            remove_futures.reserve(part_names.size());
            for (size_t i = 0; i < part_names.size(); ++i)
            {
                Coordination::ExistsResponse exists_resp = exists_results[i];
                if (exists_resp.error == Coordination::Error::ZOK)
                {
                    Coordination::Requests ops;
                    getRemovePartFromZooKeeperOps(part_names[i], ops, exists_resp.stat.numChildren > 0);
                    remove_futures.emplace_back(zookeeper->asyncTryMultiNoThrow(ops));
                }
            }

            for (auto & future : remove_futures)
            {
                auto response = future.get();

                if (response.error == Coordination::Error::ZOK || response.error == Coordination::Error::ZNONODE)
                    continue;

                if (Coordination::isHardwareError(response.error))
                {
                    success = false;
                    continue;
                }

                throw Coordination::Exception(response.error);
            }
        }
        catch (Coordination::Exception & e)
        {
            success = false;

            if (Coordination::isHardwareError(e.code))
                tryLogCurrentException(log, __PRETTY_FUNCTION__);
            else
                throw;
        }

        if (!success && num_tries < max_retries)
            std::this_thread::sleep_for(std::chrono::milliseconds(1000));
    }

    if (!success)
        throw Exception(ErrorCodes::UNFINISHED, "Failed to remove parts from ZooKeeper after {} retries", num_tries);
}

void StorageReplicatedMergeTree::removePartsFromZooKeeper(
    zkutil::ZooKeeperPtr & zookeeper, const Strings & part_names, NameSet * parts_should_be_retried)
{
    Strings exists_paths;
    std::vector<std::future<Coordination::MultiResponse>> remove_futures;
    exists_paths.reserve(part_names.size());
    remove_futures.reserve(part_names.size());
    try
    {
        /// Exception can be thrown from loop
        /// if zk session will be dropped
        for (const String & part_name : part_names)
        {
            exists_paths.emplace_back(fs::path(replica_path) / "parts" / part_name);
        }

        auto exists_results = zookeeper->exists(exists_paths);

        for (size_t i = 0; i < part_names.size(); ++i)
        {
            auto exists_resp = exists_results[i];
            if (exists_resp.error == Coordination::Error::ZOK)
            {
                Coordination::Requests ops;
                getRemovePartFromZooKeeperOps(part_names[i], ops, exists_resp.stat.numChildren > 0);
                remove_futures.emplace_back(zookeeper->asyncTryMultiNoThrow(ops));
            }
            else
            {
                LOG_DEBUG(log, "There is no part {} in ZooKeeper, it was only in filesystem", part_names[i]);
                // emplace invalid future so that the total number of futures is the same as part_names.size();
                remove_futures.emplace_back();
            }
        }
    }
    catch (const Coordination::Exception & e)
    {
        if (parts_should_be_retried && Coordination::isHardwareError(e.code))
            parts_should_be_retried->insert(part_names.begin(), part_names.end());
        throw;
    }

    for (size_t i = 0; i < remove_futures.size(); ++i)
    {
        auto & future = remove_futures[i];

        if (!future.valid())
            continue;

        auto response = future.get();
        if (response.error == Coordination::Error::ZOK)
            continue;
        else if (response.error == Coordination::Error::ZNONODE)
        {
            LOG_DEBUG(log, "There is no part {} in ZooKeeper, it was only in filesystem", part_names[i]);
            continue;
        }
        else if (Coordination::isHardwareError(response.error))
        {
            if (parts_should_be_retried)
                parts_should_be_retried->insert(part_names[i]);
            continue;
        }
        else
            LOG_WARNING(log, "Cannot remove part {} from ZooKeeper: {}", part_names[i], Coordination::errorMessage(response.error));
    }
}

void StorageReplicatedMergeTree::clearLockedBlockNumbersInPartition(
    zkutil::ZooKeeper & zookeeper, const String & partition_id, Int64 min_block_num, Int64 max_block_num)
{
    /// Imagine that some INSERT query has allocated block number 42, but it's still in progress.
    /// Some DROP PARTITION query gets block number 43 and commits DROP_RANGE all_0_42_999_999.
    /// And after that INSERT commits GET_PART all_42_42_0. Oops, intersecting parts.
    /// So we have to either wait for unfinished INSERTs or cancel them.
    /// It's totally fine to cancel since we are going to remove data anyway.
    /// We can safely cancel INSERT query by removing its ephemeral block number.
    /// Usually it's bad idea to remove ephemeral nodes owned by someone else,
    /// but INSERTs remove such nodes atomically with part commit, so INSERT will fail if node does not exist.

    fs::path partition_path = fs::path(zookeeper_path) / "block_numbers" / partition_id;
    Strings queries_in_progress = zookeeper.getChildren(partition_path);
    if (queries_in_progress.empty())
        return;

    Strings paths_to_get;
    for (const auto & block : queries_in_progress)
    {
        if (!startsWith(block, "block-"))
            continue;
        Int64 block_number = parse<Int64>(block.substr(strlen("block-")));
        if (min_block_num <= block_number && block_number <= max_block_num)
            paths_to_get.push_back(partition_path / block);
    }

    auto results = zookeeper.tryGet(paths_to_get);
    for (size_t i = 0; i < paths_to_get.size(); ++i)
    {
        auto & result = results[i];

        /// The query already finished
        if (result.error == Coordination::Error::ZNONODE)
            continue;

        /// The query is not an insert (it does not have block_id)
        if (result.data.ends_with(EphemeralLockInZooKeeper::LEGACY_LOCK_OTHER))
            continue;

        if (result.data.ends_with(EphemeralLockInZooKeeper::LEGACY_LOCK_INSERT))
        {
            /// Remove block number, so insert will fail to commit (it will try to remove this node too)
            LOG_WARNING(log, "Some query is trying to concurrently insert block {}, will cancel it", paths_to_get[i]);
            zookeeper.tryRemove(paths_to_get[i]);
        }
        else
        {
            constexpr const char * old_version_warning = "Ephemeral lock {} (referencing {}) is created by a replica "
                "that running old version of ClickHouse (< 22.11). Cannot remove it, will wait for this lock to disappear. "
                "Upgrade remaining hosts in the cluster to address this warning.";
            constexpr const char * new_version_warning = "Ephemeral lock {} has unexpected content ({}), "
                "probably it is created by a replica that running newer version of ClickHouse. "
                "Cannot remove it, will wait for this lock to disappear. Upgrade remaining hosts in the cluster to address this warning.";

            if (result.data.starts_with(zookeeper_path + EphemeralLockInZooKeeper::LEGACY_LOCK_PREFIX))
                LOG_WARNING(log, old_version_warning, paths_to_get[i], result.data);
            else
                LOG_WARNING(log, new_version_warning, paths_to_get[i], result.data);

            Stopwatch time_waiting;
            const auto & stop_waiting = [this, &time_waiting]()
            {
                auto timeout = getContext()->getSettingsRef().lock_acquire_timeout.value.seconds();
                return partial_shutdown_called || (timeout < time_waiting.elapsedSeconds());
            };
            zookeeper.waitForDisappear(paths_to_get[i], stop_waiting);
        }
    }
}

void StorageReplicatedMergeTree::getClearBlocksInPartitionOps(
    Coordination::Requests & ops, zkutil::ZooKeeper & zookeeper, const String & partition_id, Int64 min_block_num, Int64 max_block_num)
{
    getClearBlocksInPartitionOpsImpl(ops, zookeeper, partition_id, min_block_num, max_block_num, "blocks");
    getClearBlocksInPartitionOpsImpl(ops, zookeeper, partition_id, min_block_num, max_block_num, "async_blocks");
}

void StorageReplicatedMergeTree::getClearBlocksInPartitionOpsImpl(
    Coordination::Requests & ops, zkutil::ZooKeeper & zookeeper, const String & partition_id, Int64 min_block_num, Int64 max_block_num, const String & blocks_dir_name)
{
    Strings blocks;
    if (Coordination::Error::ZOK != zookeeper.tryGetChildren(fs::path(zookeeper_path) / blocks_dir_name, blocks))
        throw Exception(ErrorCodes::NOT_FOUND_NODE, "Node {}/{} doesn't exist", zookeeper_path, blocks_dir_name);

    String partition_prefix = partition_id + "_";
    Strings paths_to_get;

    for (const String & block_id : blocks)
        if (startsWith(block_id, partition_prefix))
            paths_to_get.push_back(fs::path(zookeeper_path) / blocks_dir_name / block_id);

    auto results = zookeeper.tryGet(paths_to_get);

    for (size_t i = 0; i < paths_to_get.size(); ++i)
    {
        const String & path = paths_to_get[i];
        auto & result = results[i];

        if (result.error == Coordination::Error::ZNONODE)
            continue;

        ReadBufferFromString buf(result.data);

        const auto part_info = MergeTreePartInfo::tryParsePartName(result.data, format_version);

        if (!part_info || (min_block_num <= part_info->min_block && part_info->max_block <= max_block_num))
            ops.emplace_back(zkutil::makeRemoveRequest(path, -1));
    }
}

void StorageReplicatedMergeTree::clearBlocksInPartition(
    zkutil::ZooKeeper & zookeeper, const String & partition_id, Int64 min_block_num, Int64 max_block_num)
{
    Coordination::Requests delete_requests;
    getClearBlocksInPartitionOps(delete_requests, zookeeper, partition_id, min_block_num, max_block_num);
    Coordination::Responses delete_responses;
    auto code = zookeeper.tryMulti(delete_requests, delete_responses);
    if (code != Coordination::Error::ZOK)
    {
        for (size_t i = 0; i < delete_requests.size(); ++i)
            if (delete_responses[i]->error != Coordination::Error::ZOK)
                LOG_WARNING(log, "Error while deleting ZooKeeper path `{}`: {}, ignoring.", delete_requests[i]->getPath(), Coordination::errorMessage(delete_responses[i]->error));
    }

    LOG_TRACE(log, "Deleted {} deduplication block IDs in partition ID {}", delete_requests.size(), partition_id);
}

void StorageReplicatedMergeTree::replacePartitionFrom(
    const StoragePtr & source_table, const ASTPtr & partition, bool replace, ContextPtr query_context)
{
    /// First argument is true, because we possibly will add new data to current table.
    auto lock1 = lockForShare(query_context->getCurrentQueryId(), query_context->getSettingsRef().lock_acquire_timeout);
    auto lock2 = source_table->lockForShare(query_context->getCurrentQueryId(), query_context->getSettingsRef().lock_acquire_timeout);
    auto storage_settings_ptr = getSettings();

    auto source_metadata_snapshot = source_table->getInMemoryMetadataPtr();
    auto metadata_snapshot = getInMemoryMetadataPtr();

    Stopwatch watch;
    ProfileEventsScope profile_events_scope;

    MergeTreeData & src_data = checkStructureAndGetMergeTreeData(source_table, source_metadata_snapshot, metadata_snapshot);
    String partition_id = getPartitionIDFromQuery(partition, query_context);

    /// NOTE: Some covered parts may be missing in src_all_parts if corresponding log entries are not executed yet.
    DataPartsVector src_all_parts = src_data.getVisibleDataPartsVectorInPartition(query_context, partition_id);

    LOG_DEBUG(log, "Cloning {} parts", src_all_parts.size());

    static const String TMP_PREFIX = "tmp_replace_from_";
    auto zookeeper = getZooKeeper();

    /// Retry if alter_partition_version changes
    for (size_t retry = 0; retry < 1000; ++retry)
    {
        DataPartsVector src_parts;
        MutableDataPartsVector dst_parts;
        std::vector<scope_guard> dst_parts_locks;
        Strings block_id_paths;
        Strings part_checksums;
        std::vector<EphemeralLockInZooKeeper> ephemeral_locks;
        String alter_partition_version_path = zookeeper_path + "/alter_partition_version";
        Coordination::Stat alter_partition_version_stat;
        zookeeper->get(alter_partition_version_path, &alter_partition_version_stat);

        /// Firstly, generate last block number and compute drop_range
        /// NOTE: Even if we make ATTACH PARTITION instead of REPLACE PARTITION drop_range will not be empty, it will contain a block.
        /// So, such case has special meaning, if drop_range contains only one block it means that nothing to drop.
        /// TODO why not to add normal DROP_RANGE entry to replication queue if `replace` is true?
        MergeTreePartInfo drop_range;
        std::optional<EphemeralLockInZooKeeper> delimiting_block_lock;
        bool partition_was_empty = !getFakePartCoveringAllPartsInPartition(partition_id, drop_range, delimiting_block_lock, true);
        if (replace && partition_was_empty)
        {
            /// Nothing to drop, will just attach new parts
            LOG_INFO(log, "Partition {} was empty, REPLACE PARTITION will work as ATTACH PARTITION FROM", drop_range.partition_id);
            replace = false;
        }

        if (!replace)
        {
            /// It's ATTACH PARTITION FROM, not REPLACE PARTITION. We have to reset drop range
            drop_range = makeDummyDropRangeForMovePartitionOrAttachPartitionFrom(partition_id);
        }

        assert(replace == !LogEntry::ReplaceRangeEntry::isMovePartitionOrAttachFrom(drop_range));

        String drop_range_fake_part_name = getPartNamePossiblyFake(format_version, drop_range);
        std::vector<MergeTreeData::HardlinkedFiles> hardlinked_files_for_parts;

        for (const auto & src_part : src_all_parts)
        {
            /// We also make some kind of deduplication to avoid duplicated parts in case of ATTACH PARTITION
            /// Assume that merges in the partition are quite rare
            /// Save deduplication block ids with special prefix replace_partition

            if (!canReplacePartition(src_part))
                throw Exception(ErrorCodes::LOGICAL_ERROR,
                                "Cannot replace partition '{}' because part '{}"
                                "' has inconsistent granularity with table", partition_id, src_part->name);

            String hash_hex = src_part->checksums.getTotalChecksumHex();

            if (replace)
                LOG_INFO(log, "Trying to replace {} with hash_hex {}", src_part->name, hash_hex);
            else
                LOG_INFO(log, "Trying to attach {} with hash_hex {}", src_part->name, hash_hex);

            String block_id_path = replace ? "" : (fs::path(zookeeper_path) / "blocks" / (partition_id + "_replace_from_" + hash_hex));

            auto lock = allocateBlockNumber(partition_id, zookeeper, block_id_path);
            if (!lock)
            {
                LOG_INFO(log, "Part {} (hash {}) has been already attached", src_part->name, hash_hex);
                continue;
            }

            UInt64 index = lock->getNumber();
            MergeTreePartInfo dst_part_info(partition_id, index, index, src_part->info.level);
            MergeTreeData::HardlinkedFiles hardlinked_files;

            bool copy_instead_of_hardlink = storage_settings_ptr->allow_remote_fs_zero_copy_replication
                                            && src_part->isStoredOnRemoteDiskWithZeroCopySupport();

            auto [dst_part, part_lock] = cloneAndLoadDataPartOnSameDisk(src_part, TMP_PREFIX, dst_part_info, metadata_snapshot, NO_TRANSACTION_PTR, &hardlinked_files, copy_instead_of_hardlink, {});
            src_parts.emplace_back(src_part);
            dst_parts.emplace_back(dst_part);
            dst_parts_locks.emplace_back(std::move(part_lock));
            ephemeral_locks.emplace_back(std::move(*lock));
            block_id_paths.emplace_back(block_id_path);
            part_checksums.emplace_back(hash_hex);
            hardlinked_files_for_parts.emplace_back(hardlinked_files);
        }

        ReplicatedMergeTreeLogEntryData entry;
        {
            auto src_table_id = src_data.getStorageID();
            entry.type = ReplicatedMergeTreeLogEntryData::REPLACE_RANGE;
            entry.source_replica = replica_name;
            entry.create_time = time(nullptr);
            entry.replace_range_entry = std::make_shared<ReplicatedMergeTreeLogEntryData::ReplaceRangeEntry>();

            auto & entry_replace = *entry.replace_range_entry;
            entry_replace.drop_range_part_name = drop_range_fake_part_name;
            entry_replace.from_database = src_table_id.database_name;
            entry_replace.from_table = src_table_id.table_name;
            for (const auto & part : src_parts)
                entry_replace.src_part_names.emplace_back(part->name);
            for (const auto & part : dst_parts)
                entry_replace.new_part_names.emplace_back(part->name);
            for (const String & checksum : part_checksums)
                entry_replace.part_names_checksums.emplace_back(checksum);
            entry_replace.columns_version = -1;
        }

        if (replace)
        {
            /// Cancel concurrent inserts in range
            clearLockedBlockNumbersInPartition(*zookeeper, drop_range.partition_id, drop_range.max_block, drop_range.max_block);
            /// Remove deduplication block_ids of replacing parts
            clearBlocksInPartition(*zookeeper, drop_range.partition_id, drop_range.max_block, drop_range.max_block);
        }

        PartsToRemoveFromZooKeeper parts_to_remove;
        Coordination::Responses op_results;

        try
        {
            Coordination::Requests ops;
            for (size_t i = 0; i < dst_parts.size(); ++i)
            {
                getCommitPartOps(ops, dst_parts[i], block_id_paths[i]);
                ephemeral_locks[i].getUnlockOp(ops);
            }

            if (auto txn = query_context->getZooKeeperMetadataTransaction())
                txn->moveOpsTo(ops);

            delimiting_block_lock->getUnlockOp(ops);
            /// Check and update version to avoid race with DROP_RANGE
            ops.emplace_back(zkutil::makeSetRequest(alter_partition_version_path, "", alter_partition_version_stat.version));
            /// Just update version, because merges assignment relies on it
            ops.emplace_back(zkutil::makeSetRequest(fs::path(zookeeper_path) / "log", "", -1));
            ops.emplace_back(zkutil::makeCreateRequest(fs::path(zookeeper_path) / "log/log-", entry.toString(), zkutil::CreateMode::PersistentSequential));

            Transaction transaction(*this, NO_TRANSACTION_RAW);
            {
                auto data_parts_lock = lockParts();
                for (auto & part : dst_parts)
                    renameTempPartAndReplaceUnlocked(part, transaction, data_parts_lock);
            }

            for (size_t i = 0; i < dst_parts.size(); ++i)
                lockSharedData(*dst_parts[i], false, hardlinked_files_for_parts[i]);

            Coordination::Error code = zookeeper->tryMulti(ops, op_results);
            if (code == Coordination::Error::ZOK)
                delimiting_block_lock->assumeUnlocked();
            else if (code == Coordination::Error::ZBADVERSION)
            {
                /// Cannot retry automatically, because some zookeeper ops were lost on the first attempt. Will retry on DDLWorker-level.
                if (query_context->getZooKeeperMetadataTransaction())
                    throw Exception(ErrorCodes::CANNOT_ASSIGN_ALTER,
                                    "Cannot execute alter, because alter partition version was suddenly changed due "
                                    "to concurrent alter");
                continue;
            }
            else
                zkutil::KeeperMultiException::check(code, ops, op_results);

            {
                auto data_parts_lock = lockParts();
                transaction.commit(&data_parts_lock);
                if (replace)
                    parts_to_remove = removePartsInRangeFromWorkingSetAndGetPartsToRemoveFromZooKeeper(NO_TRANSACTION_RAW, drop_range, data_parts_lock);
            }

            PartLog::addNewParts(getContext(), PartLog::createPartLogEntries(dst_parts, watch.elapsed(), profile_events_scope.getSnapshot()));
        }
        catch (...)
        {
            PartLog::addNewParts(getContext(), PartLog::createPartLogEntries(dst_parts, watch.elapsed()), ExecutionStatus::fromCurrentException("", true));
            for (const auto & dst_part : dst_parts)
                unlockSharedData(*dst_part);

            throw;
        }

        String log_znode_path = dynamic_cast<const Coordination::CreateResponse &>(*op_results.back()).path_created;
        entry.znode_name = log_znode_path.substr(log_znode_path.find_last_of('/') + 1);

        for (auto & lock : ephemeral_locks)
            lock.assumeUnlocked();

        /// Forcibly remove replaced parts from ZooKeeper
        removePartsFromZooKeeperWithRetries(parts_to_remove);

        /// Speedup removing of replaced parts from filesystem
        parts_to_remove.clear();
        cleanup_thread.wakeup();

        lock2.reset();
        lock1.reset();

        waitForLogEntryToBeProcessedIfNecessary(entry, query_context);

        return;
    }

    throw Exception(
        ErrorCodes::CANNOT_ASSIGN_ALTER, "Cannot assign ALTER PARTITION, because another ALTER PARTITION query was concurrently executed");
}

void StorageReplicatedMergeTree::movePartitionToTable(const StoragePtr & dest_table, const ASTPtr & partition, ContextPtr query_context)
{
    auto lock1 = lockForShare(query_context->getCurrentQueryId(), query_context->getSettingsRef().lock_acquire_timeout);
    auto lock2 = dest_table->lockForShare(query_context->getCurrentQueryId(), query_context->getSettingsRef().lock_acquire_timeout);
    auto storage_settings_ptr = getSettings();

    auto dest_table_storage = std::dynamic_pointer_cast<StorageReplicatedMergeTree>(dest_table);
    if (!dest_table_storage)
        throw Exception(ErrorCodes::NOT_IMPLEMENTED,
                        "Table {} supports movePartitionToTable only for ReplicatedMergeTree family of table engines. "
                        "Got {}", getStorageID().getNameForLogs(), dest_table->getName());
    if (dest_table_storage->getStoragePolicy() != this->getStoragePolicy())
        throw Exception(ErrorCodes::UNKNOWN_POLICY,
                        "Destination table {} should have the same storage policy of source table {}. {}: {}, {}: {}",
                        dest_table_storage->getStorageID().getNameForLogs(),
                        getStorageID().getNameForLogs(), getStorageID().getNameForLogs(),
                        this->getStoragePolicy()->getName(), getStorageID().getNameForLogs(),
                        dest_table_storage->getStoragePolicy()->getName());

    auto dest_metadata_snapshot = dest_table->getInMemoryMetadataPtr();
    auto metadata_snapshot = getInMemoryMetadataPtr();

    Stopwatch watch;
    ProfileEventsScope profile_events_scope;

    MergeTreeData & src_data = dest_table_storage->checkStructureAndGetMergeTreeData(*this, metadata_snapshot, dest_metadata_snapshot);
    auto src_data_id = src_data.getStorageID();
    String partition_id = getPartitionIDFromQuery(partition, query_context);

    /// A range for log entry to remove parts from the source table (myself).
    auto zookeeper = getZooKeeper();
    /// Retry if alter_partition_version changes
    for (size_t retry = 0; retry < 1000; ++retry)
    {
        String alter_partition_version_path = zookeeper_path + "/alter_partition_version";
        Coordination::Stat alter_partition_version_stat;
        zookeeper->get(alter_partition_version_path, &alter_partition_version_stat);

        MergeTreePartInfo drop_range;
        std::optional<EphemeralLockInZooKeeper> delimiting_block_lock;
        getFakePartCoveringAllPartsInPartition(partition_id, drop_range, delimiting_block_lock, true);
        String drop_range_fake_part_name = getPartNamePossiblyFake(format_version, drop_range);

        DataPartPtr covering_part;
        DataPartsVector src_all_parts;
        {
            /// NOTE: Some covered parts may be missing in src_all_parts if corresponding log entries are not executed yet.
            auto parts_lock = src_data.lockParts();
            src_all_parts = src_data.getActivePartsToReplace(drop_range, drop_range_fake_part_name, covering_part, parts_lock);
        }

        if (covering_part)
            throw Exception(ErrorCodes::LOGICAL_ERROR, "Got part {} covering drop range {}, it's a bug",
                            covering_part->name, drop_range_fake_part_name);

        /// After allocating block number for drop_range we must ensure that it does not intersect block numbers
        /// allocated by concurrent REPLACE query.
        /// We could check it in multi-request atomically with creation of DROP_RANGE entry in source table log,
        /// but it's better to check it here and fail as early as possible (before we have done something to destination table).
        Coordination::Error version_check_code = zookeeper->trySet(alter_partition_version_path, "", alter_partition_version_stat.version);
        if (version_check_code != Coordination::Error::ZOK)
            throw Exception(ErrorCodes::CANNOT_ASSIGN_ALTER, "Cannot DROP PARTITION in {} after copying partition to {}, "
                            "because another ALTER PARTITION query was concurrently executed",
                            getStorageID().getFullTableName(), dest_table_storage->getStorageID().getFullTableName());

        DataPartsVector src_parts;
        MutableDataPartsVector dst_parts;
        Strings block_id_paths;
        Strings part_checksums;
        std::vector<EphemeralLockInZooKeeper> ephemeral_locks;

        LOG_DEBUG(log, "Cloning {} parts", src_all_parts.size());

        static const String TMP_PREFIX = "tmp_move_from_";

        /// Clone parts into destination table.
        String dest_alter_partition_version_path = dest_table_storage->zookeeper_path + "/alter_partition_version";
        Coordination::Stat dest_alter_partition_version_stat;
        zookeeper->get(dest_alter_partition_version_path, &dest_alter_partition_version_stat);
        std::vector<MergeTreeData::HardlinkedFiles> hardlinked_files_for_parts;
        std::vector<scope_guard> temporary_parts_locks;

        for (const auto & src_part : src_all_parts)
        {
            if (!dest_table_storage->canReplacePartition(src_part))
                throw Exception(ErrorCodes::LOGICAL_ERROR,
                                "Cannot move partition '{}' because part '{}"
                                "' has inconsistent granularity with table", partition_id, src_part->name);

            String hash_hex = src_part->checksums.getTotalChecksumHex();
            String block_id_path;

            auto lock = dest_table_storage->allocateBlockNumber(partition_id, zookeeper, block_id_path);
            if (!lock)
            {
                LOG_INFO(log, "Part {} (hash {}) has been already attached", src_part->name, hash_hex);
                continue;
            }

            UInt64 index = lock->getNumber();
            MergeTreePartInfo dst_part_info(partition_id, index, index, src_part->info.level);

            MergeTreeData::HardlinkedFiles hardlinked_files;

            bool copy_instead_of_hardlink = storage_settings_ptr->allow_remote_fs_zero_copy_replication
                                            && src_part->isStoredOnRemoteDiskWithZeroCopySupport();

            auto [dst_part, dst_part_lock] = dest_table_storage->cloneAndLoadDataPartOnSameDisk(src_part, TMP_PREFIX, dst_part_info, dest_metadata_snapshot, NO_TRANSACTION_PTR, &hardlinked_files, copy_instead_of_hardlink, {});

            src_parts.emplace_back(src_part);
            dst_parts.emplace_back(dst_part);
            temporary_parts_locks.emplace_back(std::move(dst_part_lock));
            ephemeral_locks.emplace_back(std::move(*lock));
            block_id_paths.emplace_back(block_id_path);
            part_checksums.emplace_back(hash_hex);
            hardlinked_files_for_parts.emplace_back(hardlinked_files);
        }

        ReplicatedMergeTreeLogEntryData entry_delete;
        {
            entry_delete.type = LogEntry::DROP_RANGE;
            entry_delete.source_replica = replica_name;
            entry_delete.new_part_name = drop_range_fake_part_name;
            entry_delete.detach = false;
            entry_delete.create_time = time(nullptr);
        }

        ReplicatedMergeTreeLogEntryData entry;
        {
            MergeTreePartInfo drop_range_dest = makeDummyDropRangeForMovePartitionOrAttachPartitionFrom(partition_id);

            entry.type = ReplicatedMergeTreeLogEntryData::REPLACE_RANGE;
            entry.source_replica = dest_table_storage->replica_name;
            entry.create_time = time(nullptr);
            entry.replace_range_entry = std::make_shared<ReplicatedMergeTreeLogEntryData::ReplaceRangeEntry>();

            auto & entry_replace = *entry.replace_range_entry;
            entry_replace.drop_range_part_name = getPartNamePossiblyFake(format_version, drop_range_dest);
            entry_replace.from_database = src_data_id.database_name;
            entry_replace.from_table = src_data_id.table_name;
            for (const auto & part : src_parts)
                entry_replace.src_part_names.emplace_back(part->name);
            for (const auto & part : dst_parts)
                entry_replace.new_part_names.emplace_back(part->name);
            for (const String & checksum : part_checksums)
                entry_replace.part_names_checksums.emplace_back(checksum);
            entry_replace.columns_version = -1;
        }

        /// Cancel concurrent inserts in range
        clearLockedBlockNumbersInPartition(*zookeeper, drop_range.partition_id, drop_range.max_block, drop_range.max_block);

        clearBlocksInPartition(*zookeeper, drop_range.partition_id, drop_range.max_block, drop_range.max_block);

        PartsToRemoveFromZooKeeper parts_to_remove;
        Coordination::Responses op_results;

        try
        {
            Coordination::Requests ops;
            for (size_t i = 0; i < dst_parts.size(); ++i)
            {
                dest_table_storage->getCommitPartOps(ops, dst_parts[i], block_id_paths[i]);
                ephemeral_locks[i].getUnlockOp(ops);
            }

            /// Check and update version to avoid race with DROP_RANGE
            ops.emplace_back(zkutil::makeSetRequest(dest_alter_partition_version_path, "", dest_alter_partition_version_stat.version));
            /// Just update version, because merges assignment relies on it
            ops.emplace_back(zkutil::makeSetRequest(fs::path(dest_table_storage->zookeeper_path) / "log", "", -1));
            ops.emplace_back(zkutil::makeCreateRequest(fs::path(dest_table_storage->zookeeper_path) / "log/log-",
                                                       entry.toString(), zkutil::CreateMode::PersistentSequential));

            {
                Transaction transaction(*dest_table_storage, NO_TRANSACTION_RAW);

                auto src_data_parts_lock = lockParts();
                auto dest_data_parts_lock = dest_table_storage->lockParts();

                for (auto & part : dst_parts)
                    dest_table_storage->renameTempPartAndReplaceUnlocked(part, transaction, dest_data_parts_lock);

                for (size_t i = 0; i < dst_parts.size(); ++i)
                    dest_table_storage->lockSharedData(*dst_parts[i], false, hardlinked_files_for_parts[i]);

                Coordination::Error code = zookeeper->tryMulti(ops, op_results);
                if (code == Coordination::Error::ZBADVERSION)
                    continue;
                else
                    zkutil::KeeperMultiException::check(code, ops, op_results);

                parts_to_remove = removePartsInRangeFromWorkingSetAndGetPartsToRemoveFromZooKeeper(NO_TRANSACTION_RAW, drop_range, src_data_parts_lock);
                transaction.commit(&src_data_parts_lock);
            }

            PartLog::addNewParts(getContext(), PartLog::createPartLogEntries(dst_parts, watch.elapsed(), profile_events_scope.getSnapshot()));
        }
        catch (...)
        {
            PartLog::addNewParts(getContext(), PartLog::createPartLogEntries(dst_parts, watch.elapsed()), ExecutionStatus::fromCurrentException("", true));

            for (const auto & dst_part : dst_parts)
                dest_table_storage->unlockSharedData(*dst_part);

            throw;
        }

        String log_znode_path = dynamic_cast<const Coordination::CreateResponse &>(*op_results.back()).path_created;
        entry.znode_name = log_znode_path.substr(log_znode_path.find_last_of('/') + 1);

        for (auto & lock : ephemeral_locks)
            lock.assumeUnlocked();

        removePartsFromZooKeeperWithRetries(parts_to_remove);

        parts_to_remove.clear();
        cleanup_thread.wakeup();
        lock2.reset();

        dest_table_storage->waitForLogEntryToBeProcessedIfNecessary(entry, query_context);

        /// Create DROP_RANGE for the source table
        Coordination::Requests ops_src;
        ops_src.emplace_back(zkutil::makeCreateRequest(
            fs::path(zookeeper_path) / "log/log-", entry_delete.toString(), zkutil::CreateMode::PersistentSequential));
        /// Just update version, because merges assignment relies on it
        ops_src.emplace_back(zkutil::makeSetRequest(fs::path(zookeeper_path) / "log", "", -1));
        delimiting_block_lock->getUnlockOp(ops_src);

        op_results = zookeeper->multi(ops_src);

        log_znode_path = dynamic_cast<const Coordination::CreateResponse &>(*op_results.front()).path_created;
        entry_delete.znode_name = log_znode_path.substr(log_znode_path.find_last_of('/') + 1);

        lock1.reset();
        waitForLogEntryToBeProcessedIfNecessary(entry_delete, query_context);

        /// Cleaning possibly stored information about parts from /quorum/last_part node in ZooKeeper.
        cleanLastPartNode(partition_id);

        return;
    }

    throw Exception(ErrorCodes::CANNOT_ASSIGN_ALTER,
                    "Cannot assign ALTER PARTITION, because another ALTER PARTITION query was concurrently executed");
}

void StorageReplicatedMergeTree::movePartitionToShard(
    const ASTPtr & partition, bool move_part, const String & to, ContextPtr /*query_context*/)
{
    /// This is a lightweight operation that only optimistically checks if it could succeed and queues tasks.

    if (!move_part)
        throw Exception(ErrorCodes::NOT_IMPLEMENTED, "MOVE PARTITION TO SHARD is not supported, use MOVE PART instead");

    if (zkutil::normalizeZooKeeperPath(zookeeper_path, /* check_starts_with_slash */ true) == zkutil::normalizeZooKeeperPath(to, /* check_starts_with_slash */ true))
        throw Exception(ErrorCodes::BAD_ARGUMENTS, "Source and destination are the same");

    auto zookeeper = getZooKeeperAndAssertNotReadonly();

    String part_name = partition->as<ASTLiteral &>().value.safeGet<String>();
    auto part_info = MergeTreePartInfo::fromPartName(part_name, format_version);

    auto part = getPartIfExists(part_info, {MergeTreeDataPartState::Active});
    if (!part)
        throw Exception(ErrorCodes::NO_SUCH_DATA_PART, "Part {} not found locally", part_name);

    if (part->uuid == UUIDHelpers::Nil)
        throw Exception(ErrorCodes::NOT_IMPLEMENTED, "Part {} does not have an uuid assigned and it can't be moved between shards", part_name);


    ReplicatedMergeTreeMergePredicate merge_pred = queue.getMergePredicate(zookeeper, PartitionIdsHint{part_info.partition_id});

    /// The following block is pretty much copy & paste from StorageReplicatedMergeTree::dropPart to avoid conflicts while this is WIP.
    /// Extract it to a common method and re-use it before merging.
    {
        if (partIsLastQuorumPart(part->info))
        {
            throw Exception(ErrorCodes::NOT_IMPLEMENTED,
                            "Part {} is last inserted part with quorum in partition. Would not be able to drop",
                            part_name);
        }

        /// canMergeSinglePart is overlapping with dropPart, let's try to use the same code.
        String out_reason;
        if (!merge_pred.canMergeSinglePart(part, &out_reason))
            throw Exception(ErrorCodes::PART_IS_TEMPORARILY_LOCKED, "Part is busy, reason: {}", out_reason);
    }

    {
        /// Optimistic check that for compatible destination table structure.
        checkTableStructure(to, getInMemoryMetadataPtr());
    }

    PinnedPartUUIDs src_pins;
    PinnedPartUUIDs dst_pins;

    {
        String s = zookeeper->get(zookeeper_path + "/pinned_part_uuids", &src_pins.stat);
        src_pins.fromString(s);
    }

    {
        String s = zookeeper->get(to + "/pinned_part_uuids", &dst_pins.stat);
        dst_pins.fromString(s);
    }

    if (src_pins.part_uuids.contains(part->uuid) || dst_pins.part_uuids.contains(part->uuid))
        throw Exception(ErrorCodes::PART_IS_TEMPORARILY_LOCKED, "Part {} has it's uuid ({}) already pinned.", part_name, part->uuid);

    src_pins.part_uuids.insert(part->uuid);
    dst_pins.part_uuids.insert(part->uuid);

    PartMovesBetweenShardsOrchestrator::Entry part_move_entry;
    part_move_entry.state = PartMovesBetweenShardsOrchestrator::EntryState::SYNC_SOURCE;
    part_move_entry.create_time = std::time(nullptr);
    part_move_entry.update_time = part_move_entry.create_time;
    part_move_entry.task_uuid = UUIDHelpers::generateV4();
    part_move_entry.part_name = part->name;
    part_move_entry.part_uuid = part->uuid;
    part_move_entry.to_shard = to;

    Coordination::Requests ops;
    ops.emplace_back(zkutil::makeCheckRequest(zookeeper_path + "/log", merge_pred.getVersion())); /// Make sure no new events were added to the log.
    ops.emplace_back(zkutil::makeSetRequest(zookeeper_path + "/pinned_part_uuids", src_pins.toString(), src_pins.stat.version));
    ops.emplace_back(zkutil::makeSetRequest(to + "/pinned_part_uuids", dst_pins.toString(), dst_pins.stat.version));
    ops.emplace_back(zkutil::makeCreateRequest(
        part_moves_between_shards_orchestrator.entries_znode_path + "/task-",
        part_move_entry.toString(),
        zkutil::CreateMode::PersistentSequential));

    Coordination::Responses responses;
    Coordination::Error rc = zookeeper->tryMulti(ops, responses);
    zkutil::KeeperMultiException::check(rc, ops, responses);

    String task_znode_path = dynamic_cast<const Coordination::CreateResponse &>(*responses.back()).path_created;
    LOG_DEBUG(log, "Created task for part movement between shards at {}", task_znode_path);

    /// TODO(nv): Nice to have support for `alter_sync`.
    ///     For now use the system.part_moves_between_shards table for status.
}

CancellationCode StorageReplicatedMergeTree::killPartMoveToShard(const UUID & task_uuid)
{
    return part_moves_between_shards_orchestrator.killPartMoveToShard(task_uuid);
}

void StorageReplicatedMergeTree::getCommitPartOps(
    Coordination::Requests & ops,
    const DataPartPtr & part,
    const String & block_id_path) const
{
    if (block_id_path.empty())
        return getCommitPartOps(ops, part, std::vector<String>());
    else
        return getCommitPartOps(ops, part, std::vector<String>({block_id_path}));
}

void StorageReplicatedMergeTree::getCommitPartOps(
    Coordination::Requests & ops,
    const DataPartPtr & part,
    const std::vector<String> & block_id_paths) const
{
    const String & part_name = part->name;
    const auto storage_settings_ptr = getSettings();
    for (const String & block_id_path : block_id_paths)
    {
        /// Make final duplicate check and commit block_id
        ops.emplace_back(
            zkutil::makeCreateRequest(
                block_id_path,
                part_name,  /// We will be able to know original part number for duplicate blocks, if we want.
                zkutil::CreateMode::Persistent));
    }

    /// Information about the part, in the replica
    if (storage_settings_ptr->use_minimalistic_part_header_in_zookeeper)
    {
        ops.emplace_back(zkutil::makeCreateRequest(
            fs::path(replica_path) / "parts" / part->name,
            ReplicatedMergeTreePartHeader::fromColumnsAndChecksums(part->getColumns(), part->checksums).toString(),
            zkutil::CreateMode::Persistent));
    }
    else
    {
        ops.emplace_back(zkutil::makeCreateRequest(
            fs::path(replica_path) / "parts" / part->name,
            "",
            zkutil::CreateMode::Persistent));
        ops.emplace_back(zkutil::makeCreateRequest(
            fs::path(replica_path) / "parts" / part->name / "columns",
            part->getColumns().toString(),
            zkutil::CreateMode::Persistent));
        ops.emplace_back(zkutil::makeCreateRequest(
            fs::path(replica_path) / "parts" / part->name / "checksums",
            getChecksumsForZooKeeper(part->checksums),
            zkutil::CreateMode::Persistent));
    }
}

ReplicatedMergeTreeAddress StorageReplicatedMergeTree::getReplicatedMergeTreeAddress() const
{
    auto host_port = getContext()->getInterserverIOAddress();
    auto table_id = getStorageID();

    ReplicatedMergeTreeAddress res;
    res.host = host_port.first;
    res.replication_port = host_port.second;
    res.queries_port = getContext()->getTCPPort();
    res.database = table_id.database_name;
    res.table = table_id.table_name;
    res.scheme = getContext()->getInterserverScheme();
    return res;
}

ActionLock StorageReplicatedMergeTree::getActionLock(StorageActionBlockType action_type)
{
    if (action_type == ActionLocks::PartsMerge)
        return merger_mutator.merges_blocker.cancel();

    if (action_type == ActionLocks::PartsTTLMerge)
        return merger_mutator.ttl_merges_blocker.cancel();

    if (action_type == ActionLocks::PartsFetch)
        return fetcher.blocker.cancel();

    if (action_type == ActionLocks::PartsSend)
    {
        auto data_parts_exchange_ptr = std::atomic_load(&data_parts_exchange_endpoint);
        return data_parts_exchange_ptr ? data_parts_exchange_ptr->blocker.cancel() : ActionLock();
    }

    if (action_type == ActionLocks::ReplicationQueue)
        return queue.actions_blocker.cancel();

    if (action_type == ActionLocks::PartsMove)
        return parts_mover.moves_blocker.cancel();

    return {};
}

void StorageReplicatedMergeTree::onActionLockRemove(StorageActionBlockType action_type)
{
    if (action_type == ActionLocks::PartsMerge || action_type == ActionLocks::PartsTTLMerge
        || action_type == ActionLocks::PartsFetch || action_type == ActionLocks::PartsSend
        || action_type == ActionLocks::ReplicationQueue)
        background_operations_assignee.trigger();
    else if (action_type == ActionLocks::PartsMove)
        background_moves_assignee.trigger();
}

bool StorageReplicatedMergeTree::waitForProcessingQueue(UInt64 max_wait_milliseconds, SyncReplicaMode sync_mode)
{
    /// Let's fetch new log entries firstly
    queue.pullLogsToQueue(getZooKeeperAndAssertNotReadonly(), {}, ReplicatedMergeTreeQueue::SYNC);

    if (sync_mode == SyncReplicaMode::PULL)
        return true;

    /// This is significant, because the execution of this task could be delayed at BackgroundPool.
    /// And we force it to be executed.
    background_operations_assignee.trigger();

    std::unordered_set<String> wait_for_ids;
    std::atomic_bool was_interrupted = false;

    Poco::Event target_entry_event;
    auto callback = [this, &target_entry_event, &wait_for_ids, &was_interrupted, sync_mode]
        (size_t new_queue_size, const String * removed_log_entry_id)
    {
        if (partial_shutdown_called)
        {
            was_interrupted = true;
            target_entry_event.set();
            return;
        }

        if (sync_mode == SyncReplicaMode::STRICT)
        {
            /// Wait for queue to become empty
            if (new_queue_size == 0)
                target_entry_event.set();
            return;
        }

        if (removed_log_entry_id)
            wait_for_ids.erase(*removed_log_entry_id);

        if (wait_for_ids.empty())
            target_entry_event.set();
    };
    const auto handler = queue.addSubscriber(std::move(callback), wait_for_ids, sync_mode);

    if (!target_entry_event.tryWait(max_wait_milliseconds))
        return false;

    if (was_interrupted)
        throw Exception(ErrorCodes::ABORTED, "Shutdown is called for table");

    return true;
}

bool StorageReplicatedMergeTree::dropPartImpl(
    zkutil::ZooKeeperPtr & zookeeper, String part_name, LogEntry & entry, bool detach, bool throw_if_noop)
{
    LOG_TRACE(log, "Will try to insert a log entry to DROP_PART for part {}", part_name);

    auto part_info = MergeTreePartInfo::fromPartName(part_name, format_version);

    while (true)
    {
        ReplicatedMergeTreeMergePredicate merge_pred = queue.getMergePredicate(zookeeper, PartitionIdsHint{part_info.partition_id});

        auto part = getPartIfExists(part_info, {MergeTreeDataPartState::Active});

        if (!part)
        {
            if (throw_if_noop)
                throw Exception(ErrorCodes::NO_SUCH_DATA_PART, "Part {} not found locally, won't try to drop it.", part_name);
            return false;
        }

        if (merge_pred.isGoingToBeDropped(part->info))
        {
            if (throw_if_noop)
                throw Exception(ErrorCodes::PART_IS_TEMPORARILY_LOCKED, "Already has DROP RANGE for part {} in queue.", part_name);

            return false;
        }

        /// There isn't a lot we can do otherwise. Can't cancel merges because it is possible that a replica already
        /// finished the merge.
        String out_reason;
        if (!merge_pred.canMergeSinglePart(part, &out_reason))
        {
            if (throw_if_noop)
                throw Exception::createDeprecated(out_reason, ErrorCodes::PART_IS_TEMPORARILY_LOCKED);
            return false;
        }

        if (merge_pred.partParticipatesInReplaceRange(part, &out_reason))
        {
            if (throw_if_noop)
                throw Exception::createDeprecated(out_reason, ErrorCodes::PART_IS_TEMPORARILY_LOCKED);
            return false;
        }

        if (partIsLastQuorumPart(part->info))
        {
            if (throw_if_noop)
                throw Exception(ErrorCodes::NOT_IMPLEMENTED, "Part {} is last inserted part with quorum in partition. Cannot drop", part_name);
            return false;
        }

        if (partIsInsertingWithParallelQuorum(part->info))
        {
            if (throw_if_noop)
                throw Exception(ErrorCodes::NOT_IMPLEMENTED, "Part {} is inserting with parallel quorum. Cannot drop", part_name);
            return false;
        }

        Coordination::Requests ops;
        /// NOTE Don't need to remove block numbers too, because no in-progress inserts in the range are possible
        getClearBlocksInPartitionOps(ops, *zookeeper, part_info.partition_id, part_info.min_block, part_info.max_block);
        size_t clear_block_ops_size = ops.size();

        /// If `part_name` is result of a recent merge and source parts are still available then
        /// DROP_PART with detach will move this part together with source parts to `detached/` dir.
        entry.type = LogEntry::DROP_PART;
        entry.source_replica = replica_name;
        /// We don't set fake drop level (999999999) for the single part drop range.
        /// First of all we don't guarantee anything other than the part will not be
        /// active after DROP_PART, but covering part (without data of dropped part) can exist.
        /// If we add part with 9999999 level than we can break invariant in virtual_parts of
        /// the queue.
        entry.new_part_name = getPartNamePossiblyFake(format_version, part->info);
        entry.detach = detach;
        entry.create_time = time(nullptr);

        ops.emplace_back(zkutil::makeCheckRequest(fs::path(zookeeper_path) / "log", merge_pred.getVersion())); /// Make sure no new events were added to the log.
        ops.emplace_back(zkutil::makeCreateRequest(fs::path(zookeeper_path) / "log/log-", entry.toString(), zkutil::CreateMode::PersistentSequential));
        /// Just update version, because merges assignment relies on it
        ops.emplace_back(zkutil::makeSetRequest(fs::path(zookeeper_path) / "log", "", -1));
        Coordination::Responses responses;
        Coordination::Error rc = zookeeper->tryMulti(ops, responses);

        if (rc == Coordination::Error::ZBADVERSION)
        {
            LOG_TRACE(log, "A new log entry appeared while trying to commit DROP RANGE. Retry.");
            continue;
        }
        else if (rc == Coordination::Error::ZNONODE)
        {
            LOG_TRACE(log, "Other replica already removing same part {} or part deduplication node was removed by background thread. Retry.", part_name);
            continue;
        }
        else
            zkutil::KeeperMultiException::check(rc, ops, responses);

        String log_znode_path = dynamic_cast<const Coordination::CreateResponse &>(*responses[clear_block_ops_size + 1]).path_created;
        entry.znode_name = log_znode_path.substr(log_znode_path.find_last_of('/') + 1);

        LOG_TRACE(log, "DROP RANGE for part {} inserted with znode name {}", part_name, entry.znode_name);
        return true;
    }
}

bool StorageReplicatedMergeTree::addOpsToDropAllPartsInPartition(
    zkutil::ZooKeeper & zookeeper, const String & partition_id, bool detach,
    Coordination::Requests & ops, std::vector<LogEntryPtr> & entries,
    std::vector<EphemeralLockInZooKeeper> & delimiting_block_locks,
    std::vector<size_t> & log_entry_ops_idx)
{
    MergeTreePartInfo drop_range_info;

    /// It would prevent other replicas from assigning merges which intersect locked block number.
    std::optional<EphemeralLockInZooKeeper> delimiting_block_lock;

    if (!getFakePartCoveringAllPartsInPartition(partition_id, drop_range_info, delimiting_block_lock))
    {
        LOG_INFO(log, "Will not drop partition {}, it is empty.", partition_id);
        return false;
    }

    /// Cancel concurrent inserts in range
    clearLockedBlockNumbersInPartition(zookeeper, partition_id, drop_range_info.min_block, drop_range_info.max_block);

    clearBlocksInPartition(zookeeper, partition_id, drop_range_info.min_block, drop_range_info.max_block);

    String drop_range_fake_part_name = getPartNamePossiblyFake(format_version, drop_range_info);

    LOG_DEBUG(log, "Disabled merges covered by range {}", drop_range_fake_part_name);

    /// Finally, having achieved the necessary invariants, you can put an entry in the log.
    auto entry = std::make_shared<LogEntry>();
    entry->type = LogEntry::DROP_RANGE;
    entry->source_replica = replica_name;
    entry->new_part_name = drop_range_fake_part_name;
    entry->detach = detach;
    entry->create_time = time(nullptr);

    log_entry_ops_idx.push_back(ops.size());
    ops.emplace_back(zkutil::makeCreateRequest(fs::path(zookeeper_path) / "log/log-", entry->toString(),
                                               zkutil::CreateMode::PersistentSequential));
    delimiting_block_lock->getUnlockOp(ops);
    delimiting_block_locks.push_back(std::move(*delimiting_block_lock));
    entries.push_back(std::move(entry));
    return true;
}

void StorageReplicatedMergeTree::dropAllPartsInPartitions(
    zkutil::ZooKeeper & zookeeper, const Strings & partition_ids, std::vector<LogEntryPtr> & entries, ContextPtr query_context, bool detach)
{
    entries.reserve(partition_ids.size());

    /// Retry if alter_partition_version changes
    for (size_t retry = 0; retry < 1000; ++retry)
    {
        entries.clear();
        String alter_partition_version_path = zookeeper_path + "/alter_partition_version";
        Coordination::Stat alter_partition_version_stat;
        zookeeper.get(alter_partition_version_path, &alter_partition_version_stat);

        Coordination::Requests ops;
        std::vector<EphemeralLockInZooKeeper> delimiting_block_locks;
        std::vector<size_t> log_entry_ops_idx;
        ops.reserve(partition_ids.size() * 2);
        delimiting_block_locks.reserve(partition_ids.size());
        log_entry_ops_idx.reserve(partition_ids.size());
        for (const auto & partition_id : partition_ids)
            addOpsToDropAllPartsInPartition(zookeeper, partition_id, detach, ops, entries, delimiting_block_locks, log_entry_ops_idx);

        /// Check and update version to avoid race with REPLACE_RANGE.
        /// Otherwise new parts covered by drop_range_info may appear after execution of current DROP_RANGE entry
        /// as a result of execution of concurrently created REPLACE_RANGE entry.
        ops.emplace_back(zkutil::makeSetRequest(alter_partition_version_path, "", alter_partition_version_stat.version));

        /// Just update version, because merges assignment relies on it
        ops.emplace_back(zkutil::makeSetRequest(fs::path(zookeeper_path) / "log", "", -1));

        if (auto txn = query_context->getZooKeeperMetadataTransaction())
            txn->moveOpsTo(ops);

        Coordination::Responses responses;
        Coordination::Error code = zookeeper.tryMulti(ops, responses);

        if (code == Coordination::Error::ZOK)
        {
            for (auto & lock : delimiting_block_locks)
                lock.assumeUnlocked();
        }
        else if (code == Coordination::Error::ZBADVERSION)
        {
            /// Cannot retry automatically, because some zookeeper ops were lost on the first attempt. Will retry on DDLWorker-level.
            if (query_context->getZooKeeperMetadataTransaction())
                throw Exception(ErrorCodes::CANNOT_ASSIGN_ALTER,
                                    "Cannot execute alter, because alter partition version was suddenly changed due "
                                    "to concurrent alter");
            continue;
        }
        else
            zkutil::KeeperMultiException::check(code, ops, responses);

        assert(entries.size() == log_entry_ops_idx.size());
        for (size_t i = 0; i < entries.size(); ++i)
        {
            String log_znode_path = dynamic_cast<const Coordination::CreateResponse &>(*responses[log_entry_ops_idx[i]]).path_created;
            entries[i]->znode_name = log_znode_path.substr(log_znode_path.find_last_of('/') + 1);

            auto drop_range_info = MergeTreePartInfo::fromPartName(entries[i]->new_part_name, format_version);
            getContext()->getMergeList().cancelInPartition(getStorageID(), drop_range_info.partition_id, drop_range_info.max_block);
        }

        return;
    }
    throw Exception(ErrorCodes::CANNOT_ASSIGN_ALTER,
                    "Cannot assign ALTER PARTITION because another ALTER PARTITION query was concurrently executed");
}

StorageReplicatedMergeTree::LogEntryPtr StorageReplicatedMergeTree::dropAllPartsInPartition(
    zkutil::ZooKeeper & zookeeper, const String & partition_id, ContextPtr query_context, bool detach)
{
    Strings partition_ids = {partition_id};
    std::vector<LogEntryPtr> entries;
    dropAllPartsInPartitions(zookeeper, partition_ids, entries, query_context, detach);
    if (entries.empty())
        return {};
    return entries[0];
}

void StorageReplicatedMergeTree::enqueuePartForCheck(const String & part_name, time_t delay_to_check_seconds)
{
    MergeTreePartInfo covering_drop_range;
    /// NOTE This check is just an optimization, it's not reliable because drop entry could be removed concurrently.
    /// See also ReplicatedMergeTreePartCheckThread::cancelRemovedPartsCheck
    if (queue.isGoingToBeDropped(MergeTreePartInfo::fromPartName(part_name, format_version), &covering_drop_range))
    {
        LOG_WARNING(log, "Do not enqueue part {} for check because it's covered by drop range {} and going to be removed",
                    part_name, covering_drop_range.getPartNameForLogs());
        return;
    }
    part_check_thread.enqueuePart(part_name, delay_to_check_seconds);
}

CheckResults StorageReplicatedMergeTree::checkData(const ASTPtr & query, ContextPtr local_context)
{
    CheckResults results;
    DataPartsVector data_parts;
    if (const auto & check_query = query->as<ASTCheckQuery &>(); check_query.partition)
    {
        String partition_id = getPartitionIDFromQuery(check_query.partition, local_context);
        data_parts = getVisibleDataPartsVectorInPartition(local_context, partition_id);
    }
    else
        data_parts = getVisibleDataPartsVector(local_context);

    {
        auto part_check_lock = part_check_thread.pausePartsCheck();

        for (auto & part : data_parts)
        {
            try
            {
                results.push_back(part_check_thread.checkPart(part->name));
            }
            catch (const Exception & ex)
            {
                tryLogCurrentException(log, __PRETTY_FUNCTION__);
                results.emplace_back(part->name, false, "Check of part finished with error: '" + ex.message() + "'");
            }
        }
    }

    return results;
}


bool StorageReplicatedMergeTree::canUseZeroCopyReplication() const
{
    auto settings_ptr = getSettings();
    if (!settings_ptr->allow_remote_fs_zero_copy_replication)
        return false;

    auto disks = getStoragePolicy()->getDisks();
    for (const auto & disk : disks)
    {
        if (disk->supportZeroCopyReplication())
            return true;
    }
    return false;
}

void StorageReplicatedMergeTree::checkBrokenDisks()
{
    auto disks = getStoragePolicy()->getDisks();
    std::unique_ptr<DataPartsVector> parts;

    for (auto disk_it = disks.rbegin(); disk_it != disks.rend(); ++disk_it)
    {
        auto disk_ptr = *disk_it;
        if (disk_ptr->isBroken())
        {
            {
                std::lock_guard lock(last_broken_disks_mutex);
                if (!last_broken_disks.insert(disk_ptr->getName()).second)
                    continue;
            }

            LOG_INFO(log, "Scanning parts to recover on broken disk {} with path {}", disk_ptr->getName(), disk_ptr->getPath());

            if (!parts)
                parts = std::make_unique<DataPartsVector>(getDataPartsVectorForInternalUsage());

            for (auto & part : *parts)
            {
                if (part->getDataPartStorage().getDiskName() == disk_ptr->getName())
                    broken_part_callback(part->name);
            }
            continue;
        }
        else
        {
            {
                std::lock_guard lock(last_broken_disks_mutex);
                if (last_broken_disks.erase(disk_ptr->getName()) > 0)
                    LOG_INFO(
                        log,
                        "Disk {} with path {} is recovered. Exclude it from last_broken_disks",
                        disk_ptr->getName(),
                        disk_ptr->getPath());
            }
        }
    }
}


bool StorageReplicatedMergeTree::canUseAdaptiveGranularity() const
{
    const auto storage_settings_ptr = getSettings();
    return storage_settings_ptr->index_granularity_bytes != 0 &&
        (storage_settings_ptr->enable_mixed_granularity_parts ||
            (!has_non_adaptive_index_granularity_parts && !other_replicas_fixed_granularity));
}


std::map<int64_t, MutationCommands> StorageReplicatedMergeTree::getAlterMutationCommandsForPart(const DataPartPtr & part) const
{
    return queue.getAlterMutationCommandsForPart(part);
}


void StorageReplicatedMergeTree::startBackgroundMovesIfNeeded()
{
    if (areBackgroundMovesNeeded())
        background_moves_assignee.start();
}


std::unique_ptr<MergeTreeSettings> StorageReplicatedMergeTree::getDefaultSettings() const
{
    return std::make_unique<MergeTreeSettings>(getContext()->getReplicatedMergeTreeSettings());
}


String StorageReplicatedMergeTree::getTableSharedID() const
{
    std::lock_guard lock(table_shared_id_mutex);

    /// If we has metadata or, we don't know about metadata -- try to create shared ID
    /// Otherwise table is already dropped, doesn't make sense to do anything with shared ID
    if (has_metadata_in_zookeeper.value_or(true))
    {
        /// Can happen if table was partially initialized before drop by DatabaseCatalog
        if (table_shared_id == UUIDHelpers::Nil)
            createTableSharedID();
    }
    else
    {
        return toString(UUIDHelpers::Nil);
    }

    return toString(table_shared_id);
}


void StorageReplicatedMergeTree::createTableSharedID() const
{
    LOG_DEBUG(log, "Creating shared ID for table {}", getStorageID().getNameForLogs());
    // can be set by the call to getTableSharedID
    if (table_shared_id != UUIDHelpers::Nil)
    {
        LOG_INFO(log, "Shared ID already set to {}", table_shared_id);
        return;
    }

    /// We may call getTableSharedID when table is shut down. If exception happen, restarting thread will be already turned
    /// off and nobody will reconnect our zookeeper connection. In this case we use zookeeper connection from
    /// context.
    ZooKeeperPtr zookeeper;
    if (shutdown_called.load())
        zookeeper = getZooKeeperIfTableShutDown();
    else
        zookeeper = getZooKeeper();

    String zookeeper_table_id_path = fs::path(zookeeper_path) / "table_shared_id";
    String id;
    if (!zookeeper->tryGet(zookeeper_table_id_path, id))
    {
        LOG_DEBUG(log, "Shared ID for table {} doesn't exist in ZooKeeper on path {}", getStorageID().getNameForLogs(), zookeeper_table_id_path);
        UUID table_id_candidate;
        auto local_storage_id = getStorageID();
        if (local_storage_id.uuid != UUIDHelpers::Nil)
            table_id_candidate = local_storage_id.uuid;
        else
            table_id_candidate = UUIDHelpers::generateV4();

        id = toString(table_id_candidate);
        LOG_DEBUG(log, "Got candidate ID {}, will try to create it in ZooKeeper on path {}", id, zookeeper_table_id_path);

        auto code = zookeeper->tryCreate(zookeeper_table_id_path, id, zkutil::CreateMode::Persistent);
        if (code == Coordination::Error::ZNODEEXISTS)
        { /// Other replica create node early
            id = zookeeper->get(zookeeper_table_id_path);
            LOG_DEBUG(log, "Shared ID on path {} concurrently created, will set ID {}", zookeeper_table_id_path, id);
        }
        else if (code == Coordination::Error::ZNONODE) /// table completely dropped, we can choose any id we want
        {
            id = toString(UUIDHelpers::Nil);
            LOG_DEBUG(log, "Table was completely drop, we can use anything as ID (will use {})", id);
        }
        else if (code != Coordination::Error::ZOK)
        {
            throw zkutil::KeeperException(code, zookeeper_table_id_path);
        }
    }

    LOG_DEBUG(log, "Initializing table shared ID with {}", id);
    table_shared_id = parseFromString<UUID>(id);
}


std::optional<String> StorageReplicatedMergeTree::tryGetTableSharedIDFromCreateQuery(const IAST & create_query, const ContextPtr & global_context)
{
    auto zk_path = tryExtractZkPathFromCreateQuery(create_query, global_context);
    if (!zk_path)
        return {};

    String zk_name = zkutil::extractZooKeeperName(*zk_path);
    zk_path = zkutil::extractZooKeeperPath(*zk_path, false, nullptr);
    zkutil::ZooKeeperPtr zookeeper = (zk_name == getDefaultZooKeeperName()) ? global_context->getZooKeeper() : global_context->getAuxiliaryZooKeeper(zk_name);

    String id;
    if (!zookeeper->tryGet(fs::path(*zk_path) / "table_shared_id", id))
        return {};

    return id;
}


zkutil::EphemeralNodeHolderPtr StorageReplicatedMergeTree::lockSharedDataTemporary(const String & part_name, const String & part_id, const DiskPtr & disk) const
{
    auto settings = getSettings();

    if (!disk || !disk->supportZeroCopyReplication() || !settings->allow_remote_fs_zero_copy_replication)
        return {};

    zkutil::ZooKeeperPtr zookeeper = tryGetZooKeeper();
    if (!zookeeper)
        return {};

    String id = part_id;
    boost::replace_all(id, "/", "_");

    String zc_zookeeper_path = getZeroCopyPartPath(*getSettings(), toString(disk->getDataSourceDescription().type), getTableSharedID(),
        part_name, zookeeper_path)[0];

    String zookeeper_node = fs::path(zc_zookeeper_path) / id / replica_name;

    LOG_TRACE(log, "Set zookeeper temporary ephemeral lock {}", zookeeper_node);
    createZeroCopyLockNode(
        std::make_shared<ZooKeeperWithFaultInjection>(zookeeper), zookeeper_node, zkutil::CreateMode::Ephemeral, false);

    return zkutil::EphemeralNodeHolder::existing(zookeeper_node, *zookeeper);
}

void StorageReplicatedMergeTree::lockSharedData(
    const IMergeTreeDataPart & part,
    bool replace_existing_lock,
    std::optional<HardlinkedFiles> hardlinked_files) const
{
    auto zookeeper = tryGetZooKeeper();
    if (zookeeper)
        return lockSharedData(part, std::make_shared<ZooKeeperWithFaultInjection>(zookeeper), replace_existing_lock, hardlinked_files);
    else
        return lockSharedData(part, std::make_shared<ZooKeeperWithFaultInjection>(nullptr), replace_existing_lock, hardlinked_files);
}

void StorageReplicatedMergeTree::getLockSharedDataOps(
    const IMergeTreeDataPart & part,
    const ZooKeeperWithFaultInjectionPtr & zookeeper,
    bool replace_existing_lock,
    std::optional<HardlinkedFiles> hardlinked_files,
    Coordination::Requests & requests) const
{
    auto settings = getSettings();

    if (!part.isStoredOnDisk() || !settings->allow_remote_fs_zero_copy_replication)
        return;

    if (!part.getDataPartStorage().supportZeroCopyReplication())
        return;

    if (zookeeper->isNull())
        return;

    String id = part.getUniqueId();
    boost::replace_all(id, "/", "_");

    Strings zc_zookeeper_paths = getZeroCopyPartPath(
        *getSettings(), part.getDataPartStorage().getDiskType(), getTableSharedID(),
        part.name, zookeeper_path);

    String path_to_set_hardlinked_files;
    NameSet hardlinks;

    if (hardlinked_files.has_value() && !hardlinked_files->hardlinks_from_source_part.empty())
    {
        path_to_set_hardlinked_files = getZeroCopyPartPath(
            *getSettings(), part.getDataPartStorage().getDiskType(), hardlinked_files->source_table_shared_id,
            hardlinked_files->source_part_name, zookeeper_path)[0];

        hardlinks = hardlinked_files->hardlinks_from_source_part;
    }

    for (const auto & zc_zookeeper_path : zc_zookeeper_paths)
    {
        String zookeeper_node = fs::path(zc_zookeeper_path) / id / replica_name;

        getZeroCopyLockNodeCreaetOps(
            zookeeper, zookeeper_node, requests, zkutil::CreateMode::Persistent,
            replace_existing_lock, path_to_set_hardlinked_files, hardlinks);
    }
}


void StorageReplicatedMergeTree::lockSharedData(
    const IMergeTreeDataPart & part,
    const ZooKeeperWithFaultInjectionPtr & zookeeper,
    bool replace_existing_lock,
    std::optional<HardlinkedFiles> hardlinked_files) const
{
    auto settings = getSettings();

    if (!part.isStoredOnDisk() || !settings->allow_remote_fs_zero_copy_replication)
        return;

    if (!part.getDataPartStorage().supportZeroCopyReplication())
        return;

    if (zookeeper->isNull())
        return;

    String id = part.getUniqueId();
    boost::replace_all(id, "/", "_");

    Strings zc_zookeeper_paths = getZeroCopyPartPath(
        *getSettings(), part.getDataPartStorage().getDiskType(), getTableSharedID(),
        part.name, zookeeper_path);

    String path_to_set_hardlinked_files;
    NameSet hardlinks;

    if (hardlinked_files.has_value() && !hardlinked_files->hardlinks_from_source_part.empty())
    {
        path_to_set_hardlinked_files = getZeroCopyPartPath(
            *getSettings(), part.getDataPartStorage().getDiskType(), hardlinked_files->source_table_shared_id,
            hardlinked_files->source_part_name, zookeeper_path)[0];

        hardlinks = hardlinked_files->hardlinks_from_source_part;
    }

    for (const auto & zc_zookeeper_path : zc_zookeeper_paths)
    {
        String zookeeper_node = fs::path(zc_zookeeper_path) / id / replica_name;

        LOG_TRACE(log, "Trying to create zookeeper persistent lock {}", zookeeper_node);

        createZeroCopyLockNode(
            zookeeper, zookeeper_node, zkutil::CreateMode::Persistent,
            replace_existing_lock, path_to_set_hardlinked_files, hardlinks);

        LOG_TRACE(log, "Zookeeper persistent lock {} created", zookeeper_node);
    }
}

std::pair<bool, NameSet>
StorageReplicatedMergeTree::unlockSharedData(const IMergeTreeDataPart & part) const
{
    return unlockSharedData(part, std::make_shared<ZooKeeperWithFaultInjection>(nullptr));
}

std::pair<bool, NameSet>
StorageReplicatedMergeTree::unlockSharedData(const IMergeTreeDataPart & part, const ZooKeeperWithFaultInjectionPtr & zookeeper) const
{
    auto settings = getSettings();
    if (!settings->allow_remote_fs_zero_copy_replication)
        return std::make_pair(true, NameSet{});

    if (!part.isStoredOnDisk())
    {
        LOG_TRACE(log, "Part {} is not stored on disk, blobs can be removed", part.name);
        return std::make_pair(true, NameSet{});
    }

    if (!part.getDataPartStorage().supportZeroCopyReplication())
    {
        LOG_TRACE(log, "Part {} is not stored on zero-copy replicated disk, blobs can be removed", part.name);
        return std::make_pair(true, NameSet{});
    }

    auto shared_id = getTableSharedID();
    if (shared_id == toString(UUIDHelpers::Nil))
    {
        if (zookeeper->exists(zookeeper_path))
        {
            LOG_WARNING(log, "Not removing shared data for part {} because replica does not have metadata in ZooKeeper, "
                             "but table path exist and other replicas may exist. It may leave some garbage on S3", part.name);
            return std::make_pair(false, NameSet{});
        }
        LOG_TRACE(log, "Part {} blobs can be removed, because table {} completely dropped", part.name, getStorageID().getNameForLogs());
        return std::make_pair(true, NameSet{});
    }

    /// If part is temporary refcount file may be absent
    if (part.getDataPartStorage().exists(IMergeTreeDataPart::FILE_FOR_REFERENCES_CHECK))
    {
        auto ref_count = part.getDataPartStorage().getRefCount(IMergeTreeDataPart::FILE_FOR_REFERENCES_CHECK);
        if (ref_count > 0) /// Keep part shard info for frozen backups
        {
            LOG_TRACE(log, "Part {} has more than zero local references ({}), blobs cannot be removed", part.name, ref_count);
            return std::make_pair(false, NameSet{});
        }
        else
        {
            LOG_TRACE(log, "Part {} local references is zero, will check blobs can be removed in zookeeper", part.name);
        }
    }
    else
    {
        LOG_TRACE(log, "Part {} looks temporary, because {} file doesn't exists, blobs can be removed", part.name, IMergeTreeDataPart::FILE_FOR_REFERENCES_CHECK);
        /// Temporary part with some absent file cannot be locked in shared mode
        return std::make_pair(true, NameSet{});
    }

    if (has_metadata_in_zookeeper.has_value() && !has_metadata_in_zookeeper)
    {
        if (zookeeper->exists(zookeeper_path))
        {
            LOG_WARNING(log, "Not removing shared data for part {} because replica does not have metadata in ZooKeeper, "
                             "but table path exist and other replicas may exist. It may leave some garbage on S3", part.name);
            return std::make_pair(false, NameSet{});
        }

        /// If table was completely dropped (no meta in zookeeper) we can safely remove parts
        return std::make_pair(true, NameSet{});
    }

    /// We remove parts during table shutdown. If exception happen, restarting thread will be already turned
    /// off and nobody will reconnect our zookeeper connection. In this case we use zookeeper connection from
    /// context.
    if (shutdown_called.load())
        zookeeper->setKeeper(getZooKeeperIfTableShutDown());
    else
        zookeeper->setKeeper(getZooKeeper());

    /// It can happen that we didn't had the connection to zookeeper during table creation, but actually
    /// table is completely dropped, so we can drop it without any additional checks.
    if (!has_metadata_in_zookeeper.has_value() && !zookeeper->exists(zookeeper_path))
        return std::make_pair(true, NameSet{});

    return unlockSharedDataByID(
        part.getUniqueId(), shared_id, part.info, replica_name,
        part.getDataPartStorage().getDiskType(), zookeeper, *getSettings(), log, zookeeper_path, format_version);
}

namespace
{

/// What is going on here?
/// Actually we need this code because of flaws in hardlinks tracking. When we create child part during mutation we can hardlink some files from parent part, like
/// all_0_0_0:
///                     a.bin a.mrk2 columns.txt ...
/// all_0_0_0_1:          ^     ^
///                     a.bin a.mrk2 columns.txt
/// So when we deleting all_0_0_0 it doesn't remove blobs for a.bin and a.mrk2 because all_0_0_0_1 use them.
/// But sometimes we need an opposite. When we deleting all_0_0_0_1 it can be non replicated to other replicas, so we are the only owner of this part.
/// In this case when we will drop all_0_0_0_1 we will drop blobs for all_0_0_0. But it will lead to dataloss. For such case we need to check that other replicas
/// still need parent part.
std::pair<bool, NameSet> getParentLockedBlobs(const ZooKeeperWithFaultInjectionPtr & zookeeper_ptr, const std::string & zero_copy_part_path_prefix, const MergeTreePartInfo & part_info, MergeTreeDataFormatVersion format_version, Poco::Logger * log)
{
    NameSet files_not_to_remove;

    /// No mutations -- no hardlinks -- no issues
    if (part_info.mutation == 0)
        return {false, files_not_to_remove};

    /// Getting all zero copy parts
    Strings parts_str;
    zookeeper_ptr->tryGetChildren(zero_copy_part_path_prefix, parts_str);

    /// Parsing infos. It's hard to convert info -> string for old-format merge tree
    /// so storing string as is.
    std::vector<std::pair<MergeTreePartInfo, std::string>> parts_infos;
    for (const auto & part_str : parts_str)
    {
        MergeTreePartInfo parent_candidate_info = MergeTreePartInfo::fromPartName(part_str, format_version);
        parts_infos.emplace_back(parent_candidate_info, part_str);
    }

    /// Sort is important. We need to find our closest parent, like:
    /// for part all_0_0_0_64 we can have parents
    /// all_0_0_0_6 < we need the closest parent, not others
    /// all_0_0_0_1
    /// all_0_0_0
    std::sort(parts_infos.begin(), parts_infos.end());
    std::string part_info_str = part_info.getPartNameV1();

    /// In reverse order to process from bigger to smaller
    for (const auto & [parent_candidate_info, part_candidate_info_str] : parts_infos | std::views::reverse)
    {
        if (parent_candidate_info == part_info)
            continue;

        /// We are mutation child of this parent
        if (part_info.isMutationChildOf(parent_candidate_info))
        {
            LOG_TRACE(log, "Found mutation parent {} for part {}", part_candidate_info_str, part_info_str);
            /// Get hardlinked files
            String files_not_to_remove_str;
            Coordination::Error code;
            zookeeper_ptr->tryGet(fs::path(zero_copy_part_path_prefix) / part_candidate_info_str, files_not_to_remove_str, nullptr, nullptr, &code);
            if (code != Coordination::Error::ZOK)
                LOG_TRACE(log, "Cannot get parent files from ZooKeeper on path ({}), error {}", (fs::path(zero_copy_part_path_prefix) / part_candidate_info_str).string(), errorMessage(code));

            if (!files_not_to_remove_str.empty())
            {
                boost::split(files_not_to_remove, files_not_to_remove_str, boost::is_any_of("\n "));
                LOG_TRACE(log, "Found files not to remove from parent part {}: [{}]", part_candidate_info_str, fmt::join(files_not_to_remove, ", "));
            }

            return {true, files_not_to_remove};
        }
    }
    LOG_TRACE(log, "No mutation parent found for part {}", part_info_str);
    return {false, files_not_to_remove};
}

}

std::pair<bool, NameSet> StorageReplicatedMergeTree::unlockSharedDataByID(
        String part_id, const String & table_uuid, const MergeTreePartInfo & part_info,
        const String & replica_name_, const std::string & disk_type, const ZooKeeperWithFaultInjectionPtr & zookeeper_ptr, const MergeTreeSettings & settings,
        Poco::Logger * logger, const String & zookeeper_path_old, MergeTreeDataFormatVersion data_format_version)
{
    boost::replace_all(part_id, "/", "_");

    auto part_name = part_info.getPartNameV1();

    Strings zc_zookeeper_paths = getZeroCopyPartPath(settings, disk_type, table_uuid, part_name, zookeeper_path_old);

    bool part_has_no_more_locks = true;
    NameSet files_not_to_remove;

    for (const auto & zc_zookeeper_path : zc_zookeeper_paths)
    {
        String files_not_to_remove_str;
        zookeeper_ptr->tryGet(zc_zookeeper_path, files_not_to_remove_str);

        files_not_to_remove.clear();
        if (!files_not_to_remove_str.empty())
            boost::split(files_not_to_remove, files_not_to_remove_str, boost::is_any_of("\n "));

        auto [has_parent, parent_not_to_remove] = getParentLockedBlobs(
            zookeeper_ptr, fs::path(zc_zookeeper_path).parent_path(), part_info, data_format_version, logger);
        files_not_to_remove.insert(parent_not_to_remove.begin(), parent_not_to_remove.end());

        String zookeeper_part_uniq_node = fs::path(zc_zookeeper_path) / part_id;

        /// Delete our replica node for part from zookeeper (we are not interested in it anymore)
        String zookeeper_part_replica_node = fs::path(zookeeper_part_uniq_node) / replica_name_;

        LOG_TRACE(logger, "Remove zookeeper lock {} for part {}", zookeeper_part_replica_node, part_name);

        if (auto ec = zookeeper_ptr->tryRemove(zookeeper_part_replica_node); ec != Coordination::Error::ZOK)
        {
            /// Very complex case. It means that lock already doesn't exist when we tried to remove it.
            /// So we don't know are we owner of this part or not. Maybe we just mutated it, renamed on disk and failed to lock in ZK.
            /// But during mutation we can have hardlinks to another part. So it's not Ok to remove blobs of this part if it was mutated.
            if (ec == Coordination::Error::ZNONODE)
            {
                if (has_parent)
                {
                    LOG_INFO(logger, "Lock on path {} for part {} doesn't exist, refuse to remove blobs", zookeeper_part_replica_node, part_name);
                    return {false, {}};
                }
                else
                {
                    LOG_INFO(logger, "Lock on path {} for part {} doesn't exist, but we don't have mutation parent, can remove blobs", zookeeper_part_replica_node, part_name);
                }
            }
            else
            {
                throw zkutil::KeeperException(ec, zookeeper_part_replica_node);
            }
        }

        /// Check, maybe we were the last replica and can remove part forever
        Strings children;
        zookeeper_ptr->tryGetChildren(zookeeper_part_uniq_node, children);

        if (!children.empty())
        {
            LOG_TRACE(logger, "Found {} ({}) zookeeper locks for {}", children.size(), fmt::join(children, ", "), zookeeper_part_uniq_node);
            part_has_no_more_locks = false;
            continue;
        }
        else
        {
            LOG_TRACE(logger, "No more children left for for {}, will try to remove the whole node", zookeeper_part_uniq_node);
        }

        auto error_code = zookeeper_ptr->tryRemove(zookeeper_part_uniq_node);

        if (error_code == Coordination::Error::ZOK)
        {
            LOG_TRACE(logger, "Removed last parent zookeeper lock {} for part {} with id {}", zookeeper_part_uniq_node, part_name, part_id);
        }
        else if (error_code == Coordination::Error::ZNOTEMPTY)
        {
            LOG_TRACE(logger, "Cannot remove last parent zookeeper lock {} for part {} with id {}, another replica locked part concurrently", zookeeper_part_uniq_node, part_name, part_id);
        }
        else if (error_code == Coordination::Error::ZNONODE)
        {
            LOG_TRACE(logger, "Node with parent zookeeper lock {} for part {} with id {} doesn't exist", zookeeper_part_uniq_node, part_name, part_id);
        }
        else
        {
            throw zkutil::KeeperException(error_code, zookeeper_part_uniq_node);
        }


        /// Even when we have lock with same part name, but with different uniq, we can remove files on S3
        children.clear();
        String zookeeper_part_node = fs::path(zookeeper_part_uniq_node).parent_path();
        zookeeper_ptr->tryGetChildren(zookeeper_part_node, children);

        if (children.empty())
        {
            /// Cleanup after last uniq removing
            error_code = zookeeper_ptr->tryRemove(zookeeper_part_node);

            if (error_code == Coordination::Error::ZOK)
            {
                LOG_TRACE(logger, "Removed last parent zookeeper lock {} for part {} (part is finally unlocked)", zookeeper_part_uniq_node, part_name);
            }
            else if (error_code == Coordination::Error::ZNOTEMPTY)
            {
                LOG_TRACE(logger, "Cannot remove last parent zookeeper lock {} for part {}, another replica locked part concurrently", zookeeper_part_uniq_node, part_name);
            }
            else if (error_code == Coordination::Error::ZNONODE)
            {
                /// We don't know what to do, because this part can be mutation part
                /// with hardlinked columns. Since we don't have this information (about blobs not to remove)
                /// we refuse to remove blobs.
                LOG_WARNING(logger, "Node with parent zookeeper lock {} for part {} doesn't exist (part was unlocked before), refuse to remove blobs", zookeeper_part_uniq_node, part_name);
                return {false, {}};
            }
            else
            {
                throw zkutil::KeeperException(error_code, zookeeper_part_uniq_node);
            }
        }
        else
        {
            LOG_TRACE(logger, "Can't remove parent zookeeper lock {} for part {}, because children {} ({}) exists",
                zookeeper_part_node, part_name, children.size(), fmt::join(children, ", "));
        }
    }

    return std::make_pair(part_has_no_more_locks, files_not_to_remove);
}


MutableDataPartStoragePtr StorageReplicatedMergeTree::tryToFetchIfShared(
    const IMergeTreeDataPart & part,
    const DiskPtr & disk,
    const String & path)
{
    const auto settings = getSettings();
    auto data_source_description = disk->getDataSourceDescription();
    if (!(disk->supportZeroCopyReplication() && settings->allow_remote_fs_zero_copy_replication))
        return nullptr;

    String replica = getSharedDataReplica(part, data_source_description.type);

    /// We can't fetch part when none replicas have this part on a same type remote disk
    if (replica.empty())
        return nullptr;

    return executeFetchShared(replica, part.name, disk, path);
}

String StorageReplicatedMergeTree::getSharedDataReplica(
    const IMergeTreeDataPart & part, DataSourceType data_source_type) const
{
    String best_replica;

    zkutil::ZooKeeperPtr zookeeper = tryGetZooKeeper();
    if (!zookeeper)
        return "";

    Strings zc_zookeeper_paths = getZeroCopyPartPath(*getSettings(), toString(data_source_type), getTableSharedID(), part.name,
            zookeeper_path);

    std::set<String> replicas;

    for (const auto & zc_zookeeper_path : zc_zookeeper_paths)
    {
        Strings ids;
        zookeeper->tryGetChildren(zc_zookeeper_path, ids);

        for (const auto & id : ids)
        {
            String zookeeper_part_uniq_node = fs::path(zc_zookeeper_path) / id;
            Strings id_replicas;
            zookeeper->tryGetChildren(zookeeper_part_uniq_node, id_replicas);
            LOG_TRACE(log, "Found zookeeper replicas for {}: {}", zookeeper_part_uniq_node, id_replicas.size());
            replicas.insert(id_replicas.begin(), id_replicas.end());
        }
    }

    LOG_TRACE(log, "Found zookeeper replicas for part {}: {}", part.name, replicas.size());

    Strings active_replicas;

    /// TODO: Move best replica choose in common method (here is the same code as in StorageReplicatedMergeTree::fetchPartition)

    /// Leave only active replicas.
    active_replicas.reserve(replicas.size());

    for (const String & replica : replicas)
        if ((replica != replica_name) && (zookeeper->exists(fs::path(zookeeper_path) / "replicas" / replica / "is_active")))
            active_replicas.push_back(replica);

    LOG_TRACE(log, "Found zookeeper active replicas for part {}: {}", part.name, active_replicas.size());

    if (active_replicas.empty())
        return "";

    /** You must select the best (most relevant) replica.
    * This is a replica with the maximum `log_pointer`, then with the minimum `queue` size.
    * NOTE This is not exactly the best criteria. It does not make sense to download old partitions,
    *  and it would be nice to be able to choose the replica closest by network.
    * NOTE Of course, there are data races here. You can solve it by retrying.
    */
    Int64 max_log_pointer = -1;
    UInt64 min_queue_size = std::numeric_limits<UInt64>::max();

    for (const String & replica : active_replicas)
    {
        String current_replica_path = fs::path(zookeeper_path) / "replicas" / replica;

        String log_pointer_str = zookeeper->get(fs::path(current_replica_path) / "log_pointer");
        Int64 log_pointer = log_pointer_str.empty() ? 0 : parse<UInt64>(log_pointer_str);

        Coordination::Stat stat;
        zookeeper->get(fs::path(current_replica_path) / "queue", &stat);
        size_t queue_size = stat.numChildren;

        if (log_pointer > max_log_pointer
            || (log_pointer == max_log_pointer && queue_size < min_queue_size))
        {
            max_log_pointer = log_pointer;
            min_queue_size = queue_size;
            best_replica = replica;
        }
    }

    return best_replica;
}

Strings StorageReplicatedMergeTree::getZeroCopyPartPath(
    const MergeTreeSettings & settings, const std::string & disk_type, const String & table_uuid,
    const String & part_name, const String & zookeeper_path_old)
{
    Strings res;

    String zero_copy = fmt::format("zero_copy_{}", disk_type);

    String new_path = fs::path(settings.remote_fs_zero_copy_zookeeper_path.toString()) / zero_copy / table_uuid / part_name;
    res.push_back(std::move(new_path));
    if (settings.remote_fs_zero_copy_path_compatible_mode && !zookeeper_path_old.empty())
    { /// Compatibility mode for cluster with old and new versions
        String old_path = fs::path(zookeeper_path_old) / zero_copy / "shared" / part_name;
        res.push_back(std::move(old_path));
    }

    return res;
}

void StorageReplicatedMergeTree::watchZeroCopyLock(const String & part_name, const DiskPtr & disk)
{
    auto path = getZeroCopyPartPath(part_name, disk);
    if (path)
    {
        auto zookeeper = getZooKeeper();
        auto lock_path = fs::path(*path) / "part_exclusive_lock";
        LOG_TEST(log, "Adding zero-copy lock on {}", lock_path);
        /// Looks ugly, but we cannot touch any storage fields inside Watch callback
        /// because it could lead to use-after-free (storage dropped and watch triggered)
        std::shared_ptr<std::atomic<bool>> flag = std::make_shared<std::atomic<bool>>(true);
        std::string replica;
        bool exists = zookeeper->tryGetWatch(lock_path, replica, nullptr, [flag] (const Coordination::WatchResponse &)
        {
            *flag = false;
        });

        if (exists)
        {
            std::lock_guard lock(existing_zero_copy_locks_mutex);
            existing_zero_copy_locks[lock_path] = ZeroCopyLockDescription{replica, flag};
        }
    }
}

bool StorageReplicatedMergeTree::checkZeroCopyLockExists(const String & part_name, const DiskPtr & disk, String & lock_replica)
{
    auto path = getZeroCopyPartPath(part_name, disk);

    std::lock_guard lock(existing_zero_copy_locks_mutex);
    /// Cleanup abandoned locks during each check. The set of locks is small and this is quite fast loop.
    /// Also it's hard to properly remove locks because we can execute replication queue
    /// in arbitrary order and some parts can be replaced by covering parts without merges.
    for (auto it = existing_zero_copy_locks.begin(); it != existing_zero_copy_locks.end();)
    {
        if (*it->second.exists)
            ++it;
        else
        {
            LOG_TEST(log, "Removing zero-copy lock on {}", it->first);
            it = existing_zero_copy_locks.erase(it);
        }
    }

    if (path)
    {
        auto lock_path = fs::path(*path) / "part_exclusive_lock";
        if (auto it = existing_zero_copy_locks.find(lock_path); it != existing_zero_copy_locks.end())
        {
            lock_replica = it->second.replica;
            if (*it->second.exists)
            {
                LOG_TEST(log, "Zero-copy lock on path {} exists", it->first);
                return true;
            }
        }

        LOG_TEST(log, "Zero-copy lock on path {} doesn't exist", lock_path);
    }

    return false;
}

std::optional<String> StorageReplicatedMergeTree::getZeroCopyPartPath(const String & part_name, const DiskPtr & disk)
{
    if (!disk || !disk->supportZeroCopyReplication())
        return std::nullopt;

    return getZeroCopyPartPath(*getSettings(), toString(disk->getDataSourceDescription().type), getTableSharedID(), part_name, zookeeper_path)[0];
}

bool StorageReplicatedMergeTree::waitZeroCopyLockToDisappear(const ZeroCopyLock & lock, size_t milliseconds_to_wait)
{
    if (lock.isLocked())
        return true;

    if (partial_shutdown_called.load(std::memory_order_relaxed))
        return true;

    auto lock_path = lock.lock->getLockPath();
    zkutil::ZooKeeperPtr zookeeper = tryGetZooKeeper();
    if (!zookeeper)
        return true;

    Stopwatch time_waiting;
    const auto & stop_waiting = [&]()
    {
        bool timeout_exceeded = milliseconds_to_wait < time_waiting.elapsedMilliseconds();
        return partial_shutdown_called.load(std::memory_order_relaxed) || is_readonly.load(std::memory_order_relaxed) || timeout_exceeded;
    };

    return zookeeper->waitForDisappear(lock_path, stop_waiting);
}

std::optional<ZeroCopyLock> StorageReplicatedMergeTree::tryCreateZeroCopyExclusiveLock(const String & part_name, const DiskPtr & disk)
{
    if (!disk || !disk->supportZeroCopyReplication())
        return std::nullopt;

    if (partial_shutdown_called.load(std::memory_order_relaxed) || is_readonly.load(std::memory_order_relaxed))
        return std::nullopt;

    zkutil::ZooKeeperPtr zookeeper = tryGetZooKeeper();
    if (!zookeeper)
        return std::nullopt;

    String zc_zookeeper_path = *getZeroCopyPartPath(part_name, disk);

    /// Just recursively create ancestors for lock
    zookeeper->createAncestors(zc_zookeeper_path);
    zookeeper->createIfNotExists(zc_zookeeper_path, "");

    /// Create actual lock
    ZeroCopyLock lock(zookeeper, zc_zookeeper_path, replica_name);
    lock.lock->tryLock();
    return lock;
}

String StorageReplicatedMergeTree::findReplicaHavingPart(
    const String & part_name, const String & zookeeper_path_, zkutil::ZooKeeper::Ptr zookeeper_ptr)
{
    Strings replicas = zookeeper_ptr->getChildren(fs::path(zookeeper_path_) / "replicas");

    /// Select replicas in uniformly random order.
    std::shuffle(replicas.begin(), replicas.end(), thread_local_rng);

    for (const String & replica : replicas)
    {
        if (zookeeper_ptr->exists(fs::path(zookeeper_path_) / "replicas" / replica / "parts" / part_name)
            && zookeeper_ptr->exists(fs::path(zookeeper_path_) / "replicas" / replica / "is_active"))
            return fs::path(zookeeper_path_) / "replicas" / replica;
    }

    return {};
}


bool StorageReplicatedMergeTree::checkIfDetachedPartExists(const String & part_name)
{
    fs::directory_iterator dir_end;
    for (const std::string & path : getDataPaths())
        for (fs::directory_iterator dir_it{fs::path(path) / "detached/"}; dir_it != dir_end; ++dir_it)
            if (dir_it->path().filename().string() == part_name)
                return true;
    return false;
}


bool StorageReplicatedMergeTree::checkIfDetachedPartitionExists(const String & partition_name)
{
    fs::directory_iterator dir_end;

    for (const std::string & path : getDataPaths())
    {
        for (fs::directory_iterator dir_it{fs::path(path) / "detached/"}; dir_it != dir_end; ++dir_it)
        {
            const String file_name = dir_it->path().filename().string();
            auto part_info = MergeTreePartInfo::tryParsePartName(file_name, format_version);

            if (part_info && part_info->partition_id == partition_name)
                return true;
        }
    }
    return false;
}


bool StorageReplicatedMergeTree::createEmptyPartInsteadOfLost(zkutil::ZooKeeperPtr zookeeper, const String & lost_part_name)
{
    LOG_INFO(log, "Going to replace lost part {} with empty part", lost_part_name);

    auto new_part_info = MergeTreePartInfo::fromPartName(lost_part_name, format_version);
    auto metadata_snapshot = getInMemoryMetadataPtr();

    MergeTreePartition partition;
    {
        DataPartsLock lock = lockParts();

        auto parts_in_partition = getDataPartsPartitionRange(new_part_info.partition_id);
        if (!parts_in_partition.empty())
        {
            partition = (*parts_in_partition.begin())->partition;
        }
        else if (auto parsed_partition = MergeTreePartition::tryParseValueFromID(
                     new_part_info.partition_id,
                     metadata_snapshot->getPartitionKey().sample_block))
        {
            partition = MergeTreePartition(*parsed_partition);
        }
        else
        {
            LOG_WARNING(log, "Empty part {} is not created instead of lost part because there are no parts in partition {} (it's empty), "
                             "resolve this manually using DROP/DETACH PARTITION.", lost_part_name, new_part_info.partition_id);
            return false;
        }
    }

    MergeTreeData::MutableDataPartPtr new_data_part = createEmptyPart(new_part_info, partition, lost_part_name, NO_TRANSACTION_PTR);
    new_data_part->name = lost_part_name;

    try
    {
        MergeTreeData::Transaction transaction(*this, NO_TRANSACTION_RAW);
        auto replaced_parts = renameTempPartAndReplace(new_data_part, transaction);

        if (!replaced_parts.empty())
        {
            Strings part_names;
            for (const auto & part : replaced_parts)
                part_names.emplace_back(part->name);

            /// Why this exception is not a LOGICAL_ERROR? Because it's possible
            /// to have some source parts for the lost part if replica currently
            /// cloning from another replica, but source replica lost covering
            /// part and finished MERGE_PARTS before clone. It's an extremely
            /// rare case and it's unclear how to resolve it better. Eventually
            /// source replica will replace lost part with empty part and we
            /// will fetch this empty part instead of our source parts. This
            /// will make replicas consistent, but some data will be lost.
            throw Exception(ErrorCodes::INCORRECT_DATA,
                            "Tried to create empty part {}, but it replaces existing parts {}.",
                            lost_part_name, fmt::join(part_names, ", "));
        }

        lockSharedData(*new_data_part, false, {});

        while (true)
        {
            /// We should be careful when creating an empty part, because we are not sure that this part is still needed.
            /// For example, it's possible that part (or partition) was dropped (or replaced) concurrently.
            /// We can enqueue part for check from DataPartExchange or SelectProcessor
            /// and it's hard to synchronize it with ReplicatedMergeTreeQueue and PartCheckThread...
            /// But at least we can ignore parts that are definitely not needed according to virtual parts and drop ranges.
            auto pred = queue.getMergePredicate(zookeeper, PartitionIdsHint{new_part_info.partition_id});
            String covering_virtual = pred.getCoveringVirtualPart(lost_part_name);
            if (covering_virtual.empty())
            {
                LOG_WARNING(log, "Will not create empty part instead of lost {}, because there's no covering part in replication queue", lost_part_name);
                return false;
            }
            MergeTreePartInfo drop_info;
            if (pred.isGoingToBeDropped(MergeTreePartInfo::fromPartName(lost_part_name, format_version), &drop_info))
            {
                LOG_WARNING(log, "Will not create empty part instead of lost {}, "
                                 "because it's going to be removed (by range {})",
                            lost_part_name, drop_info.getPartNameForLogs());
                return false;
            }

            Coordination::Requests ops;
            Coordination::Stat replicas_stat;
            auto replicas_path = fs::path(zookeeper_path) / "replicas";
            Strings replicas = zookeeper->getChildren(replicas_path, &replicas_stat);

            ops.emplace_back(zkutil::makeCheckRequest(zookeeper_path + "/log", pred.getVersion()));

            /// In rare cases new replica can appear during check
            ops.emplace_back(zkutil::makeCheckRequest(replicas_path, replicas_stat.version));

            for (const String & replica : replicas)
            {
                String current_part_path = fs::path(zookeeper_path) / "replicas" / replica / "parts" / lost_part_name;

                /// We must be sure that this part doesn't exist on other replicas
                if (!zookeeper->exists(current_part_path))
                {
                    ops.emplace_back(zkutil::makeCreateRequest(current_part_path, "", zkutil::CreateMode::Persistent));
                    ops.emplace_back(zkutil::makeRemoveRequest(current_part_path, -1));
                }
                else
                {
                    throw Exception(ErrorCodes::DUPLICATE_DATA_PART,
                                    "Part {} already exists on replica {} on path {}",
                                    lost_part_name, replica, current_part_path);
                }
            }

            getCommitPartOps(ops, new_data_part);

            /// Increment lost_part_count
            auto lost_part_count_path = fs::path(zookeeper_path) / "lost_part_count";
            Coordination::Stat lost_part_count_stat;
            String lost_part_count_str;
            if (zookeeper->tryGet(lost_part_count_path, lost_part_count_str, &lost_part_count_stat))
            {
                UInt64 lost_part_count = lost_part_count_str.empty() ? 0 : parse<UInt64>(lost_part_count_str);
                ops.emplace_back(zkutil::makeSetRequest(lost_part_count_path, toString(lost_part_count + 1), lost_part_count_stat.version));
            }
            else
            {
                ops.emplace_back(zkutil::makeCreateRequest(lost_part_count_path, "1", zkutil::CreateMode::Persistent));
            }

            Coordination::Responses responses;
            if (auto code = zookeeper->tryMulti(ops, responses); code == Coordination::Error::ZOK)
            {
                transaction.commit();
                break;
            }
            else if (code == Coordination::Error::ZBADVERSION)
            {
                LOG_INFO(log, "Looks like log was updated or new replica appeared while creating new empty part, will retry");
            }
            else
            {
                zkutil::KeeperMultiException::check(code, ops, responses);
            }
        }
    }
    catch (const Exception & ex)
    {
        LOG_WARNING(log, "Cannot commit empty part {} with error {}", lost_part_name, ex.displayText());
        return false;
    }

    LOG_INFO(log, "Created empty part {} instead of lost part", lost_part_name);

    return true;
}

void StorageReplicatedMergeTree::getZeroCopyLockNodeCreaetOps(
    const ZooKeeperWithFaultInjectionPtr & zookeeper, const String & zookeeper_node, Coordination::Requests & requests,
    int32_t mode, bool replace_existing_lock,
    const String & path_to_set_hardlinked_files, const NameSet & hardlinked_files)
{

    /// Ephemeral locks can be created only when we fetch shared data.
    /// So it never require to create ancestors. If we create them
    /// race condition with source replica drop is possible.
    if (mode == zkutil::CreateMode::Persistent)
        zookeeper->checkExistsAndGetCreateAncestorsOps(zookeeper_node, requests);

    if (replace_existing_lock && zookeeper->exists(zookeeper_node))
    {
        requests.emplace_back(zkutil::makeRemoveRequest(zookeeper_node, -1));
        requests.emplace_back(zkutil::makeCreateRequest(zookeeper_node, "", mode));
        if (!path_to_set_hardlinked_files.empty() && !hardlinked_files.empty())
        {
            std::string data = boost::algorithm::join(hardlinked_files, "\n");
            /// List of files used to detect hardlinks. path_to_set_hardlinked_files --
            /// is a path to source part zero copy node. During part removal hardlinked
            /// files will be left for source part.
            requests.emplace_back(zkutil::makeSetRequest(path_to_set_hardlinked_files, data, -1));
        }
    }
    else
    {
        Coordination::Requests ops;
        if (!path_to_set_hardlinked_files.empty() && !hardlinked_files.empty())
        {
            std::string data = boost::algorithm::join(hardlinked_files, "\n");
            /// List of files used to detect hardlinks. path_to_set_hardlinked_files --
            /// is a path to source part zero copy node. During part removal hardlinked
            /// files will be left for source part.
            requests.emplace_back(zkutil::makeSetRequest(path_to_set_hardlinked_files, data, -1));
        }
        requests.emplace_back(zkutil::makeCreateRequest(zookeeper_node, "", mode));
    }
}


void StorageReplicatedMergeTree::createZeroCopyLockNode(
    const ZooKeeperWithFaultInjectionPtr & zookeeper, const String & zookeeper_node, int32_t mode,
    bool replace_existing_lock, const String & path_to_set_hardlinked_files, const NameSet & hardlinked_files)
{
    /// In rare case other replica can remove path between createAncestors and createIfNotExists
    /// So we make up to 5 attempts

    bool created = false;
    for (int attempts = 5; attempts > 0; --attempts)
    {
        try
        {
            Coordination::Requests ops;
            Coordination::Responses responses;
            getZeroCopyLockNodeCreaetOps(zookeeper, zookeeper_node, ops, mode, replace_existing_lock, path_to_set_hardlinked_files, hardlinked_files);
            auto error = zookeeper->tryMulti(ops, responses);
            if (error == Coordination::Error::ZOK)
            {
                created = true;
                break;
            }
            else if (error == Coordination::Error::ZNONODE && mode != zkutil::CreateMode::Persistent)
            {
                throw Exception(ErrorCodes::NOT_FOUND_NODE,
                                "Cannot create ephemeral zero copy lock {} because part was unlocked from zookeeper", zookeeper_node);
            }
        }
        catch (const zkutil::KeeperException & e)
        {
            if (e.code == Coordination::Error::ZNONODE)
                continue;

            throw;
        }
    }

    if (!created)
    {
        String mode_str = mode == zkutil::CreateMode::Persistent ? "persistent" : "ephemeral";
        throw Exception(ErrorCodes::NOT_FOUND_NODE,
                        "Cannot create {} zero copy lock {} because part was unlocked from zookeeper",
                        mode_str, zookeeper_node);
    }
}

bool StorageReplicatedMergeTree::removeDetachedPart(DiskPtr disk, const String & path, const String & part_name)
{
    if (disk->supportZeroCopyReplication())
    {
        String table_id = getTableSharedID();
        return removeSharedDetachedPart(disk, path, part_name, table_id, replica_name, zookeeper_path, getContext(), current_zookeeper);
    }

    disk->removeRecursive(path);

    return false;
}


bool StorageReplicatedMergeTree::removeSharedDetachedPart(DiskPtr disk, const String & path, const String & part_name, const String & table_uuid,
    const String & detached_replica_name, const String & detached_zookeeper_path, const ContextPtr & local_context, const zkutil::ZooKeeperPtr & zookeeper)
{
    bool keep_shared = false;

    NameSet files_not_to_remove;

    // zero copy replication is only available since format version 1 so we can safely use it here
    auto part_info = DetachedPartInfo::parseDetachedPartName(disk, part_name, MERGE_TREE_DATA_MIN_FORMAT_VERSION_WITH_CUSTOM_PARTITIONING);
    if (!part_info.valid_name)
        throw Exception(ErrorCodes::BAD_DATA_PART_NAME, "Invalid detached part name {} on disk {}", path, disk->getName());

    fs::path checksums = fs::path(path) / IMergeTreeDataPart::FILE_FOR_REFERENCES_CHECK;
    if (disk->exists(checksums))
    {
        if (disk->getRefCount(checksums) == 0)
        {
            String id = disk->getUniqueId(checksums);
            bool can_remove = false;
            std::tie(can_remove, files_not_to_remove) = StorageReplicatedMergeTree::unlockSharedDataByID(
                id, table_uuid, part_info,
                detached_replica_name,
                toString(disk->getDataSourceDescription().type),
                std::make_shared<ZooKeeperWithFaultInjection>(zookeeper), local_context->getReplicatedMergeTreeSettings(),
                &Poco::Logger::get("StorageReplicatedMergeTree"),
                detached_zookeeper_path,
                MERGE_TREE_DATA_MIN_FORMAT_VERSION_WITH_CUSTOM_PARTITIONING);

            keep_shared = !can_remove;
        }
        else
            keep_shared = true;
    }

    disk->removeSharedRecursive(path, keep_shared, files_not_to_remove);

    return keep_shared;
}


void StorageReplicatedMergeTree::createAndStoreFreezeMetadata(DiskPtr disk, DataPartPtr, String backup_part_path) const
{
    if (disk->supportZeroCopyReplication())
    {
        FreezeMetaData meta;
        meta.fill(*this);
        meta.save(disk, backup_part_path);
    }
}


void StorageReplicatedMergeTree::adjustCreateQueryForBackup(ASTPtr & create_query) const
{
    /// Adjust the create query using values from ZooKeeper.
    auto zookeeper = getZooKeeper();
    auto columns_from_entry = ColumnsDescription::parse(zookeeper->get(fs::path(zookeeper_path) / "columns"));
    auto metadata_from_entry = ReplicatedMergeTreeTableMetadata::parse(zookeeper->get(fs::path(zookeeper_path) / "metadata"));

    auto current_metadata = getInMemoryMetadataPtr();
    auto metadata_diff = ReplicatedMergeTreeTableMetadata(*this, current_metadata).checkAndFindDiff(metadata_from_entry, current_metadata->getColumns(), getContext());
    auto adjusted_metadata = metadata_diff.getNewMetadata(columns_from_entry, getContext(), *current_metadata);
    applyMetadataChangesToCreateQuery(create_query, adjusted_metadata);

    /// Check that tryGetTableSharedIDFromCreateQuery() works for this storage.
    if (tryGetTableSharedIDFromCreateQuery(*create_query, getContext()) != getTableSharedID())
        throw Exception(ErrorCodes::LOGICAL_ERROR, "Table {} has its shared ID to be different from one from the create query");
}

void StorageReplicatedMergeTree::backupData(
    BackupEntriesCollector & backup_entries_collector, const String & data_path_in_backup, const std::optional<ASTs> & partitions)
{
    /// First we generate backup entries in the same way as an ordinary MergeTree does.
    /// But then we don't add them to the BackupEntriesCollector right away,
    /// because we need to coordinate them with other replicas (other replicas can have better parts).
    auto local_context = backup_entries_collector.getContext();

    DataPartsVector data_parts;
    if (partitions)
        data_parts = getVisibleDataPartsVectorInPartitions(local_context, getPartitionIDsFromQuery(*partitions, local_context));
    else
        data_parts = getVisibleDataPartsVector(local_context);

    auto backup_entries = backupParts(data_parts, /* data_path_in_backup */ "", local_context);

    auto coordination = backup_entries_collector.getBackupCoordination();
    String shared_id = getTableSharedID();
    coordination->addReplicatedDataPath(shared_id, data_path_in_backup);

    std::unordered_map<String, SipHash> part_names_with_hashes_calculating;
    for (auto & [relative_path, backup_entry] : backup_entries)
    {
        size_t slash_pos = relative_path.find('/');
        if (slash_pos != String::npos)
        {
            String part_name = relative_path.substr(0, slash_pos);
            if (MergeTreePartInfo::tryParsePartName(part_name, MERGE_TREE_DATA_MIN_FORMAT_VERSION_WITH_CUSTOM_PARTITIONING))
            {
                auto & hash = part_names_with_hashes_calculating[part_name];
                if (relative_path.ends_with(".bin"))
                {
                    auto checksum = backup_entry->getChecksum();
                    hash.update(relative_path);
                    hash.update(backup_entry->getSize());
                    hash.update(*checksum);
                }
                continue;
            }
        }
        /// Not a part name, probably error.
        throw Exception(ErrorCodes::LOGICAL_ERROR, "{} doesn't follow the format <part_name>/<path>", quoteString(relative_path));
    }

    std::vector<IBackupCoordination::PartNameAndChecksum> part_names_with_hashes;
    part_names_with_hashes.reserve(part_names_with_hashes_calculating.size());
    for (auto & [part_name, hash] : part_names_with_hashes_calculating)
    {
        UInt128 checksum;
        hash.get128(checksum);
        auto & part_name_with_hash = part_names_with_hashes.emplace_back();
        part_name_with_hash.part_name = part_name;
        part_name_with_hash.checksum = checksum;
    }

    /// Send our list of part names to the coordination (to compare with other replicas).
    coordination->addReplicatedPartNames(shared_id, getStorageID().getFullTableName(), getReplicaName(), part_names_with_hashes);

    /// Send a list of mutations to the coordination too (we need to find the mutations which are not finished for added part names).
    {
        auto zookeeper = getZooKeeper();
        Strings mutation_ids;
        if (zookeeper->tryGetChildren(fs::path(zookeeper_path) / "mutations", mutation_ids) == Coordination::Error::ZOK)
        {
            std::vector<IBackupCoordination::MutationInfo> mutation_infos;
            mutation_infos.reserve(mutation_ids.size());
            for (const auto & mutation_id : mutation_ids)
            {
                String mutation;
                if (zookeeper->tryGet(fs::path(zookeeper_path) / "mutations" / mutation_id, mutation))
                    mutation_infos.emplace_back(IBackupCoordination::MutationInfo{mutation_id, mutation});
            }
            coordination->addReplicatedMutations(shared_id, getStorageID().getFullTableName(), getReplicaName(), mutation_infos);
        }
    }

    /// This task will be executed after all replicas have collected their parts and the coordination is ready to
    /// give us the final list of parts to add to the BackupEntriesCollector.
    auto post_collecting_task = [shared_id,
                                 replica_name = getReplicaName(),
                                 coordination,
                                 backup_entries = std::move(backup_entries),
                                 &backup_entries_collector]()
    {
        Strings data_paths = coordination->getReplicatedDataPaths(shared_id);
        std::vector<fs::path> data_paths_fs;
        data_paths_fs.reserve(data_paths.size());
        for (const auto & data_path : data_paths)
            data_paths_fs.push_back(data_path);

        Strings part_names = coordination->getReplicatedPartNames(shared_id, replica_name);
        std::unordered_set<std::string_view> part_names_set{part_names.begin(), part_names.end()};

        for (const auto & [relative_path, backup_entry] : backup_entries)
        {
            size_t slash_pos = relative_path.find('/');
            String part_name = relative_path.substr(0, slash_pos);
            if (!part_names_set.contains(part_name))
                continue;
            for (const auto & data_path : data_paths_fs)
                backup_entries_collector.addBackupEntry(data_path / relative_path, backup_entry);
        }

        auto mutation_infos = coordination->getReplicatedMutations(shared_id, replica_name);
        for (const auto & mutation_info : mutation_infos)
        {
            auto backup_entry = ReplicatedMergeTreeMutationEntry::parse(mutation_info.entry, mutation_info.id).backup();
            for (const auto & data_path : data_paths_fs)
                backup_entries_collector.addBackupEntry(data_path / "mutations" / (mutation_info.id + ".txt"), backup_entry);
        }
    };

    backup_entries_collector.addPostTask(post_collecting_task);
}

void StorageReplicatedMergeTree::restoreDataFromBackup(RestorerFromBackup & restorer, const String & data_path_in_backup, const std::optional<ASTs> & partitions)
{
    String full_zk_path = getZooKeeperName() + getZooKeeperPath();
    if (!restorer.getRestoreCoordination()->acquireInsertingDataIntoReplicatedTable(full_zk_path))
    {
        /// Other replica is already restoring the data of this table.
        /// We'll get them later due to replication, it's not necessary to read it from the backup.
        return;
    }

    if (!restorer.isNonEmptyTableAllowed())
    {
        bool empty = !getTotalActiveSizeInBytes();
        if (empty)
        {
            /// New parts could be in the replication queue but not fetched yet.
            /// In that case we consider the table as not empty.
            ReplicatedTableStatus status;
            getStatus(status, /* with_zk_fields = */ false);
            if (status.queue.inserts_in_queue)
                empty = false;
        }
        auto backup = restorer.getBackup();
        if (!empty && backup->hasFiles(data_path_in_backup))
            restorer.throwTableIsNotEmpty(getStorageID());
    }

    restorePartsFromBackup(restorer, data_path_in_backup, partitions);
}

void StorageReplicatedMergeTree::attachRestoredParts(MutableDataPartsVector && parts)
{
    auto metadata_snapshot = getInMemoryMetadataPtr();
    auto sink = std::make_shared<ReplicatedMergeTreeSink>(*this, metadata_snapshot, 0, 0, 0, false, false, false,  getContext(), /*is_attach*/true);
    for (auto part : parts)
        sink->writeExistingPart(part);
}

template std::optional<EphemeralLockInZooKeeper> StorageReplicatedMergeTree::allocateBlockNumber<String>(
    const String & partition_id,
    const ZooKeeperWithFaultInjectionPtr & zookeeper,
    const String & zookeeper_block_id_path,
    const String & zookeeper_path_prefix) const;

template std::optional<EphemeralLockInZooKeeper> StorageReplicatedMergeTree::allocateBlockNumber<std::vector<String>>(
    const String & partition_id,
    const ZooKeeperWithFaultInjectionPtr & zookeeper,
    const std::vector<String> & zookeeper_block_id_path,
    const String & zookeeper_path_prefix) const;

}<|MERGE_RESOLUTION|>--- conflicted
+++ resolved
@@ -1477,11 +1477,7 @@
         Coordination::Requests ops;
         NameSet absent_part_paths_on_replicas;
 
-<<<<<<< HEAD
-        getLockSharedDataOps(*part, std::make_shared<ZooKeeperWithFaultInjection>(zookeeper), false, hardlinked_files, ops);
-=======
         getLockSharedDataOps(*part, std::make_shared<ZooKeeperWithFaultInjection>(zookeeper), replace_zero_copy_lock, hardlinked_files, ops);
->>>>>>> 70ee02a3
         size_t zero_copy_lock_ops_size = ops.size();
 
         /// Checksums are checked here and `ops` is filled. In fact, the part is added to ZK just below, when executing `multi`.
