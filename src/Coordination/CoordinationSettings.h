--- conflicted
+++ resolved
@@ -54,14 +54,10 @@
     M(UInt64, min_request_size_for_cache, 50 * 1024, "Minimal size of the request to cache the deserialization result. Caching can have negative effect on latency for smaller requests, set to 0 to disable", 0) \
     M(UInt64, raft_limits_reconnect_limit, 50, "If connection to a peer is silent longer than this limit * (multiplied by heartbeat interval), we re-establish the connection.", 0) \
     M(Bool, async_replication, false, "Enable async replication. All write and read guarantees are preserved while better performance is achieved. Settings is disabled by default to not break backwards compatibility.", 0) \
-<<<<<<< HEAD
     M(UInt64, latest_logs_cache_size_threshold, 1 * 1024 * 1024 * 1024, "Maximum total size of in-memory cache of latest log entries.", 0) \
-    M(UInt64, commit_logs_cache_size_threshold, 500 * 1024 * 1024, "Maximum total size of in-memory cache of log entries needed next for commit.", 0)
-=======
+    M(UInt64, commit_logs_cache_size_threshold, 500 * 1024 * 1024, "Maximum total size of in-memory cache of log entries needed next for commit.", 0) \
     M(UInt64, disk_move_retries_wait_ms, 1000, "How long to wait between retries after a failure which happened while a file was being moved between disks.", 0) \
     M(UInt64, disk_move_retries_during_init, 100, "The amount of retries after a failure which happened while a file was being moved between disks during initialization.", 0)
-
->>>>>>> 946c2855
 
 DECLARE_SETTINGS_TRAITS(CoordinationSettingsTraits, LIST_OF_COORDINATION_SETTINGS)
 
