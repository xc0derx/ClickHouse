#pragma once
#include <base/StringRef.h>
#include <Common/HashTable/HashMap.h>
#include <Common/ArenaUtils.h>


namespace DB
{

template<typename V>
struct ListNode
{
    StringRef key;
    V value;

    struct
    {
        bool active_in_map : 1;
        bool free_key : 1;
        uint64_t version : 62;
    } node_metadata{false, false, 0};

    void setInactiveInMap()
    {
        node_metadata.active_in_map = false;
    }

    void setActiveInMap()
    {
        node_metadata.active_in_map = true;
    }

    bool isActiveInMap()
    {
        return node_metadata.active_in_map;
    }

    void setFreeKey()
    {
        node_metadata.free_key = true;
    }

    bool getFreeKey()
    {
        return node_metadata.free_key;
    }

    uint64_t getVersion()
    {
        return node_metadata.version;
    }

    void setVersion(uint64_t version)
    {
        node_metadata.version = version;
    }
};

template <class V>
class SnapshotableHashTable
{
private:
    struct GlobalArena
    {
        char * alloc(const size_t size)
        {
            return new char[size];
        }

        void free(const char * ptr, size_t /*size*/)
        {
            delete [] ptr;
        }
    };

    using ListElem = ListNode<V>;
    using List = std::list<ListElem>;
    using Mapped = typename List::iterator;
    using IndexMap = HashMap<StringRef, Mapped>;

    List list;
    IndexMap map;
    bool snapshot_mode{false};
    /// Allows to avoid additional copies in updateValue function
    size_t current_version{0};
    size_t snapshot_up_to_version{0};

    /// Arena used for keys
    /// we don't use std::string because it uses 24 bytes (because of SSO)
    /// we want to always allocate the key on heap and use StringRef to it
    GlobalArena arena;

    /// Collect invalid iterators to avoid traversing the whole list
    std::vector<Mapped> snapshot_invalid_iters;

    uint64_t approximate_data_size{0};

    enum OperationType
    {
        INSERT = 0,
        INSERT_OR_REPLACE = 1,
        ERASE = 2,
        UPDATE_VALUE = 3,
        GET_VALUE = 4,
        FIND = 5,
        CONTAINS = 6,
        CLEAR = 7,
        CLEAR_OUTDATED_NODES = 8
    };

    /// Update hash table approximate data size
    ///    op_type: operation type
    ///    key_size: key size
    ///    value_size: size of value to add
    ///    old_value_size: size of value to minus
    /// old_value_size=0 means there is no old value with the same key.
    void updateDataSize(OperationType op_type, uint64_t key_size, uint64_t value_size, uint64_t old_value_size, bool remove_old = true)
    {
        switch (op_type)
        {
            case INSERT:
                approximate_data_size += key_size;
                approximate_data_size += value_size;
                break;
            case INSERT_OR_REPLACE:
                /// replace
                if (old_value_size != 0)
                {
                    approximate_data_size += key_size;
                    approximate_data_size += value_size;
                    if (!snapshot_mode)
                    {
                        approximate_data_size -= key_size;
                        approximate_data_size -= old_value_size;
                    }
                }
                /// insert
                else
                {
                    approximate_data_size += key_size;
                    approximate_data_size += value_size;
                }
                break;
            case UPDATE_VALUE:
                approximate_data_size += key_size;
                approximate_data_size += value_size;
                if (remove_old)
                {
                    approximate_data_size -= key_size;
                    approximate_data_size -= old_value_size;
                }
                break;
            case ERASE:
                if (remove_old)
                {
                    approximate_data_size -= key_size;
                    approximate_data_size -= old_value_size;
                }
                break;
            case CLEAR:
                approximate_data_size = 0;
                break;
            case CLEAR_OUTDATED_NODES:
                approximate_data_size -= key_size;
                approximate_data_size -= value_size;
                break;
            default:
                break;
        }
    }

<<<<<<< HEAD
    struct KVPair
    {
        StringRef key;
        V value;
    };

    using KVPointer = std::shared_ptr<KVPair>;
=======
    void insertOrReplace(StringRef key, V value, bool owns_key)
    {
        size_t hash_value = map.hash(key);
        auto new_value_size = value.sizeInBytes();
        auto it = map.find(key, hash_value);
        uint64_t old_value_size = it == map.end() ? 0 : it->getMapped()->value.sizeInBytes();

        if (it == map.end())
        {
            auto list_key = owns_key ? key : copyStringInArena(arena, key);
            ListElem elem{list_key, std::move(value)};
            elem.setVersion(current_version);
            auto itr = list.insert(list.end(), std::move(elem));
            bool inserted;
            map.emplace(itr->key, it, inserted, hash_value);
            itr->setActiveInMap();
            chassert(inserted);
            it->getMapped() = itr;
        }
        else
        {
            if (owns_key)
                arena.free(key.data, key.size);

            auto list_itr = it->getMapped();
            if (snapshot_mode)
            {
                ListElem elem{list_itr->key, std::move(value)};
                elem.setVersion(current_version);
                list_itr->setInactiveInMap();
                auto new_list_itr = list.insert(list.end(), std::move(elem));
                it->getMapped() = new_list_itr;
                snapshot_invalid_iters.push_back(list_itr);
            }
            else
            {
                list_itr->value = std::move(value);
            }
        }
        updateDataSize(INSERT_OR_REPLACE, key.size, new_value_size, old_value_size, !snapshot_mode);
    }

>>>>>>> 8dd08e98

public:

    using Node = V;
    using iterator = typename List::iterator;
    using const_iterator = typename List::const_iterator;
    using ValueUpdater = std::function<void(V & value)>;

    ~SnapshotableHashTable()
    {
        clear();
    }

    std::pair<typename IndexMap::LookupResult, bool> insert(const std::string & key, const V & value)
    {
        size_t hash_value = map.hash(key);
        auto it = map.find(key, hash_value);

        if (!it)
        {
            ListElem elem{copyStringInArena(arena, key), value};
            elem.setVersion(current_version);
            auto itr = list.insert(list.end(), std::move(elem));
            bool inserted;
            map.emplace(itr->key, it, inserted, hash_value);
            itr->setActiveInMap();
            chassert(inserted);

            it->getMapped() = itr;
            updateDataSize(INSERT, key.size(), value.sizeInBytes(), 0);
            return std::make_pair(it, true);
        }

        return std::make_pair(it, false);
    }

    void reserve(size_t node_num)
    {
        map.reserve(node_num);
    }

    void insertOrReplace(const std::string & key, V value)
    {
        insertOrReplace(key, std::move(value), /*owns_key*/ false);
    }

    struct KeyDeleter
    {
        void operator()(const char * key)
        {
            if (key)
                arena->free(key, size);
        }

        size_t size;
        GlobalArena * arena;
    };

    using KeyPtr = std::unique_ptr<char[], KeyDeleter>;

    KeyPtr allocateKey(size_t size)
    {
        return KeyPtr{new char[size], KeyDeleter{size, &arena}};
    }

    void insertOrReplace(KeyPtr key_data, size_t key_size, V value)
    {
        StringRef key{key_data.release(), key_size};
        insertOrReplace(key, std::move(value), /*owns_key*/ true);
    }

    bool erase(const std::string & key)
    {
        auto it = map.find(key);
        if (it == map.end())
            return false;

        auto list_itr = it->getMapped();
        uint64_t old_data_size = list_itr->value.sizeInBytes();
        if (snapshot_mode)
        {
            list_itr->setInactiveInMap();
            snapshot_invalid_iters.push_back(list_itr);
            list_itr->setFreeKey();
            map.erase(it->getKey());
        }
        else
        {
            map.erase(it->getKey());
            arena.free(const_cast<char *>(list_itr->key.data), list_itr->key.size);
            list.erase(list_itr);
        }

        updateDataSize(ERASE, key.size(), 0, old_data_size, !snapshot_mode);
        return true;
    }

    bool contains(const std::string & key) const
    {
        return map.find(key) != map.end();
    }

    const_iterator updateValue(StringRef key, ValueUpdater updater)
    {
        size_t hash_value = map.hash(key);
        auto it = map.find(key, hash_value);
        chassert(it != map.end());

        auto list_itr = it->getMapped();
        uint64_t old_value_size = list_itr->value.sizeInBytes();

        const_iterator ret;

        bool remove_old_size = true;
        if (snapshot_mode)
        {
            /// We in snapshot mode but updating some node which is already more
            /// fresh than snapshot distance. So it will not participate in
            /// snapshot and we don't need to copy it.
            if (list_itr->getVersion() <= snapshot_up_to_version)
            {
                auto elem_copy = *(list_itr);
                list_itr->setInactiveInMap();
                snapshot_invalid_iters.push_back(list_itr);
                updater(elem_copy.value);

                elem_copy.setVersion(current_version);
                auto itr = list.insert(list.end(), std::move(elem_copy));
                it->getMapped() = itr;
                ret = itr;

                remove_old_size = false;
            }
            else
            {
                updater(list_itr->value);
                ret = list_itr;
            }
        }
        else
        {
            updater(list_itr->value);
            ret = list_itr;
        }

        updateDataSize(UPDATE_VALUE, key.size, ret->value.sizeInBytes(), old_value_size, remove_old_size);
        return ret;
    }

    KVPointer find(StringRef key) const
    {
        auto map_it = map.find(key);
        if (map_it != map.end())
            return std::make_shared<KVPair>(KVPair{map_it->getMapped()->key, map_it->getMapped()->value});
        return nullptr;
    }


    const V & getValue(StringRef key) const
    {
        auto it = map.find(key);
        chassert(it);
        return it->getMapped()->value;
    }

    void clearOutdatedNodes()
    {
        for (auto & itr : snapshot_invalid_iters)
        {
            chassert(!itr->isActiveInMap());
            updateDataSize(CLEAR_OUTDATED_NODES, itr->key.size, itr->value.sizeInBytes(), 0);
            if (itr->getFreeKey())
                arena.free(const_cast<char *>(itr->key.data), itr->key.size);
            list.erase(itr);
        }
        snapshot_invalid_iters.clear();
    }

    void clear()
    {
        clearOutdatedNodes();
        map.clear();
        for (auto itr = list.begin(); itr != list.end(); ++itr)
            arena.free(const_cast<char *>(itr->key.data), itr->key.size);
        list.clear();
        updateDataSize(CLEAR, 0, 0, 0);
    }

    void enableSnapshotMode(size_t version)
    {
        snapshot_mode = true;
        snapshot_up_to_version = version;
        ++current_version;
    }

    void disableSnapshotMode()
    {
        snapshot_mode = false;
    }

    size_t size() const
    {
        return map.size();
    }

    std::pair<size_t, size_t> snapshotSizeWithVersion() const
    {
        return std::make_pair(list.size(), current_version);
    }

    uint64_t getApproximateDataSize() const
    {
        return approximate_data_size;
    }

    void recalculateDataSize()
    {
        approximate_data_size = 0;
        for (auto & node : list)
        {
            approximate_data_size += node.key.size;
            approximate_data_size += node.value.sizeInBytes();
        }
    }

    uint64_t keyArenaSize() const { return 0; }

    iterator begin() { return list.begin(); }
    const_iterator begin() const { return list.cbegin(); }
    iterator end() { return list.end(); }
    const_iterator end() const { return list.cend(); }
};


}<|MERGE_RESOLUTION|>--- conflicted
+++ resolved
@@ -169,15 +169,6 @@
         }
     }
 
-<<<<<<< HEAD
-    struct KVPair
-    {
-        StringRef key;
-        V value;
-    };
-
-    using KVPointer = std::shared_ptr<KVPair>;
-=======
     void insertOrReplace(StringRef key, V value, bool owns_key)
     {
         size_t hash_value = map.hash(key);
@@ -220,8 +211,6 @@
         updateDataSize(INSERT_OR_REPLACE, key.size, new_value_size, old_value_size, !snapshot_mode);
     }
 
->>>>>>> 8dd08e98
-
 public:
 
     using Node = V;
@@ -370,12 +359,13 @@
         return ret;
     }
 
-    KVPointer find(StringRef key) const
+    const_iterator find(StringRef key) const
     {
         auto map_it = map.find(key);
         if (map_it != map.end())
-            return std::make_shared<KVPair>(KVPair{map_it->getMapped()->key, map_it->getMapped()->value});
-        return nullptr;
+            /// return std::make_shared<KVPair>(KVPair{map_it->getMapped()->key, map_it->getMapped()->value});
+            return map_it->getMapped();
+        return list.end();
     }
 
 
