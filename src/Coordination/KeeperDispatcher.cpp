--- conflicted
+++ resolved
@@ -371,7 +371,16 @@
     configuration_and_settings = KeeperConfigurationAndSettings::loadFromConfig(config, standalone_keeper);
 
     keeper_context = std::make_shared<KeeperContext>(standalone_keeper);
-    keeper_context->initialize(config, this);
+    String availability_zone;
+    try
+    {
+        availability_zone = DB::S3::getRunningAvailabilityZone();
+    }
+    catch (...)
+    {
+        tryLogCurrentException(__PRETTY_FUNCTION__);
+    }
+    keeper_context->initialize(config, this, availability_zone);
 
     requests_queue = std::make_unique<RequestsQueue>(configuration_and_settings->coordination_settings->max_request_queue_size);
     request_thread = ThreadFromGlobalPool([this] { requestThread(); });
@@ -379,20 +388,6 @@
     snapshot_thread = ThreadFromGlobalPool([this] { snapshotThread(); });
 
     snapshot_s3.startup(config, macros);
-<<<<<<< HEAD
-    keeper_context = std::make_shared<KeeperContext>(standalone_keeper);
-    String availability_zone;
-    try
-    {
-        availability_zone = DB::S3::getRunningAvailabilityZone();
-    }
-    catch (...)
-    {
-        tryLogCurrentException(__PRETTY_FUNCTION__);
-    }
-    keeper_context->initialize(config, this, availability_zone);
-=======
->>>>>>> 7e4742f6
 
     server = std::make_unique<KeeperServer>(
         configuration_and_settings,
