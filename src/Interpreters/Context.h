--- conflicted
+++ resolved
@@ -24,12 +24,10 @@
 #include <memory>
 #include <mutex>
 #include <optional>
-<<<<<<< HEAD
+
 #include <thread>
 #include <Interpreters/MergeTreeTransactionHolder.h>
-=======
 #include <exception>
->>>>>>> 23f865c7
 
 
 namespace Poco::Net { class IPAddress; }
@@ -886,36 +884,6 @@
     StoragePolicySelectorPtr getStoragePolicySelector(std::lock_guard<std::mutex> & lock) const;
 
     DiskSelectorPtr getDiskSelector(std::lock_guard<std::mutex> & /* lock */) const;
-<<<<<<< HEAD
-
-    /// If the password is not set, the password will not be checked
-    void setUserImpl(const String & name, const std::optional<String> & password, const Poco::Net::SocketAddress & address);
 };
 
-
-class NamedSessions;
-
-/// User name and session identifier. Named sessions are local to users.
-using NamedSessionKey = std::pair<String, String>;
-
-/// Named sessions. The user could specify session identifier to reuse settings and temporary tables in subsequent requests.
-struct NamedSession
-{
-    NamedSessionKey key;
-    UInt64 close_cycle = 0;
-    ContextMutablePtr context;
-    std::chrono::steady_clock::duration timeout;
-    NamedSessions & parent;
-
-    NamedSession(NamedSessionKey key_, ContextPtr context_, std::chrono::steady_clock::duration timeout_, NamedSessions & parent_)
-        : key(key_), context(Context::createCopy(context_)), timeout(timeout_), parent(parent_)
-    {
-        context->setSessionContext(context);
-    }
-
-    void release();
-=======
->>>>>>> 23f865c7
-};
-
 }