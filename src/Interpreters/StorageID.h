--- conflicted
+++ resolved
@@ -19,12 +19,7 @@
 
 namespace ErrorCodes
 {
-<<<<<<< HEAD
     extern const int UNKNOWN_TABLE;
-=======
-    extern const int BAD_ARGUMENTS;
-    extern const int LOGICAL_ERROR;
->>>>>>> 4417a79b
 }
 
 static constexpr char const * TABLE_WITH_UUID_NAME_PLACEHOLDER = "_";
@@ -79,17 +74,7 @@
     {
         // Can be triggered by user input, e.g. SELECT joinGetOrNull('', 'num', 500)
         if (empty())
-<<<<<<< HEAD
             throw Exception("Both table name and UUID are empty", ErrorCodes::UNKNOWN_TABLE);
-=======
-            throw Exception("Table name cannot be empty. Please specify a valid table name or UUID", ErrorCodes::BAD_ARGUMENTS);
-
-        // This can also be triggered by user input, but we haven't decided what
-        // to do about it: create table "_"(a int) engine Log;
-        if (table_name == TABLE_WITH_UUID_NAME_PLACEHOLDER && !hasUUID())
-            throw Exception("Table name was replaced with placeholder, but UUID is Nil", ErrorCodes::LOGICAL_ERROR);
-
->>>>>>> 4417a79b
         if (table_name.empty() && !database_name.empty())
             throw Exception("Table name is empty, but database name is not", ErrorCodes::UNKNOWN_TABLE);
     }
