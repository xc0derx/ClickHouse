#include <Core/Settings.h>

#include <Interpreters/TreeOptimizer.h>
#include <Interpreters/OptimizeIfChains.h>
#include <Interpreters/OptimizeIfWithConstantConditionVisitor.h>
#include <Interpreters/WhereConstraintsOptimizer.h>
#include <Storages/MergeTree/SubstituteColumnOptimizer.h>
#include <Interpreters/TreeCNFConverter.h>
#include <Interpreters/ArithmeticOperationsInAgrFuncOptimize.h>
#include <Interpreters/DuplicateOrderByVisitor.h>
#include <Interpreters/GroupByFunctionKeysVisitor.h>
#include <Interpreters/AggregateFunctionOfGroupByKeysVisitor.h>
#include <Interpreters/RewriteAnyFunctionVisitor.h>
#include <Interpreters/RemoveInjectiveFunctionsVisitor.h>
#include <Interpreters/RedundantFunctionsInOrderByVisitor.h>
#include <Interpreters/RewriteCountVariantsVisitor.h>
#include <Interpreters/MonotonicityCheckVisitor.h>
#include <Interpreters/ConvertStringsToEnumVisitor.h>
#include <Interpreters/PredicateExpressionsOptimizer.h>
#include <Interpreters/Context.h>
#include <Interpreters/ExternalDictionariesLoader.h>

#include <Parsers/ASTExpressionList.h>
#include <Parsers/ASTFunction.h>
#include <Parsers/ASTLiteral.h>
#include <Parsers/ASTOrderByElement.h>
#include <Parsers/ASTSelectQuery.h>
#include <Parsers/ASTSubquery.h>
#include <Parsers/ASTSelectWithUnionQuery.h>
#include <Parsers/ASTTablesInSelectQuery.h>

#include <Functions/FunctionFactory.h>
#include <Storages/StorageInMemoryMetadata.h>

#include <Interpreters/RewriteSumIfFunctionVisitor.h>

namespace DB
{

namespace ErrorCodes
{
    extern const int LOGICAL_ERROR;
}

namespace
{

const std::unordered_set<String> possibly_injective_function_names
{
        "dictGet",
        "dictGetString",
        "dictGetUInt8",
        "dictGetUInt16",
        "dictGetUInt32",
        "dictGetUInt64",
        "dictGetInt8",
        "dictGetInt16",
        "dictGetInt32",
        "dictGetInt64",
        "dictGetFloat32",
        "dictGetFloat64",
        "dictGetDate",
        "dictGetDateTime"
};

/** You can not completely remove GROUP BY. Because if there were no aggregate functions, then it turns out that there will be no aggregation.
  * Instead, leave `GROUP BY const`.
  * Next, see deleting the constants in the analyzeAggregation method.
  */
void appendUnusedGroupByColumn(ASTSelectQuery * select_query, const NameSet & source_columns)
{
    /// You must insert a constant that is not the name of the column in the table. Such a case is rare, but it happens.
    UInt64 unused_column = 0;
    String unused_column_name = toString(unused_column);

    while (source_columns.count(unused_column_name))
    {
        ++unused_column;
        unused_column_name = toString(unused_column);
    }

    select_query->setExpression(ASTSelectQuery::Expression::GROUP_BY, std::make_shared<ASTExpressionList>());
    select_query->groupBy()->children.emplace_back(std::make_shared<ASTLiteral>(UInt64(unused_column)));
}

/// Eliminates injective function calls and constant expressions from group by statement.
void optimizeGroupBy(ASTSelectQuery * select_query, const NameSet & source_columns, ContextPtr context)
{
    const FunctionFactory & function_factory = FunctionFactory::instance();

    if (!select_query->groupBy())
    {
        // If there is a HAVING clause without GROUP BY, make sure we have some aggregation happen.
        if (select_query->having())
            appendUnusedGroupByColumn(select_query, source_columns);
        return;
    }

    const auto is_literal = [] (const ASTPtr & ast) -> bool
    {
        return ast->as<ASTLiteral>();
    };

    auto & group_exprs = select_query->groupBy()->children;

    /// removes expression at index idx by making it last one and calling .pop_back()
    const auto remove_expr_at_index = [&group_exprs] (const size_t idx)
    {
        if (idx < group_exprs.size() - 1)
            std::swap(group_exprs[idx], group_exprs.back());

        group_exprs.pop_back();
    };

    /// iterate over each GROUP BY expression, eliminate injective function calls and literals
    for (size_t i = 0; i < group_exprs.size();)
    {
        if (const auto * function = group_exprs[i]->as<ASTFunction>())
        {
            /// assert function is injective
            if (possibly_injective_function_names.count(function->name))
            {
                /// do not handle semantic errors here
                if (function->arguments->children.size() < 2)
                {
                    ++i;
                    continue;
                }

                const auto * dict_name_ast = function->arguments->children[0]->as<ASTLiteral>();
                const auto * attr_name_ast = function->arguments->children[1]->as<ASTLiteral>();
                if (!dict_name_ast || !attr_name_ast)
                {
                    ++i;
                    continue;
                }

                const auto & dict_name = dict_name_ast->value.safeGet<String>();
                const auto & attr_name = attr_name_ast->value.safeGet<String>();

                const auto & dict_ptr = context->getExternalDictionariesLoader().getDictionary(dict_name, context);
                if (!dict_ptr->isInjective(attr_name))
                {
                    ++i;
                    continue;
                }
            }
            else if (!function_factory.get(function->name, context)->isInjective({}))
            {
                ++i;
                continue;
            }

            /// copy shared pointer to args in order to ensure lifetime
            auto args_ast = function->arguments;

            /** remove function call and take a step back to ensure
              * next iteration does not skip not yet processed data
              */
            remove_expr_at_index(i);

            /// copy non-literal arguments
            std::remove_copy_if(
                    std::begin(args_ast->children), std::end(args_ast->children),
                    std::back_inserter(group_exprs), is_literal
            );
        }
        else if (is_literal(group_exprs[i]))
        {
            remove_expr_at_index(i);
        }
        else
        {
            /// if neither a function nor literal - advance to next expression
            ++i;
        }
    }

    if (group_exprs.empty())
        appendUnusedGroupByColumn(select_query, source_columns);
}

struct GroupByKeysInfo
{
    NameSet key_names; ///set of keys' short names
    bool has_function = false;
};

GroupByKeysInfo getGroupByKeysInfo(const ASTs & group_by_keys)
{
    GroupByKeysInfo data;

    /// filling set with short names of keys
    for (const auto & group_key : group_by_keys)
    {
        if (group_key->as<ASTFunction>())
            data.has_function = true;

        data.key_names.insert(group_key->getColumnName());
    }

    return data;
}

///eliminate functions of other GROUP BY keys
void optimizeGroupByFunctionKeys(ASTSelectQuery * select_query)
{
    if (!select_query->groupBy())
        return;

    auto group_by = select_query->groupBy();
    const auto & group_by_keys = group_by->children;

    ASTs modified; ///result

    GroupByKeysInfo group_by_keys_data = getGroupByKeysInfo(group_by_keys);

    if (!group_by_keys_data.has_function)
        return;

    GroupByFunctionKeysVisitor::Data visitor_data{group_by_keys_data.key_names};
    GroupByFunctionKeysVisitor(visitor_data).visit(group_by);

    modified.reserve(group_by_keys.size());

    /// filling the result
    for (const auto & group_key : group_by_keys)
        if (group_by_keys_data.key_names.count(group_key->getColumnName()))
            modified.push_back(group_key);

    /// modifying the input
    group_by->children = modified;
}

/// Eliminates min/max/any-aggregators of functions of GROUP BY keys
void optimizeAggregateFunctionsOfGroupByKeys(ASTSelectQuery * select_query, ASTPtr & node)
{
    if (!select_query->groupBy())
        return;

    const auto & group_by_keys = select_query->groupBy()->children;
    GroupByKeysInfo group_by_keys_data = getGroupByKeysInfo(group_by_keys);

    SelectAggregateFunctionOfGroupByKeysVisitor::Data visitor_data{group_by_keys_data.key_names};
    SelectAggregateFunctionOfGroupByKeysVisitor(visitor_data).visit(node);
}

/// Remove duplicate items from ORDER BY.
void optimizeDuplicatesInOrderBy(const ASTSelectQuery * select_query)
{
    if (!select_query->orderBy())
        return;

    /// Make unique sorting conditions.
    using NameAndLocale = std::pair<String, String>;
    std::set<NameAndLocale> elems_set;

    ASTs & elems = select_query->orderBy()->children;
    ASTs unique_elems;
    unique_elems.reserve(elems.size());

    for (const auto & elem : elems)
    {
        String name = elem->children.front()->getColumnName();
        const auto & order_by_elem = elem->as<ASTOrderByElement &>();

        if (elems_set.emplace(name, order_by_elem.collation ? order_by_elem.collation->getColumnName() : "").second)
            unique_elems.emplace_back(elem);
    }

    if (unique_elems.size() < elems.size())
        elems = std::move(unique_elems);
}

/// Optimize duplicate ORDER BY
void optimizeDuplicateOrderBy(ASTPtr & query, ContextPtr context)
{
    DuplicateOrderByVisitor::Data order_by_data{context};
    DuplicateOrderByVisitor(order_by_data).visit(query);
}

/// Return simple subselect (without UNIONs or JOINs or SETTINGS) if any
const ASTSelectQuery * getSimpleSubselect(const ASTSelectQuery & select)
{
    if (!select.tables())
        return nullptr;

    const auto & tables = select.tables()->children;
    if (tables.empty() || tables.size() != 1)
        return nullptr;

    const auto & ast_table_expression = tables[0]->as<ASTTablesInSelectQueryElement>()->table_expression;
    if (!ast_table_expression)
        return nullptr;

    const auto & table_expression = ast_table_expression->as<ASTTableExpression>();
    if (!table_expression->subquery)
        return nullptr;

    const auto & subquery = table_expression->subquery->as<ASTSubquery>();
    if (!subquery || subquery->children.size() != 1)
        return nullptr;

    const auto & subselect_union = subquery->children[0]->as<ASTSelectWithUnionQuery>();
    if (!subselect_union || !subselect_union->list_of_selects ||
        subselect_union->list_of_selects->children.size() != 1)
        return nullptr;

    const auto & subselect = subselect_union->list_of_selects->children[0]->as<ASTSelectQuery>();
    if (subselect && subselect->settings())
        return nullptr;

    return subselect;
}

std::unordered_set<String> getDistinctNames(const ASTSelectQuery & select)
{
    if (!select.select() || select.select()->children.empty())
        return {};

    std::unordered_set<String> names;
    std::unordered_set<String> implicit_distinct;

    if (!select.distinct)
    {
        /// SELECT a, b FROM (SELECT DISTINCT a FROM ...)
        if (const ASTSelectQuery * subselect = getSimpleSubselect(select))
            implicit_distinct = getDistinctNames(*subselect);

        if (implicit_distinct.empty())
            return {};
    }

    /// Extract result column names (prefer aliases, ignore table name)
    for (const auto & id : select.select()->children)
    {
        String alias = id->tryGetAlias();

        if (const auto * identifier = id->as<ASTIdentifier>())
        {
            const String & name = identifier->shortName();

            if (select.distinct || implicit_distinct.count(name))
            {
                if (alias.empty())
                    names.insert(name);
                else
                    names.insert(alias);
            }
        }
        else if (select.distinct && !alias.empty())
        {
            /// It's not possible to use getAliasOrColumnName() cause name is context specific (function arguments)
            names.insert(alias);
        }
    }

    /// SELECT a FROM (SELECT DISTINCT a, b FROM ...)
    if (!select.distinct && names.size() != implicit_distinct.size())
        return {};

    return names;
}

/// Remove DISTINCT from query if columns are known as DISTINCT from subquery
void optimizeDuplicateDistinct(ASTSelectQuery & select)
{
    if (!select.select() || select.select()->children.empty())
        return;

    const ASTSelectQuery * subselect = getSimpleSubselect(select);
    if (!subselect)
        return;

    std::unordered_set<String> distinct_names = getDistinctNames(*subselect);
    std::unordered_set<String> selected_names;

    /// Check source column names from select list (ignore aliases and table names)
    for (const auto & id : select.select()->children)
    {
        const auto * identifier = id->as<ASTIdentifier>();
        if (!identifier)
            return;

        String name = identifier->shortName();
        if (!distinct_names.count(name))
            return; /// Not a distinct column, keep DISTINCT for it.

        selected_names.insert(name);
    }

    /// select columns list != distinct columns list
    /// SELECT DISTINCT a FROM (SELECT DISTINCT a, b FROM ...)) -- cannot remove DISTINCT
    if (selected_names.size() != distinct_names.size())
        return;

    select.distinct = false;
}

/// Replace monotonous functions in ORDER BY if they don't participate in GROUP BY expression,
/// has a single argument and not an aggregate functions.
void optimizeMonotonousFunctionsInOrderBy(ASTSelectQuery * select_query, ContextPtr context,
                                          const TablesWithColumns & tables_with_columns,
                                          const Names & sorting_key_columns)
{
    auto order_by = select_query->orderBy();
    if (!order_by)
        return;

    std::unordered_set<String> group_by_hashes;
    if (auto group_by = select_query->groupBy())
    {
        for (auto & elem : group_by->children)
        {
            auto hash = elem->getTreeHash();
            String key = toString(hash.first) + '_' + toString(hash.second);
            group_by_hashes.insert(key);
        }
    }

    bool is_sorting_key_prefix = true;
    for (size_t i = 0; i < order_by->children.size(); ++i)
    {
        auto * order_by_element = order_by->children[i]->as<ASTOrderByElement>();
        auto & ast_func = order_by_element->children[0];
        if (!ast_func->as<ASTFunction>())
            continue;

        if (i >= sorting_key_columns.size() || ast_func->getColumnName() != sorting_key_columns[i])
            is_sorting_key_prefix = false;

        /// If order by expression matches the sorting key, do not remove
        /// functions to allow execute reading in order of key.
        if (is_sorting_key_prefix)
            continue;

        MonotonicityCheckVisitor::Data data{tables_with_columns, context, group_by_hashes};
        MonotonicityCheckVisitor(data).visit(ast_func);

        if (!data.isRejected())
        {
            ast_func = data.identifier->clone();
            ast_func->setAlias("");
            if (!data.monotonicity.is_positive)
                order_by_element->direction *= -1;
        }
    }
}

/// If ORDER BY has argument x followed by f(x) transforms it to ORDER BY x.
/// Optimize ORDER BY x, y, f(x), g(x, y), f(h(x)), t(f(x), g(x)) into ORDER BY x, y
/// in case if f(), g(), h(), t() are deterministic (in scope of query).
/// Don't optimize ORDER BY f(x), g(x), x even if f(x) is bijection for x or g(x).
void optimizeRedundantFunctionsInOrderBy(const ASTSelectQuery * select_query, ContextPtr context)
{
    const auto & order_by = select_query->orderBy();
    if (!order_by)
        return;

    std::unordered_set<String> prev_keys;
    ASTs modified;
    modified.reserve(order_by->children.size());

    for (auto & order_by_element : order_by->children)
    {
        /// Order by contains ASTOrderByElement as children and meaning item only as a grand child.
        ASTPtr & name_or_function = order_by_element->children[0];

        if (name_or_function->as<ASTFunction>())
        {
            if (!prev_keys.empty())
            {
                RedundantFunctionsInOrderByVisitor::Data data{prev_keys, context};
                RedundantFunctionsInOrderByVisitor(data).visit(name_or_function);
                if (data.redundant)
                    continue;
            }
        }

        /// @note Leave duplicate keys unchanged. They would be removed in optimizeDuplicatesInOrderBy()
        if (auto * identifier = name_or_function->as<ASTIdentifier>())
            prev_keys.emplace(getIdentifierName(identifier));

        modified.push_back(order_by_element);
    }

    if (modified.size() < order_by->children.size())
        order_by->children = std::move(modified);
}

/// Remove duplicate items from LIMIT BY.
void optimizeLimitBy(const ASTSelectQuery * select_query)
{
    if (!select_query->limitBy())
        return;

    std::set<String> elems_set;

    ASTs & elems = select_query->limitBy()->children;
    ASTs unique_elems;
    unique_elems.reserve(elems.size());

    for (const auto & elem : elems)
    {
        if (elems_set.emplace(elem->getColumnName()).second)
            unique_elems.emplace_back(elem);
    }

    if (unique_elems.size() < elems.size())
        elems = std::move(unique_elems);
}

/// Use constraints to get rid of useless parts of query
void optimizeWithConstraints(ASTSelectQuery * select_query, Aliases & aliases, const NameSet & source_columns_set,
                            const std::vector<TableWithColumnNamesAndTypes> & tables_with_columns,
                            const StorageMetadataPtr & metadata_snapshot)
{
    WhereConstraintsOptimizer(select_query, aliases, source_columns_set, tables_with_columns, metadata_snapshot).perform();
    if (select_query->where())
        Poco::Logger::get("CNF").information(select_query->where()->dumpTree());
    else
        Poco::Logger::get("CNF").information("NO WHERE");
}

void optimizeSubstituteColumn(ASTSelectQuery * select_query, Aliases & aliases, const NameSet & source_columns_set,
                              const std::vector<TableWithColumnNamesAndTypes> & tables_with_columns,
                              const StorageMetadataPtr & metadata_snapshot,
                              const ConstStoragePtr & storage)
{
    SubstituteColumnOptimizer(select_query, aliases, source_columns_set, tables_with_columns, metadata_snapshot, storage).perform();
}

/// transform where to CNF for more convenient optimization
void convertQueryToCNF(ASTSelectQuery * select_query)
{
    if (select_query->where())
    {
        auto cnf_form = TreeCNFConverter::toCNF(select_query->where()).pushNotInFuntions();
        select_query->refWhere() = TreeCNFConverter::fromCNF(cnf_form);
    }
    if (select_query->where())
        Poco::Logger::get("CNF").information(select_query->where()->dumpTree());
}

/// Remove duplicated columns from USING(...).
void optimizeUsing(const ASTSelectQuery * select_query)
{
    if (!select_query->join())
        return;

    const auto * table_join = select_query->join()->table_join->as<ASTTableJoin>();
    if (!(table_join && table_join->using_expression_list))
        return;

    ASTs & expression_list = table_join->using_expression_list->children;
    ASTs uniq_expressions_list;

    std::set<String> expressions_names;

    for (const auto & expression : expression_list)
    {
        auto expression_name = expression->getAliasOrColumnName();
        if (expressions_names.find(expression_name) == expressions_names.end())
        {
            uniq_expressions_list.push_back(expression);
            expressions_names.insert(expression_name);
        }
    }

    if (uniq_expressions_list.size() < expression_list.size())
        expression_list = uniq_expressions_list;
}

void optimizeAggregationFunctions(ASTPtr & query)
{
    /// Move arithmetic operations out of aggregation functions
    ArithmeticOperationsInAgrFuncVisitor::Data data;
    ArithmeticOperationsInAgrFuncVisitor(data).visit(query);
}

void optimizeAnyFunctions(ASTPtr & query)
{
    RewriteAnyFunctionVisitor::Data data = {};
    RewriteAnyFunctionVisitor(data).visit(query);
}

void optimizeSumIfFunctions(ASTPtr & query)
{
    RewriteSumIfFunctionVisitor::Data data = {};
    RewriteSumIfFunctionVisitor(data).visit(query);
}

void optimizeCountConstantAndSumOne(ASTPtr & query)
{
    RewriteCountVariantsVisitor::visit(query);
}


void optimizeInjectiveFunctionsInsideUniq(ASTPtr & query, ContextPtr context)
{
    RemoveInjectiveFunctionsVisitor::Data data(context);
    RemoveInjectiveFunctionsVisitor(data).visit(query);
}

void transformIfStringsIntoEnum(ASTPtr & query)
{
    std::unordered_set<String> function_names = {"if", "transform"};
    std::unordered_set<String> used_as_argument;

    FindUsedFunctionsVisitor::Data used_data{function_names, used_as_argument};
    FindUsedFunctionsVisitor(used_data).visit(query);

    ConvertStringsToEnumVisitor::Data convert_data{used_as_argument};
    ConvertStringsToEnumVisitor(convert_data).visit(query);
}

}

void TreeOptimizer::optimizeIf(ASTPtr & query, Aliases & aliases, bool if_chain_to_multiif)
{
    /// Optimize if with constant condition after constants was substituted instead of scalar subqueries.
    OptimizeIfWithConstantConditionVisitor(aliases).visit(query);

    if (if_chain_to_multiif)
        OptimizeIfChainsVisitor().visit(query);
}

void TreeOptimizer::apply(ASTPtr & query, Aliases & aliases, const NameSet & source_columns_set,
                          const std::vector<TableWithColumnNamesAndTypes> & tables_with_columns,
<<<<<<< HEAD
                          const Context & context, const StorageMetadataPtr & metadata_snapshot,
                          const ConstStoragePtr & storage, bool & rewrite_subqueries)
=======
                          ContextPtr context, const StorageMetadataPtr & metadata_snapshot,
                          bool & rewrite_subqueries)
>>>>>>> a4a2a61e
{
    const auto & settings = context->getSettingsRef();

    auto * select_query = query->as<ASTSelectQuery>();
    if (!select_query)
        throw Exception("Select analyze for not select asts.", ErrorCodes::LOGICAL_ERROR);

    optimizeIf(query, aliases, settings.optimize_if_chain_to_multiif);

    /// Move arithmetic operations out of aggregation functions
    if (settings.optimize_arithmetic_operations_in_aggregate_functions)
        optimizeAggregationFunctions(query);

    if (settings.convert_query_to_cnf)
        convertQueryToCNF(select_query);

    if (settings.convert_query_to_cnf && settings.optimize_using_constraints)
    {
        optimizeWithConstraints(select_query, aliases, source_columns_set, tables_with_columns, metadata_snapshot);
        optimizeSubstituteColumn(select_query, aliases, source_columns_set, tables_with_columns, metadata_snapshot, storage);
    }
    if (select_query->where())
    {
        Poco::Logger::get("&&&&&&&&&&&&&&& WHERE").information(select_query->where()->getColumnName());
        Poco::Logger::get("&&&&&&&&&&&&&&& WHERE").information(select_query->where()->dumpTree());
    }
    if (select_query->prewhere())
    {
        Poco::Logger::get("&&&&&&&&&&&&&&& prewhere").information(select_query->prewhere()->getColumnName());
        Poco::Logger::get("&&&&&&&&&&&&&&& prewhere").information(select_query->prewhere()->dumpTree());
    }

    /// Push the predicate expression down to the subqueries.
    rewrite_subqueries = PredicateExpressionsOptimizer(context, tables_with_columns, settings).optimize(*select_query);

    /// GROUP BY injective function elimination.
    optimizeGroupBy(select_query, source_columns_set, context);

    /// GROUP BY functions of other keys elimination.
    if (settings.optimize_group_by_function_keys)
        optimizeGroupByFunctionKeys(select_query);

    /// Move all operations out of any function
    if (settings.optimize_move_functions_out_of_any)
        optimizeAnyFunctions(query);

    if (settings.optimize_normalize_count_variants)
        optimizeCountConstantAndSumOne(query);

    if (settings.optimize_rewrite_sum_if_to_count_if)
        optimizeSumIfFunctions(query);

    /// Remove injective functions inside uniq
    if (settings.optimize_injective_functions_inside_uniq)
        optimizeInjectiveFunctionsInsideUniq(query, context);

    /// Eliminate min/max/any aggregators of functions of GROUP BY keys
    if (settings.optimize_aggregators_of_group_by_keys
        && !select_query->group_by_with_totals
        && !select_query->group_by_with_rollup
        && !select_query->group_by_with_cube)
    {
        optimizeAggregateFunctionsOfGroupByKeys(select_query, query);
    }

    /// Remove duplicate ORDER BY and DISTINCT from subqueries.
    if (settings.optimize_duplicate_order_by_and_distinct)
    {
        optimizeDuplicateOrderBy(query, context);

        /// DISTINCT has special meaning in Distributed query with enabled distributed_group_by_no_merge
        /// TODO: disable Distributed/remote() tables only
        if (!settings.distributed_group_by_no_merge)
            optimizeDuplicateDistinct(*select_query);
    }

    /// Remove functions from ORDER BY if its argument is also in ORDER BY
    if (settings.optimize_redundant_functions_in_order_by)
        optimizeRedundantFunctionsInOrderBy(select_query, context);

    /// Replace monotonous functions with its argument
    if (settings.optimize_monotonous_functions_in_order_by)
        optimizeMonotonousFunctionsInOrderBy(select_query, context, tables_with_columns,
            metadata_snapshot ? metadata_snapshot->getSortingKeyColumns() : Names{});

    /// Remove duplicate items from ORDER BY.
    /// Execute it after all order by optimizations,
    /// because they can produce duplicated columns.
    optimizeDuplicatesInOrderBy(select_query);

    /// If function "if" has String-type arguments, transform them into enum
    if (settings.optimize_if_transform_strings_to_enum)
        transformIfStringsIntoEnum(query);

    /// Remove duplicated elements from LIMIT BY clause.
    optimizeLimitBy(select_query);

    /// Remove duplicated columns from USING(...).
    optimizeUsing(select_query);
}

}<|MERGE_RESOLUTION|>--- conflicted
+++ resolved
@@ -627,13 +627,8 @@
 
 void TreeOptimizer::apply(ASTPtr & query, Aliases & aliases, const NameSet & source_columns_set,
                           const std::vector<TableWithColumnNamesAndTypes> & tables_with_columns,
-<<<<<<< HEAD
-                          const Context & context, const StorageMetadataPtr & metadata_snapshot,
+                          ContextPtr context, const StorageMetadataPtr & metadata_snapshot,
                           const ConstStoragePtr & storage, bool & rewrite_subqueries)
-=======
-                          ContextPtr context, const StorageMetadataPtr & metadata_snapshot,
-                          bool & rewrite_subqueries)
->>>>>>> a4a2a61e
 {
     const auto & settings = context->getSettingsRef();
 
