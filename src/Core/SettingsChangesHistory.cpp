#include <Core/SettingsChangesHistory.h>
#include <Core/Defines.h>
#include <IO/ReadBufferFromString.h>
#include <IO/ReadHelpers.h>
#include <boost/algorithm/string.hpp>

namespace DB
{

namespace ErrorCodes
{
    extern const int BAD_ARGUMENTS;
    extern const int LOGICAL_ERROR;
}

ClickHouseVersion::ClickHouseVersion(const String & version)
{
    Strings split;
    boost::split(split, version, [](char c){ return c == '.'; });
    components.reserve(split.size());
    if (split.empty())
        throw Exception{ErrorCodes::BAD_ARGUMENTS, "Cannot parse ClickHouse version here: {}", version};

    for (const auto & split_element : split)
    {
        size_t component;
        ReadBufferFromString buf(split_element);
        if (!tryReadIntText(component, buf) || !buf.eof())
            throw Exception{ErrorCodes::BAD_ARGUMENTS, "Cannot parse ClickHouse version here: {}", version};
        components.push_back(component);
    }
}

ClickHouseVersion::ClickHouseVersion(const char * version)
    : ClickHouseVersion(String(version))
{
}

String ClickHouseVersion::toString() const
{
    String version = std::to_string(components[0]);
    for (size_t i = 1; i < components.size(); ++i)
        version += "." + std::to_string(components[i]);

    return version;
}

// clang-format off
/// History of settings changes that controls some backward incompatible changes
/// across all ClickHouse versions. It maps ClickHouse version to settings changes that were done
/// in this version. This history contains both changes to existing settings and newly added settings.
/// Settings changes is a vector of structs
///     {setting_name, previous_value, new_value, reason}.
/// For newly added setting choose the most appropriate previous_value (for example, if new setting
/// controls new feature and it's 'true' by default, use 'false' as previous_value).
/// It's used to implement `compatibility` setting (see https://github.com/ClickHouse/ClickHouse/issues/35972)
/// Note: please check if the key already exists to prevent duplicate entries.
static std::initializer_list<std::pair<ClickHouseVersion, SettingsChangesHistory::SettingsChanges>> settings_changes_history_initializer =
{
    {"24.7", {{"output_format_parquet_write_page_index", false, true, "Add a possibility to write page index into parquet files."},
              {"input_format_json_ignore_key_case", false, false, "Ignore json key case while read json field from string."},
              {"optimize_trivial_insert_select", true, false, "The optimization does not make sense in many cases."},
              }},
    {"24.6", {{"materialize_skip_indexes_on_insert", true, true, "Added new setting to allow to disable materialization of skip indexes on insert"},
              {"materialize_statistics_on_insert", true, true, "Added new setting to allow to disable materialization of statistics on insert"},
              {"input_format_parquet_use_native_reader", false, false, "When reading Parquet files, to use native reader instead of arrow reader."},
              {"hdfs_throw_on_zero_files_match", false, false, "Allow to throw an error when ListObjects request cannot match any files in HDFS engine instead of empty query result"},
              {"azure_throw_on_zero_files_match", false, false, "Allow to throw an error when ListObjects request cannot match any files in AzureBlobStorage engine instead of empty query result"},
              {"s3_validate_request_settings", true, true, "Allow to disable S3 request settings validation"},
              {"allow_experimental_full_text_index", false, false, "Enable experimental full-text index"},
              {"azure_skip_empty_files", false, false, "Allow to skip empty files in azure table engine"},
              {"hdfs_ignore_file_doesnt_exist", false, false, "Allow to return 0 rows when the requested files don't exist instead of throwing an exception in HDFS table engine"},
              {"azure_ignore_file_doesnt_exist", false, false, "Allow to return 0 rows when the requested files don't exist instead of throwing an exception in AzureBlobStorage table engine"},
              {"s3_ignore_file_doesnt_exist", false, false, "Allow to return 0 rows when the requested files don't exist instead of throwing an exception in S3 table engine"},
              {"s3_max_part_number", 10000, 10000, "Maximum part number number for s3 upload part"},
              {"s3_max_single_operation_copy_size", 32 * 1024 * 1024, 32 * 1024 * 1024, "Maximum size for a single copy operation in s3"},
              {"input_format_parquet_max_block_size", 8192, DEFAULT_BLOCK_SIZE, "Increase block size for parquet reader."},
              {"input_format_parquet_prefer_block_bytes", 0, DEFAULT_BLOCK_SIZE * 256, "Average block bytes output by parquet reader."},
              {"enable_blob_storage_log", true, true, "Write information about blob storage operations to system.blob_storage_log table"},
              {"allow_deprecated_snowflake_conversion_functions", true, false, "Disabled deprecated functions snowflakeToDateTime[64] and dateTime[64]ToSnowflake."},
              {"allow_statistic_optimize", false, false, "Old setting which popped up here being renamed."},
              {"allow_experimental_statistic", false, false, "Old setting which popped up here being renamed."},
              {"allow_statistics_optimize", false, false, "The setting was renamed. The previous name is `allow_statistic_optimize`."},
              {"allow_experimental_statistics", false, false, "The setting was renamed. The previous name is `allow_experimental_statistic`."},
              {"enable_vertical_final", false, true, "Enable vertical final by default again after fixing bug"},
              {"parallel_replicas_custom_key_range_lower", 0, 0, "Add settings to control the range filter when using parallel replicas with dynamic shards"},
              {"parallel_replicas_custom_key_range_upper", 0, 0, "Add settings to control the range filter when using parallel replicas with dynamic shards. A value of 0 disables the upper limit"},
              {"output_format_pretty_display_footer_column_names", 0, 1, "Add a setting to display column names in the footer if there are many rows. Threshold value is controlled by output_format_pretty_display_footer_column_names_min_rows."},
              {"output_format_pretty_display_footer_column_names_min_rows", 0, 50, "Add a setting to control the threshold value for setting output_format_pretty_display_footer_column_names_min_rows. Default 50."},
              {"output_format_csv_serialize_tuple_into_separate_columns", true, true, "A new way of how interpret tuples in CSV format was added."},
              {"input_format_csv_deserialize_separate_columns_into_tuple", true, true, "A new way of how interpret tuples in CSV format was added."},
              {"input_format_csv_try_infer_strings_from_quoted_tuples", true, true, "A new way of how interpret tuples in CSV format was added."},
<<<<<<< HEAD
              {"input_format_json_ignore_key_case", false, false, "Ignore json key case while read json field from string."},
              {"azure_check_objects_after_upload", false, false, "Check each uploaded object to azure blob storage with head request to be sure that upload was successful"},
=======
>>>>>>> 91f44476
              }},
    {"24.5", {{"allow_deprecated_error_prone_window_functions", true, false, "Allow usage of deprecated error prone window functions (neighbor, runningAccumulate, runningDifferenceStartingWithFirstValue, runningDifference)"},
              {"allow_experimental_join_condition", false, false, "Support join with inequal conditions which involve columns from both left and right table. e.g. t1.y < t2.y."},
              {"input_format_tsv_crlf_end_of_line", false, false, "Enables reading of CRLF line endings with TSV formats"},
              {"output_format_parquet_use_custom_encoder", false, true, "Enable custom Parquet encoder."},
              {"cross_join_min_rows_to_compress", 0, 10000000, "Minimal count of rows to compress block in CROSS JOIN. Zero value means - disable this threshold. This block is compressed when any of the two thresholds (by rows or by bytes) are reached."},
              {"cross_join_min_bytes_to_compress", 0, 1_GiB, "Minimal size of block to compress in CROSS JOIN. Zero value means - disable this threshold. This block is compressed when any of the two thresholds (by rows or by bytes) are reached."},
              {"http_max_chunk_size", 0, 0, "Internal limitation"},
              {"prefer_external_sort_block_bytes", 0, DEFAULT_BLOCK_SIZE * 256, "Prefer maximum block bytes for external sort, reduce the memory usage during merging."},
              {"input_format_force_null_for_omitted_fields", false, false, "Disable type-defaults for omitted fields when needed"},
              {"cast_string_to_dynamic_use_inference", false, false, "Add setting to allow converting String to Dynamic through parsing"},
              {"allow_experimental_dynamic_type", false, false, "Add new experimental Dynamic type"},
              {"azure_max_blocks_in_multipart_upload", 50000, 50000, "Maximum number of blocks in multipart upload for Azure."},
              }},
    {"24.4", {{"input_format_json_throw_on_bad_escape_sequence", true, true, "Allow to save JSON strings with bad escape sequences"},
              {"max_parsing_threads", 0, 0, "Add a separate setting to control number of threads in parallel parsing from files"},
              {"ignore_drop_queries_probability", 0, 0, "Allow to ignore drop queries in server with specified probability for testing purposes"},
              {"lightweight_deletes_sync", 2, 2, "The same as 'mutation_sync', but controls only execution of lightweight deletes"},
              {"query_cache_system_table_handling", "save", "throw", "The query cache no longer caches results of queries against system tables"},
              {"input_format_json_ignore_unnecessary_fields", false, true, "Ignore unnecessary fields and not parse them. Enabling this may not throw exceptions on json strings of invalid format or with duplicated fields"},
              {"input_format_hive_text_allow_variable_number_of_columns", false, true, "Ignore extra columns in Hive Text input (if file has more columns than expected) and treat missing fields in Hive Text input as default values."},
              {"allow_experimental_database_replicated", false, true, "Database engine Replicated is now in Beta stage"},
              {"temporary_data_in_cache_reserve_space_wait_lock_timeout_milliseconds", (10 * 60 * 1000), (10 * 60 * 1000), "Wait time to lock cache for sapce reservation in temporary data in filesystem cache"},
              {"optimize_rewrite_sum_if_to_count_if", false, true, "Only available for the analyzer, where it works correctly"},
              {"azure_allow_parallel_part_upload", "true", "true", "Use multiple threads for azure multipart upload."},
              {"max_recursive_cte_evaluation_depth", DBMS_RECURSIVE_CTE_MAX_EVALUATION_DEPTH, DBMS_RECURSIVE_CTE_MAX_EVALUATION_DEPTH, "Maximum limit on recursive CTE evaluation depth"},
              {"query_plan_convert_outer_join_to_inner_join", false, true, "Allow to convert OUTER JOIN to INNER JOIN if filter after JOIN always filters default values"},
              }},
    {"24.3", {{"s3_connect_timeout_ms", 1000, 1000, "Introduce new dedicated setting for s3 connection timeout"},
              {"allow_experimental_shared_merge_tree", false, true, "The setting is obsolete"},
              {"use_page_cache_for_disks_without_file_cache", false, false, "Added userspace page cache"},
              {"read_from_page_cache_if_exists_otherwise_bypass_cache", false, false, "Added userspace page cache"},
              {"page_cache_inject_eviction", false, false, "Added userspace page cache"},
              {"default_table_engine", "None", "MergeTree", "Set default table engine to MergeTree for better usability"},
              {"input_format_json_use_string_type_for_ambiguous_paths_in_named_tuples_inference_from_objects", false, false, "Allow to use String type for ambiguous paths during named tuple inference from JSON objects"},
              {"traverse_shadow_remote_data_paths", false, false, "Traverse shadow directory when query system.remote_data_paths."},
              {"throw_if_deduplication_in_dependent_materialized_views_enabled_with_async_insert", false, true, "Deduplication is dependent materialized view cannot work together with async inserts."},
              {"parallel_replicas_allow_in_with_subquery", false, true, "If true, subquery for IN will be executed on every follower replica"},
              {"log_processors_profiles", false, true, "Enable by default"},
              {"function_locate_has_mysql_compatible_argument_order", false, true, "Increase compatibility with MySQL's locate function."},
              {"allow_suspicious_primary_key", true, false, "Forbid suspicious PRIMARY KEY/ORDER BY for MergeTree (i.e. SimpleAggregateFunction)"},
              {"filesystem_cache_reserve_space_wait_lock_timeout_milliseconds", 1000, 1000, "Wait time to lock cache for sapce reservation in filesystem cache"},
              {"max_parser_backtracks", 0, 1000000, "Limiting the complexity of parsing"},
              {"analyzer_compatibility_join_using_top_level_identifier", false, false, "Force to resolve identifier in JOIN USING from projection"},
              {"distributed_insert_skip_read_only_replicas", false, false, "If true, INSERT into Distributed will skip read-only replicas"},
              {"keeper_max_retries", 10, 10, "Max retries for general keeper operations"},
              {"keeper_retry_initial_backoff_ms", 100, 100, "Initial backoff timeout for general keeper operations"},
              {"keeper_retry_max_backoff_ms", 5000, 5000, "Max backoff timeout for general keeper operations"},
              {"s3queue_allow_experimental_sharded_mode", false, false, "Enable experimental sharded mode of S3Queue table engine. It is experimental because it will be rewritten"},
              {"allow_experimental_analyzer", false, true, "Enable analyzer and planner by default."},
              {"merge_tree_read_split_ranges_into_intersecting_and_non_intersecting_injection_probability", 0.0, 0.0, "For testing of `PartsSplitter` - split read ranges into intersecting and non intersecting every time you read from MergeTree with the specified probability."},
              {"allow_get_client_http_header", false, false, "Introduced a new function."},
              {"output_format_pretty_row_numbers", false, true, "It is better for usability."},
              {"output_format_pretty_max_value_width_apply_for_single_value", true, false, "Single values in Pretty formats won't be cut."},
              {"output_format_parquet_string_as_string", false, true, "ClickHouse allows arbitrary binary data in the String data type, which is typically UTF-8. Parquet/ORC/Arrow Strings only support UTF-8. That's why you can choose which Arrow's data type to use for the ClickHouse String data type - String or Binary. While Binary would be more correct and compatible, using String by default will correspond to user expectations in most cases."},
              {"output_format_orc_string_as_string", false, true, "ClickHouse allows arbitrary binary data in the String data type, which is typically UTF-8. Parquet/ORC/Arrow Strings only support UTF-8. That's why you can choose which Arrow's data type to use for the ClickHouse String data type - String or Binary. While Binary would be more correct and compatible, using String by default will correspond to user expectations in most cases."},
              {"output_format_arrow_string_as_string", false, true, "ClickHouse allows arbitrary binary data in the String data type, which is typically UTF-8. Parquet/ORC/Arrow Strings only support UTF-8. That's why you can choose which Arrow's data type to use for the ClickHouse String data type - String or Binary. While Binary would be more correct and compatible, using String by default will correspond to user expectations in most cases."},
              {"output_format_parquet_compression_method", "lz4", "zstd", "Parquet/ORC/Arrow support many compression methods, including lz4 and zstd. ClickHouse supports each and every compression method. Some inferior tools, such as 'duckdb', lack support for the faster `lz4` compression method, that's why we set zstd by default."},
              {"output_format_orc_compression_method", "lz4", "zstd", "Parquet/ORC/Arrow support many compression methods, including lz4 and zstd. ClickHouse supports each and every compression method. Some inferior tools, such as 'duckdb', lack support for the faster `lz4` compression method, that's why we set zstd by default."},
              {"output_format_pretty_highlight_digit_groups", false, true, "If enabled and if output is a terminal, highlight every digit corresponding to the number of thousands, millions, etc. with underline."},
              {"geo_distance_returns_float64_on_float64_arguments", false, true, "Increase the default precision."},
              {"azure_max_inflight_parts_for_one_file", 20, 20, "The maximum number of a concurrent loaded parts in multipart upload request. 0 means unlimited."},
              {"azure_strict_upload_part_size", 0, 0, "The exact size of part to upload during multipart upload to Azure blob storage."},
              {"azure_min_upload_part_size", 16*1024*1024, 16*1024*1024, "The minimum size of part to upload during multipart upload to Azure blob storage."},
              {"azure_max_upload_part_size", 5ull*1024*1024*1024, 5ull*1024*1024*1024, "The maximum size of part to upload during multipart upload to Azure blob storage."},
              {"azure_upload_part_size_multiply_factor", 2, 2, "Multiply azure_min_upload_part_size by this factor each time azure_multiply_parts_count_threshold parts were uploaded from a single write to Azure blob storage."},
              {"azure_upload_part_size_multiply_parts_count_threshold", 500, 500, "Each time this number of parts was uploaded to Azure blob storage, azure_min_upload_part_size is multiplied by azure_upload_part_size_multiply_factor."},
              {"output_format_csv_serialize_tuple_into_separate_columns", true, true, "A new way of how interpret tuples in CSV format was added."},
              {"input_format_csv_deserialize_separate_columns_into_tuple", true, true, "A new way of how interpret tuples in CSV format was added."},
              {"input_format_csv_try_infer_strings_from_quoted_tuples", true, true, "A new way of how interpret tuples in CSV format was added."},
              }},
    {"24.2", {{"allow_suspicious_variant_types", true, false, "Don't allow creating Variant type with suspicious variants by default"},
              {"validate_experimental_and_suspicious_types_inside_nested_types", false, true, "Validate usage of experimental and suspicious types inside nested types"},
              {"output_format_values_escape_quote_with_quote", false, false, "If true escape ' with '', otherwise quoted with \\'"},
              {"output_format_pretty_single_large_number_tip_threshold", 0, 1'000'000, "Print a readable number tip on the right side of the table if the block consists of a single number which exceeds this value (except 0)"},
              {"input_format_try_infer_exponent_floats", true, false, "Don't infer floats in exponential notation by default"},
              {"query_plan_optimize_prewhere", true, true, "Allow to push down filter to PREWHERE expression for supported storages"},
              {"async_insert_max_data_size", 1000000, 10485760, "The previous value appeared to be too small."},
              {"async_insert_poll_timeout_ms", 10, 10, "Timeout in milliseconds for polling data from asynchronous insert queue"},
              {"async_insert_use_adaptive_busy_timeout", false, true, "Use adaptive asynchronous insert timeout"},
              {"async_insert_busy_timeout_min_ms", 50, 50, "The minimum value of the asynchronous insert timeout in milliseconds; it also serves as the initial value, which may be increased later by the adaptive algorithm"},
              {"async_insert_busy_timeout_max_ms", 200, 200, "The minimum value of the asynchronous insert timeout in milliseconds; async_insert_busy_timeout_ms is aliased to async_insert_busy_timeout_max_ms"},
              {"async_insert_busy_timeout_increase_rate", 0.2, 0.2, "The exponential growth rate at which the adaptive asynchronous insert timeout increases"},
              {"async_insert_busy_timeout_decrease_rate", 0.2, 0.2, "The exponential growth rate at which the adaptive asynchronous insert timeout decreases"},
              {"format_template_row_format", "", "", "Template row format string can be set directly in query"},
              {"format_template_resultset_format", "", "", "Template result set format string can be set in query"},
              {"split_parts_ranges_into_intersecting_and_non_intersecting_final", true, true, "Allow to split parts ranges into intersecting and non intersecting during FINAL optimization"},
              {"split_intersecting_parts_ranges_into_layers_final", true, true, "Allow to split intersecting parts ranges into layers during FINAL optimization"},
              {"azure_max_single_part_copy_size", 256*1024*1024, 256*1024*1024, "The maximum size of object to copy using single part copy to Azure blob storage."},
              {"min_external_table_block_size_rows", DEFAULT_INSERT_BLOCK_SIZE, DEFAULT_INSERT_BLOCK_SIZE, "Squash blocks passed to external table to specified size in rows, if blocks are not big enough"},
              {"min_external_table_block_size_bytes", DEFAULT_INSERT_BLOCK_SIZE * 256, DEFAULT_INSERT_BLOCK_SIZE * 256, "Squash blocks passed to external table to specified size in bytes, if blocks are not big enough."},
              {"parallel_replicas_prefer_local_join", true, true, "If true, and JOIN can be executed with parallel replicas algorithm, and all storages of right JOIN part are *MergeTree, local JOIN will be used instead of GLOBAL JOIN."},
              {"optimize_time_filter_with_preimage", true, true, "Optimize Date and DateTime predicates by converting functions into equivalent comparisons without conversions (e.g. toYear(col) = 2023 -> col >= '2023-01-01' AND col <= '2023-12-31')"},
              {"extract_key_value_pairs_max_pairs_per_row", 0, 0, "Max number of pairs that can be produced by the `extractKeyValuePairs` function. Used as a safeguard against consuming too much memory."},
              {"default_view_definer", "CURRENT_USER", "CURRENT_USER", "Allows to set default `DEFINER` option while creating a view"},
              {"default_materialized_view_sql_security", "DEFINER", "DEFINER", "Allows to set a default value for SQL SECURITY option when creating a materialized view"},
              {"default_normal_view_sql_security", "INVOKER", "INVOKER", "Allows to set default `SQL SECURITY` option while creating a normal view"},
              {"mysql_map_string_to_text_in_show_columns", false, true, "Reduce the configuration effort to connect ClickHouse with BI tools."},
              {"mysql_map_fixed_string_to_text_in_show_columns", false, true, "Reduce the configuration effort to connect ClickHouse with BI tools."},
              }},
    {"24.1", {{"print_pretty_type_names", false, true, "Better user experience."},
              {"input_format_json_read_bools_as_strings", false, true, "Allow to read bools as strings in JSON formats by default"},
              {"output_format_arrow_use_signed_indexes_for_dictionary", false, true, "Use signed indexes type for Arrow dictionaries by default as it's recommended"},
              {"allow_experimental_variant_type", false, false, "Add new experimental Variant type"},
              {"use_variant_as_common_type", false, false, "Allow to use Variant in if/multiIf if there is no common type"},
              {"output_format_arrow_use_64_bit_indexes_for_dictionary", false, false, "Allow to use 64 bit indexes type in Arrow dictionaries"},
              {"parallel_replicas_mark_segment_size", 128, 128, "Add new setting to control segment size in new parallel replicas coordinator implementation"},
              {"ignore_materialized_views_with_dropped_target_table", false, false, "Add new setting to allow to ignore materialized views with dropped target table"},
              {"output_format_compression_level", 3, 3, "Allow to change compression level in the query output"},
              {"output_format_compression_zstd_window_log", 0, 0, "Allow to change zstd window log in the query output when zstd compression is used"},
              {"enable_zstd_qat_codec", false, false, "Add new ZSTD_QAT codec"},
              {"enable_vertical_final", false, true, "Use vertical final by default"},
              {"output_format_arrow_use_64_bit_indexes_for_dictionary", false, false, "Allow to use 64 bit indexes type in Arrow dictionaries"},
              {"max_rows_in_set_to_optimize_join", 100000, 0, "Disable join optimization as it prevents from read in order optimization"},
              {"output_format_pretty_color", true, "auto", "Setting is changed to allow also for auto value, disabling ANSI escapes if output is not a tty"},
              {"function_visible_width_behavior", 0, 1, "We changed the default behavior of `visibleWidth` to be more precise"},
              {"max_estimated_execution_time", 0, 0, "Separate max_execution_time and max_estimated_execution_time"},
              {"iceberg_engine_ignore_schema_evolution", false, false, "Allow to ignore schema evolution in Iceberg table engine"},
              {"optimize_injective_functions_in_group_by", false, true, "Replace injective functions by it's arguments in GROUP BY section in analyzer"},
              {"update_insert_deduplication_token_in_dependent_materialized_views", false, false, "Allow to update insert deduplication token with table identifier during insert in dependent materialized views"},
              {"azure_max_unexpected_write_error_retries", 4, 4, "The maximum number of retries in case of unexpected errors during Azure blob storage write"},
              {"split_parts_ranges_into_intersecting_and_non_intersecting_final", false, true, "Allow to split parts ranges into intersecting and non intersecting during FINAL optimization"},
              {"split_intersecting_parts_ranges_into_layers_final", true, true, "Allow to split intersecting parts ranges into layers during FINAL optimization"}}},
    {"23.12", {{"allow_suspicious_ttl_expressions", true, false, "It is a new setting, and in previous versions the behavior was equivalent to allowing."},
              {"input_format_parquet_allow_missing_columns", false, true, "Allow missing columns in Parquet files by default"},
              {"input_format_orc_allow_missing_columns", false, true, "Allow missing columns in ORC files by default"},
              {"input_format_arrow_allow_missing_columns", false, true, "Allow missing columns in Arrow files by default"}}},
    {"23.11", {{"parsedatetime_parse_without_leading_zeros", false, true, "Improved compatibility with MySQL DATE_FORMAT/STR_TO_DATE"}}},
    {"23.9", {{"optimize_group_by_constant_keys", false, true, "Optimize group by constant keys by default"},
              {"input_format_json_try_infer_named_tuples_from_objects", false, true, "Try to infer named Tuples from JSON objects by default"},
              {"input_format_json_read_numbers_as_strings", false, true, "Allow to read numbers as strings in JSON formats by default"},
              {"input_format_json_read_arrays_as_strings", false, true, "Allow to read arrays as strings in JSON formats by default"},
              {"input_format_json_infer_incomplete_types_as_strings", false, true, "Allow to infer incomplete types as Strings in JSON formats by default"},
              {"input_format_json_try_infer_numbers_from_strings", true, false, "Don't infer numbers from strings in JSON formats by default to prevent possible parsing errors"},
              {"http_write_exception_in_output_format", false, true, "Output valid JSON/XML on exception in HTTP streaming."}}},
    {"23.8", {{"rewrite_count_distinct_if_with_count_distinct_implementation", false, true, "Rewrite countDistinctIf with count_distinct_implementation configuration"}}},
    {"23.7", {{"function_sleep_max_microseconds_per_block", 0, 3000000, "In previous versions, the maximum sleep time of 3 seconds was applied only for `sleep`, but not for `sleepEachRow` function. In the new version, we introduce this setting. If you set compatibility with the previous versions, we will disable the limit altogether."}}},
    {"23.6", {{"http_send_timeout", 180, 30, "3 minutes seems crazy long. Note that this is timeout for a single network write call, not for the whole upload operation."},
              {"http_receive_timeout", 180, 30, "See http_send_timeout."}}},
    {"23.5", {{"input_format_parquet_preserve_order", true, false, "Allow Parquet reader to reorder rows for better parallelism."},
              {"parallelize_output_from_storages", false, true, "Allow parallelism when executing queries that read from file/url/s3/etc. This may reorder rows."},
              {"use_with_fill_by_sorting_prefix", false, true, "Columns preceding WITH FILL columns in ORDER BY clause form sorting prefix. Rows with different values in sorting prefix are filled independently"},
              {"output_format_parquet_compliant_nested_types", false, true, "Change an internal field name in output Parquet file schema."}}},
    {"23.4", {{"allow_suspicious_indices", true, false, "If true, index can defined with identical expressions"},
              {"allow_nonconst_timezone_arguments", true, false, "Allow non-const timezone arguments in certain time-related functions like toTimeZone(), fromUnixTimestamp*(), snowflakeToDateTime*()."},
              {"connect_timeout_with_failover_ms", 50, 1000, "Increase default connect timeout because of async connect"},
              {"connect_timeout_with_failover_secure_ms", 100, 1000, "Increase default secure connect timeout because of async connect"},
              {"hedged_connection_timeout_ms", 100, 50, "Start new connection in hedged requests after 50 ms instead of 100 to correspond with previous connect timeout"},
              {"formatdatetime_f_prints_single_zero", true, false, "Improved compatibility with MySQL DATE_FORMAT()/STR_TO_DATE()"},
              {"formatdatetime_parsedatetime_m_is_month_name", false, true, "Improved compatibility with MySQL DATE_FORMAT/STR_TO_DATE"}}},
    {"23.3", {{"output_format_parquet_version", "1.0", "2.latest", "Use latest Parquet format version for output format"},
              {"input_format_json_ignore_unknown_keys_in_named_tuple", false, true, "Improve parsing JSON objects as named tuples"},
              {"input_format_native_allow_types_conversion", false, true, "Allow types conversion in Native input forma"},
              {"output_format_arrow_compression_method", "none", "lz4_frame", "Use lz4 compression in Arrow output format by default"},
              {"output_format_parquet_compression_method", "snappy", "lz4", "Use lz4 compression in Parquet output format by default"},
              {"output_format_orc_compression_method", "none", "lz4_frame", "Use lz4 compression in ORC output format by default"},
              {"async_query_sending_for_remote", false, true, "Create connections and send query async across shards"}}},
    {"23.2", {{"output_format_parquet_fixed_string_as_fixed_byte_array", false, true, "Use Parquet FIXED_LENGTH_BYTE_ARRAY type for FixedString by default"},
              {"output_format_arrow_fixed_string_as_fixed_byte_array", false, true, "Use Arrow FIXED_SIZE_BINARY type for FixedString by default"},
              {"query_plan_remove_redundant_distinct", false, true, "Remove redundant Distinct step in query plan"},
              {"optimize_duplicate_order_by_and_distinct", true, false, "Remove duplicate ORDER BY and DISTINCT if it's possible"},
              {"insert_keeper_max_retries", 0, 20, "Enable reconnections to Keeper on INSERT, improve reliability"}}},
    {"23.1", {{"input_format_json_read_objects_as_strings", 0, 1, "Enable reading nested json objects as strings while object type is experimental"},
              {"input_format_json_defaults_for_missing_elements_in_named_tuple", false, true, "Allow missing elements in JSON objects while reading named tuples by default"},
              {"input_format_csv_detect_header", false, true, "Detect header in CSV format by default"},
              {"input_format_tsv_detect_header", false, true, "Detect header in TSV format by default"},
              {"input_format_custom_detect_header", false, true, "Detect header in CustomSeparated format by default"},
              {"query_plan_remove_redundant_sorting", false, true, "Remove redundant sorting in query plan. For example, sorting steps related to ORDER BY clauses in subqueries"}}},
    {"22.12", {{"max_size_to_preallocate_for_aggregation", 10'000'000, 100'000'000, "This optimizes performance"},
               {"query_plan_aggregation_in_order", 0, 1, "Enable some refactoring around query plan"},
               {"format_binary_max_string_size", 0, 1_GiB, "Prevent allocating large amount of memory"}}},
    {"22.11", {{"use_structure_from_insertion_table_in_table_functions", 0, 2, "Improve using structure from insertion table in table functions"}}},
    {"22.9", {{"force_grouping_standard_compatibility", false, true, "Make GROUPING function output the same as in SQL standard and other DBMS"}}},
    {"22.7", {{"cross_to_inner_join_rewrite", 1, 2, "Force rewrite comma join to inner"},
              {"enable_positional_arguments", false, true, "Enable positional arguments feature by default"},
              {"format_csv_allow_single_quotes", true, false, "Most tools don't treat single quote in CSV specially, don't do it by default too"}}},
    {"22.6", {{"output_format_json_named_tuples_as_objects", false, true, "Allow to serialize named tuples as JSON objects in JSON formats by default"},
              {"input_format_skip_unknown_fields", false, true, "Optimize reading subset of columns for some input formats"}}},
    {"22.5", {{"memory_overcommit_ratio_denominator", 0, 1073741824, "Enable memory overcommit feature by default"},
              {"memory_overcommit_ratio_denominator_for_user", 0, 1073741824, "Enable memory overcommit feature by default"}}},
    {"22.4", {{"allow_settings_after_format_in_insert", true, false, "Do not allow SETTINGS after FORMAT for INSERT queries because ClickHouse interpret SETTINGS as some values, which is misleading"}}},
    {"22.3", {{"cast_ipv4_ipv6_default_on_conversion_error", true, false, "Make functions cast(value, 'IPv4') and cast(value, 'IPv6') behave same as toIPv4 and toIPv6 functions"}}},
    {"21.12", {{"stream_like_engine_allow_direct_select", true, false, "Do not allow direct select for Kafka/RabbitMQ/FileLog by default"}}},
    {"21.9", {{"output_format_decimal_trailing_zeros", true, false, "Do not output trailing zeros in text representation of Decimal types by default for better looking output"},
              {"use_hedged_requests", false, true, "Enable Hedged Requests feature by default"}}},
    {"21.7", {{"legacy_column_name_of_tuple_literal", true, false, "Add this setting only for compatibility reasons. It makes sense to set to 'true', while doing rolling update of cluster from version lower than 21.7 to higher"}}},
    {"21.5", {{"async_socket_for_remote", false, true, "Fix all problems and turn on asynchronous reads from socket for remote queries by default again"}}},
    {"21.3", {{"async_socket_for_remote", true, false, "Turn off asynchronous reads from socket for remote queries because of some problems"},
              {"optimize_normalize_count_variants", false, true, "Rewrite aggregate functions that semantically equals to count() as count() by default"},
              {"normalize_function_names", false, true, "Normalize function names to their canonical names, this was needed for projection query routing"}}},
    {"21.2", {{"enable_global_with_statement", false, true, "Propagate WITH statements to UNION queries and all subqueries by default"}}},
    {"21.1", {{"insert_quorum_parallel", false, true, "Use parallel quorum inserts by default. It is significantly more convenient to use than sequential quorum inserts"},
              {"input_format_null_as_default", false, true, "Allow to insert NULL as default for input formats by default"},
              {"optimize_on_insert", false, true, "Enable data optimization on INSERT by default for better user experience"},
              {"use_compact_format_in_distributed_parts_names", false, true, "Use compact format for async INSERT into Distributed tables by default"}}},
    {"20.10", {{"format_regexp_escaping_rule", "Escaped", "Raw", "Use Raw as default escaping rule for Regexp format to male the behaviour more like to what users expect"}}},
    {"20.7", {{"show_table_uuid_in_table_create_query_if_not_nil", true, false, "Stop showing  UID of the table in its CREATE query for Engine=Atomic"}}},
    {"20.5", {{"input_format_with_names_use_header", false, true, "Enable using header with names for formats with WithNames/WithNamesAndTypes suffixes"},
              {"allow_suspicious_codecs", true, false, "Don't allow to specify meaningless compression codecs"}}},
    {"20.4", {{"validate_polygons", false, true, "Throw exception if polygon is invalid in function pointInPolygon by default instead of returning possibly wrong results"}}},
    {"19.18", {{"enable_scalar_subquery_optimization", false, true, "Prevent scalar subqueries from (de)serializing large scalar values and possibly avoid running the same subquery more than once"}}},
    {"19.14", {{"any_join_distinct_right_table_keys", true, false, "Disable ANY RIGHT and ANY FULL JOINs by default to avoid inconsistency"}}},
    {"19.12", {{"input_format_defaults_for_omitted_fields", false, true, "Enable calculation of complex default expressions for omitted fields for some input formats, because it should be the expected behaviour"}}},
    {"19.5", {{"max_partitions_per_insert_block", 0, 100, "Add a limit for the number of partitions in one block"}}},
    {"18.12.17", {{"enable_optimize_predicate_expression", 0, 1, "Optimize predicates to subqueries by default"}}},
};


const std::map<ClickHouseVersion, SettingsChangesHistory::SettingsChanges> & getSettingsChangesHistory()
{
    static std::map<ClickHouseVersion, SettingsChangesHistory::SettingsChanges> settings_changes_history;

    static std::once_flag initialized_flag;
    std::call_once(initialized_flag, []()
    {
        for (const auto & setting_change : settings_changes_history_initializer)
        {
            /// Disallow duplicate keys in the settings changes history. Example:
            ///     {"21.2", {{"some_setting_1", false, true, "[...]"}}},
            ///     [...]
            ///     {"21.2", {{"some_setting_2", false, true, "[...]"}}},
            /// As std::set has unique keys, one of the entries would be overwritten.
            if (settings_changes_history.contains(setting_change.first))
                throw Exception{ErrorCodes::LOGICAL_ERROR, "Detected duplicate version '{}'", setting_change.first.toString()};

            settings_changes_history[setting_change.first] = setting_change.second;
        }
    });

    return settings_changes_history;
}
}<|MERGE_RESOLUTION|>--- conflicted
+++ resolved
@@ -60,6 +60,7 @@
     {"24.7", {{"output_format_parquet_write_page_index", false, true, "Add a possibility to write page index into parquet files."},
               {"input_format_json_ignore_key_case", false, false, "Ignore json key case while read json field from string."},
               {"optimize_trivial_insert_select", true, false, "The optimization does not make sense in many cases."},
+              {"azure_check_objects_after_upload", false, false, "Check each uploaded object to azure blob storage with head request to be sure that upload was successful"},
               }},
     {"24.6", {{"materialize_skip_indexes_on_insert", true, true, "Added new setting to allow to disable materialization of skip indexes on insert"},
               {"materialize_statistics_on_insert", true, true, "Added new setting to allow to disable materialization of statistics on insert"},
@@ -90,11 +91,6 @@
               {"output_format_csv_serialize_tuple_into_separate_columns", true, true, "A new way of how interpret tuples in CSV format was added."},
               {"input_format_csv_deserialize_separate_columns_into_tuple", true, true, "A new way of how interpret tuples in CSV format was added."},
               {"input_format_csv_try_infer_strings_from_quoted_tuples", true, true, "A new way of how interpret tuples in CSV format was added."},
-<<<<<<< HEAD
-              {"input_format_json_ignore_key_case", false, false, "Ignore json key case while read json field from string."},
-              {"azure_check_objects_after_upload", false, false, "Check each uploaded object to azure blob storage with head request to be sure that upload was successful"},
-=======
->>>>>>> 91f44476
               }},
     {"24.5", {{"allow_deprecated_error_prone_window_functions", true, false, "Allow usage of deprecated error prone window functions (neighbor, runningAccumulate, runningDifferenceStartingWithFirstValue, runningDifference)"},
               {"allow_experimental_join_condition", false, false, "Support join with inequal conditions which involve columns from both left and right table. e.g. t1.y < t2.y."},
