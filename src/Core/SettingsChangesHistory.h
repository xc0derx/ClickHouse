--- conflicted
+++ resolved
@@ -90,6 +90,7 @@
               {"output_format_parquet_use_custom_encoder", false, true, "Enable custom Parquet encoder."},
               {"cross_join_min_rows_to_compress", 0, 10000000, "A new setting."},
               {"cross_join_min_bytes_to_compress", 0, 1_GiB, "A new setting."},
+              {"prefer_external_sort_block_bytes", 0, DEFAULT_BLOCK_SIZE * 256, "Prefer maximum block bytes for external sort, reduce the memory usage during merging."},
               }},
     {"24.4", {{"input_format_json_throw_on_bad_escape_sequence", true, true, "Allow to save JSON strings with bad escape sequences"},
               {"max_parsing_threads", 0, 0, "Add a separate setting to control number of threads in parallel parsing from files"},
@@ -102,12 +103,8 @@
               {"temporary_data_in_cache_reserve_space_wait_lock_timeout_milliseconds", (10 * 60 * 1000), (10 * 60 * 1000), "Wait time to lock cache for sapce reservation in temporary data in filesystem cache"},
               {"optimize_rewrite_sum_if_to_count_if", false, true, "Only available for the analyzer, where it works correctly"},
               {"azure_allow_parallel_part_upload", "true", "true", "Use multiple threads for azure multipart upload."},
-<<<<<<< HEAD
-              {"prefer_external_sort_block_bytes", 0, DEFAULT_BLOCK_SIZE * 256, "Prefer maximum block bytes for external sort, reduce the memory usage during merging."},
-=======
               {"max_recursive_cte_evaluation_depth", DBMS_RECURSIVE_CTE_MAX_EVALUATION_DEPTH, DBMS_RECURSIVE_CTE_MAX_EVALUATION_DEPTH, "Maximum limit on recursive CTE evaluation depth"},
               {"query_plan_convert_outer_join_to_inner_join", false, true, "Allow to convert OUTER JOIN to INNER JOIN if filter after JOIN always filters default values"},
->>>>>>> 35f8aae9
               }},
     {"24.3", {{"s3_connect_timeout_ms", 1000, 1000, "Introduce new dedicated setting for s3 connection timeout"},
               {"allow_experimental_shared_merge_tree", false, true, "The setting is obsolete"},
