#pragma once

#include <cstddef>
#include <string>
#include <Core/Defines.h>
#include <Common/FileCache_fwd.h>

namespace DB
{
enum class LocalFSReadMethod
{
    /**
     * Simple synchronous reads with 'read'.
     * Can use direct IO after specified size.
     * Can use prefetch by asking OS to perform readahead.
     */
    read,

    /**
     * Simple synchronous reads with 'pread'.
     * In contrast to 'read', shares single file descriptor from multiple threads.
     * Can use direct IO after specified size.
     * Can use prefetch by asking OS to perform readahead.
     */
    pread,

    /**
     * Use mmap after specified size or simple synchronous reads with 'pread'.
     * Can use prefetch by asking OS to perform readahead.
     */
    mmap,

    /**
     * Checks if data is in page cache with 'preadv2' on modern Linux kernels.
     * If data is in page cache, read from the same thread.
     * If not, offload IO to separate threadpool.
     * Can do prefetch with double buffering.
     * Can use specified priorities and limit the number of concurrent reads.
     */
    pread_threadpool,

    /// Use asynchronous reader with fake backend that in fact synchronous.
    /// @attention Use only for testing purposes.
    pread_fake_async
};

enum class RemoteFSReadMethod
{
    read,
    threadpool,
};

class MMappedFileCache;

struct ReadSettings
{
    /// Method to use reading from local filesystem.
    LocalFSReadMethod local_fs_method = LocalFSReadMethod::pread;
    /// Method to use reading from remote filesystem.
    RemoteFSReadMethod remote_fs_method = RemoteFSReadMethod::threadpool;

    size_t local_fs_buffer_size = DBMS_DEFAULT_BUFFER_SIZE;
    size_t remote_fs_buffer_size = DBMS_DEFAULT_BUFFER_SIZE;

    bool local_fs_prefetch = false;
    bool remote_fs_prefetch = false;

    /// For 'read', 'pread' and 'pread_threadpool' methods.
    size_t direct_io_threshold = 0;

    /// For 'mmap' method.
    size_t mmap_threshold = 0;
    MMappedFileCache * mmap_cache = nullptr;

    /// For 'pread_threadpool' method. Lower is more priority.
    size_t priority = 0;

    size_t remote_fs_read_max_backoff_ms = 10000;
    size_t remote_fs_read_backoff_max_tries = 4;
    bool enable_filesystem_cache = true;
    size_t filesystem_cache_max_wait_sec = 1;
    bool read_from_filesystem_cache_if_exists_otherwise_bypass_cache = false;
<<<<<<< HEAD
    bool filesystem_cache_do_not_evict_index_and_marks_files = true;
    bool cache_file_as_persistent = false;
=======
    bool enable_filesystem_cache_log = false;
>>>>>>> 3061c557

    size_t remote_read_min_bytes_for_seek = DBMS_DEFAULT_BUFFER_SIZE;

    FileCachePtr remote_fs_cache;

    size_t http_max_tries = 1;
    size_t http_retry_initial_backoff_ms = 100;
    size_t http_retry_max_backoff_ms = 1600;
    bool http_skip_not_found_url_for_globs = true;

    /// Set to true for MergeTree tables to make sure
    /// that last position (offset in compressed file) is always passed.
    /// (Otherwise asynchronous reading from remote fs is not efficient).
    /// If reading is done without final position set, throw logical_error.
    bool must_read_until_position = false;

    ReadSettings adjustBufferSize(size_t file_size) const
    {
        ReadSettings res = *this;
        res.local_fs_buffer_size = std::min(file_size, local_fs_buffer_size);
        res.remote_fs_buffer_size = std::min(file_size, remote_fs_buffer_size);
        return res;
    }
};

}<|MERGE_RESOLUTION|>--- conflicted
+++ resolved
@@ -80,12 +80,9 @@
     bool enable_filesystem_cache = true;
     size_t filesystem_cache_max_wait_sec = 1;
     bool read_from_filesystem_cache_if_exists_otherwise_bypass_cache = false;
-<<<<<<< HEAD
+    bool enable_filesystem_cache_log = false;
     bool filesystem_cache_do_not_evict_index_and_marks_files = true;
     bool cache_file_as_persistent = false;
-=======
-    bool enable_filesystem_cache_log = false;
->>>>>>> 3061c557
 
     size_t remote_read_min_bytes_for_seek = DBMS_DEFAULT_BUFFER_SIZE;
 
