--- conflicted
+++ resolved
@@ -325,13 +325,11 @@
     if (read_settings.for_object_storage)
         ProfileEvents::increment(ProfileEvents::DiskS3GetObject);
 
-<<<<<<< HEAD
     ProfileEventTimeIncrement<Microseconds> watch(ProfileEvents::ReadBufferFromS3InitMicroseconds);
-=======
+
     // We do not know in advance how many bytes we are going to consume, to avoid blocking estimated it from below
     constexpr ResourceCost estimated_cost = 1;
     ResourceGuard rlock(read_settings.resource_link, estimated_cost);
->>>>>>> 0e48ddc4
     Aws::S3::Model::GetObjectOutcome outcome = client_ptr->GetObject(req);
     rlock.unlock();
 
