#include <Analyzer/Passes/QueryAnalysisPass.h>

#include <Common/checkStackSize.h>
#include <Common/NamePrompter.h>
#include <Common/ProfileEvents.h>

#include <IO/WriteBuffer.h>
#include <IO/WriteHelpers.h>
#include <IO/Operators.h>

#include <DataTypes/IDataType.h>
#include <DataTypes/DataTypesNumber.h>
#include <DataTypes/DataTypeString.h>
#include <DataTypes/DataTypeNullable.h>
#include <DataTypes/DataTypeObject.h>
#include <DataTypes/DataTypeTuple.h>
#include <DataTypes/DataTypeArray.h>
#include <DataTypes/DataTypeMap.h>
#include <DataTypes/DataTypeFunction.h>
#include <DataTypes/DataTypeSet.h>
#include <DataTypes/DataTypeLowCardinality.h>
#include <DataTypes/getLeastSupertype.h>

#include <Columns/ColumnNullable.h>
#include <Columns/ColumnSet.h>
#include <Columns/ColumnConst.h>

#include <Functions/FunctionFactory.h>
#include <Functions/UserDefined/UserDefinedExecutableFunctionFactory.h>
#include <Functions/UserDefined/UserDefinedSQLFunctionFactory.h>
#include <Functions/grouping.h>

#include <AggregateFunctions/AggregateFunctionFactory.h>

#include <TableFunctions/TableFunctionFactory.h>
#include <Formats/FormatFactory.h>

#include <Databases/IDatabase.h>

#include <Storages/IStorage.h>
#include <Storages/StorageSet.h>
#include <Storages/StorageJoin.h>

#include <Interpreters/misc.h>
#include <Interpreters/convertFieldToType.h>
#include <Interpreters/StorageID.h>
#include <Interpreters/SelectQueryOptions.h>
#include <Interpreters/Set.h>
#include <Interpreters/Context.h>
#include <Interpreters/ExternalDictionariesLoader.h>
#include <Interpreters/InterpreterSelectQueryAnalyzer.h>

#include <Processors/Executors/PullingAsyncPipelineExecutor.h>

#include <Analyzer/createUniqueTableAliases.h>
#include <Analyzer/Utils.h>
#include <Analyzer/SetUtils.h>
#include <Analyzer/AggregationUtils.h>
#include <Analyzer/WindowFunctionsUtils.h>
#include <Analyzer/ValidationUtils.h>
#include <Analyzer/HashUtils.h>
#include <Analyzer/IdentifierNode.h>
#include <Analyzer/MatcherNode.h>
#include <Analyzer/ColumnTransformers.h>
#include <Analyzer/ConstantNode.h>
#include <Analyzer/ColumnNode.h>
#include <Analyzer/FunctionNode.h>
#include <Analyzer/LambdaNode.h>
#include <Analyzer/SortNode.h>
#include <Analyzer/InterpolateNode.h>
#include <Analyzer/WindowNode.h>
#include <Analyzer/TableNode.h>
#include <Analyzer/TableFunctionNode.h>
#include <Analyzer/QueryNode.h>
#include <Analyzer/ArrayJoinNode.h>
#include <Analyzer/JoinNode.h>
#include <Analyzer/UnionNode.h>
#include <Analyzer/InDepthQueryTreeVisitor.h>
#include <Analyzer/QueryTreeBuilder.h>
#include <Analyzer/IQueryTreeNode.h>
#include <Analyzer/Identifier.h>

namespace ProfileEvents
{
    extern const Event ScalarSubqueriesGlobalCacheHit;
    extern const Event ScalarSubqueriesCacheMiss;
}

namespace DB
{

namespace ErrorCodes
{
    extern const int UNSUPPORTED_METHOD;
    extern const int UNKNOWN_IDENTIFIER;
    extern const int UNKNOWN_FUNCTION;
    extern const int LOGICAL_ERROR;
    extern const int CYCLIC_ALIASES;
    extern const int INCORRECT_RESULT_OF_SCALAR_SUBQUERY;
    extern const int BAD_ARGUMENTS;
    extern const int ILLEGAL_TYPE_OF_ARGUMENT;
    extern const int MULTIPLE_EXPRESSIONS_FOR_ALIAS;
    extern const int TYPE_MISMATCH;
    extern const int AMBIGUOUS_IDENTIFIER;
    extern const int INVALID_WITH_FILL_EXPRESSION;
    extern const int INVALID_LIMIT_EXPRESSION;
    extern const int EMPTY_LIST_OF_COLUMNS_QUERIED;
    extern const int TOO_DEEP_SUBQUERIES;
    extern const int UNKNOWN_AGGREGATE_FUNCTION;
    extern const int TOO_FEW_ARGUMENTS_FOR_FUNCTION;
    extern const int TOO_MANY_ARGUMENTS_FOR_FUNCTION;
    extern const int ILLEGAL_FINAL;
    extern const int SAMPLING_NOT_SUPPORTED;
    extern const int NO_COMMON_TYPE;
    extern const int NOT_IMPLEMENTED;
    extern const int ALIAS_REQUIRED;
    extern const int NUMBER_OF_ARGUMENTS_DOESNT_MATCH;
    extern const int UNKNOWN_TABLE;
    extern const int ILLEGAL_COLUMN;
    extern const int NUMBER_OF_COLUMNS_DOESNT_MATCH;
    extern const int FUNCTION_CANNOT_HAVE_PARAMETERS;
    extern const int SYNTAX_ERROR;
}

/** Query analyzer implementation overview. Please check documentation in QueryAnalysisPass.h first.
  * And additional documentation for each method, where special cases are described in detail.
  *
  * Each node in query must be resolved. For each query tree node resolved state is specific.
  *
  * For constant node no resolve process exists, it is resolved during construction.
  *
  * For table node no resolve process exists, it is resolved during construction.
  *
  * For function node to be resolved parameters and arguments must be resolved, function node must be initialized with concrete aggregate or
  * non aggregate function and with result type.
  *
  * For lambda node there can be 2 different cases.
  * 1. Standalone: WITH (x -> x + 1) AS lambda SELECT lambda(1); Such lambdas are inlined in query tree during query analysis pass.
  * 2. Function arguments: WITH (x -> x + 1) AS lambda SELECT arrayMap(lambda, [1, 2, 3]); For such lambda resolution must
  * set concrete lambda arguments (initially they are identifier nodes) and resolve lambda expression body.
  *
  * For query node resolve process must resolve all its inner nodes.
  *
  * For matcher node resolve process must replace it with matched nodes.
  *
  * For identifier node resolve process must replace it with concrete non identifier node. This part is most complex because
  * for identifier resolution scopes and identifier lookup context play important part.
  *
  * ClickHouse SQL support lexical scoping for identifier resolution. Scope can be defined by query node or by expression node.
  * Expression nodes that can define scope are lambdas and table ALIAS columns.
  *
  * Identifier lookup context can be expression, function, table.
  *
  * Examples: WITH (x -> x + 1) as func SELECT func() FROM func; During function `func` resolution identifier lookup is performed
  * in function context.
  *
  * If there are no information of identifier context rules are following:
  * 1. Try to resolve identifier in expression context.
  * 2. Try to resolve identifier in function context, if it is allowed. Example: SELECT func(arguments); Here func identifier cannot be resolved in function context
  * because query projection does not support that.
  * 3. Try to resolve identifier in table context, if it is allowed. Example: SELECT table; Here table identifier cannot be resolved in function context
  * because query projection does not support that.
  *
  * TODO: This does not supported properly before, because matchers could not be resolved from aliases.
  *
  * Identifiers are resolved with following rules:
  * Resolution starts with current scope.
  * 1. Try to resolve identifier from expression scope arguments. Lambda expression arguments are greatest priority.
  * 2. Try to resolve identifier from aliases.
  * 3. Try to resolve identifier from join tree if scope is query, or if there are registered table columns in scope.
  * Steps 2 and 3 can be changed using prefer_column_name_to_alias setting.
  * 4. If it is table lookup, try to resolve identifier from CTE.
  * If identifier could not be resolved in current scope, resolution must be continued in parent scopes.
  * 5. Try to resolve identifier from parent scopes.
  *
  * Additional rules about aliases and scopes.
  * 1. Parent scope cannot refer alias from child scope.
  * 2. Child scope can refer to alias in parent scope.
  *
  * Example: SELECT arrayMap(x -> x + 1 AS a, [1,2,3]), a; Identifier a is unknown in parent scope.
  * Example: SELECT a FROM (SELECT 1 as a); Here we do not refer to alias a from child query scope. But we query it projection result, similar to tables.
  * Example: WITH 1 as a SELECT (SELECT a) as b; Here in child scope identifier a is resolved using alias from parent scope.
  *
  * Additional rules about identifier binding.
  * Bind for identifier to entity means that identifier first part match some node during analysis.
  * If other parts of identifier cannot be resolved in that node, exception must be thrown.
  *
  * Example:
  * CREATE TABLE test_table (id UInt64, compound_value Tuple(value UInt64)) ENGINE=TinyLog;
  * SELECT compound_value.value, 1 AS compound_value FROM test_table;
  * Identifier first part compound_value bound to entity with alias compound_value, but nested identifier part cannot be resolved from entity,
  * lookup should not be continued, and exception must be thrown because if lookup continues that way identifier can be resolved from join tree.
  *
  * TODO: This was not supported properly before analyzer because nested identifier could not be resolved from alias.
  *
  * More complex example:
  * CREATE TABLE test_table (id UInt64, value UInt64) ENGINE=TinyLog;
  * WITH cast(('Value'), 'Tuple (value UInt64') AS value SELECT (SELECT value FROM test_table);
  * Identifier first part value bound to test_table column value, but nested identifier part cannot be resolved from it,
  * lookup should not be continued, and exception must be thrown because if lookup continues identifier can be resolved from parent scope.
  *
  * TODO: Update exception messages
  * TODO: Table identifiers with optional UUID.
  * TODO: Lookup functions arrayReduce(sum, [1, 2, 3]);
  * TODO: Support function identifier resolve from parent query scope, if lambda in parent scope does not capture any columns.
  */

namespace
{

/// Identifier lookup context
enum class IdentifierLookupContext : uint8_t
{
    EXPRESSION = 0,
    FUNCTION,
    TABLE_EXPRESSION,
};

const char * toString(IdentifierLookupContext identifier_lookup_context)
{
    switch (identifier_lookup_context)
    {
        case IdentifierLookupContext::EXPRESSION: return "EXPRESSION";
        case IdentifierLookupContext::FUNCTION: return "FUNCTION";
        case IdentifierLookupContext::TABLE_EXPRESSION: return "TABLE_EXPRESSION";
    }
}

const char * toStringLowercase(IdentifierLookupContext identifier_lookup_context)
{
    switch (identifier_lookup_context)
    {
        case IdentifierLookupContext::EXPRESSION: return "expression";
        case IdentifierLookupContext::FUNCTION: return "function";
        case IdentifierLookupContext::TABLE_EXPRESSION: return "table expression";
    }
}

/** Structure that represent identifier lookup during query analysis.
  * Lookup can be in query expression, function, table context.
  */
struct IdentifierLookup
{
    Identifier identifier;
    IdentifierLookupContext lookup_context;

    bool isExpressionLookup() const
    {
        return lookup_context == IdentifierLookupContext::EXPRESSION;
    }

    bool isFunctionLookup() const
    {
        return lookup_context == IdentifierLookupContext::FUNCTION;
    }

    bool isTableExpressionLookup() const
    {
        return lookup_context == IdentifierLookupContext::TABLE_EXPRESSION;
    }

    String dump() const
    {
        return identifier.getFullName() + ' ' + toString(lookup_context);
    }
};

inline bool operator==(const IdentifierLookup & lhs, const IdentifierLookup & rhs)
{
    return lhs.identifier.getFullName() == rhs.identifier.getFullName() && lhs.lookup_context == rhs.lookup_context;
}

[[maybe_unused]] inline bool operator!=(const IdentifierLookup & lhs, const IdentifierLookup & rhs)
{
    return !(lhs == rhs);
}

struct IdentifierLookupHash
{
    size_t operator()(const IdentifierLookup & identifier_lookup) const
    {
        return std::hash<std::string>()(identifier_lookup.identifier.getFullName()) ^ static_cast<uint8_t>(identifier_lookup.lookup_context);
    }
};

enum class IdentifierResolvePlace : UInt8
{
    NONE = 0,
    EXPRESSION_ARGUMENTS,
    ALIASES,
    JOIN_TREE,
    /// Valid only for table lookup
    CTE,
    /// Valid only for table lookup
    DATABASE_CATALOG
};

const char * toString(IdentifierResolvePlace resolved_identifier_place)
{
    switch (resolved_identifier_place)
    {
        case IdentifierResolvePlace::NONE: return "NONE";
        case IdentifierResolvePlace::EXPRESSION_ARGUMENTS: return "EXPRESSION_ARGUMENTS";
        case IdentifierResolvePlace::ALIASES: return "ALIASES";
        case IdentifierResolvePlace::JOIN_TREE: return "JOIN_TREE";
        case IdentifierResolvePlace::CTE: return "CTE";
        case IdentifierResolvePlace::DATABASE_CATALOG: return "DATABASE_CATALOG";
    }
}

struct IdentifierResolveResult
{
    IdentifierResolveResult() = default;

    QueryTreeNodePtr resolved_identifier;
    IdentifierResolvePlace resolve_place = IdentifierResolvePlace::NONE;
    bool resolved_from_parent_scopes = false;

    [[maybe_unused]] bool isResolved() const
    {
        return resolve_place != IdentifierResolvePlace::NONE;
    }

    [[maybe_unused]] bool isResolvedFromParentScopes() const
    {
        return resolved_from_parent_scopes;
    }

    [[maybe_unused]] bool isResolvedFromExpressionArguments() const
    {
        return resolve_place == IdentifierResolvePlace::EXPRESSION_ARGUMENTS;
    }

    [[maybe_unused]] bool isResolvedFromAliases() const
    {
        return resolve_place == IdentifierResolvePlace::ALIASES;
    }

    [[maybe_unused]] bool isResolvedFromJoinTree() const
    {
        return resolve_place == IdentifierResolvePlace::JOIN_TREE;
    }

    [[maybe_unused]] bool isResolvedFromCTEs() const
    {
        return resolve_place == IdentifierResolvePlace::CTE;
    }

    void dump(WriteBuffer & buffer) const
    {
        if (!resolved_identifier)
        {
            buffer << "unresolved";
            return;
        }

        buffer << resolved_identifier->formatASTForErrorMessage() << " place " << toString(resolve_place) << " resolved from parent scopes " << resolved_from_parent_scopes;
    }

    [[maybe_unused]] String dump() const
    {
        WriteBufferFromOwnString buffer;
        dump(buffer);

        return buffer.str();
    }
};

struct IdentifierResolveState
{
    IdentifierResolveResult resolve_result;
    bool cyclic_identifier_resolve = false;
};

struct IdentifierResolveSettings
{
    /// Allow to check join tree during identifier resolution
    bool allow_to_check_join_tree = true;

    /// Allow to check CTEs during table identifier resolution
    bool allow_to_check_cte = true;

    /// Allow to check parent scopes during identifier resolution
    bool allow_to_check_parent_scopes = true;

    /// Allow to check database catalog during table identifier resolution
    bool allow_to_check_database_catalog = true;

    /// Allow to resolve subquery during identifier resolution
    bool allow_to_resolve_subquery_during_identifier_resolution = true;
};

struct StringTransparentHash
{
    using is_transparent = void;
    using hash = std::hash<std::string_view>;

    [[maybe_unused]] size_t operator()(const char * data) const
    {
        return hash()(data);
    }

    size_t operator()(std::string_view data) const
    {
        return hash()(data);
    }

    size_t operator()(const std::string & data) const
    {
        return hash()(data);
    }
};

using ColumnNameToColumnNodeMap = std::unordered_map<std::string, ColumnNodePtr, StringTransparentHash, std::equal_to<>>;

struct TableExpressionData
{
    std::string table_expression_name;
    std::string table_expression_description;
    std::string database_name;
    std::string table_name;
    bool should_qualify_columns = true;
    NamesAndTypes column_names_and_types;
    ColumnNameToColumnNodeMap column_name_to_column_node;
    std::unordered_set<std::string, StringTransparentHash, std::equal_to<>> column_identifier_first_parts;

    bool hasFullIdentifierName(IdentifierView identifier_view) const
    {
        return column_name_to_column_node.contains(identifier_view.getFullName());
    }

    bool canBindIdentifier(IdentifierView identifier_view) const
    {
        return column_identifier_first_parts.contains(identifier_view.at(0));
    }

    [[maybe_unused]] void dump(WriteBuffer & buffer) const
    {
        buffer << "Table expression name " << table_expression_name;

        if (!table_expression_description.empty())
            buffer << " table expression description " << table_expression_description;

        if (!database_name.empty())
            buffer << " database name " << database_name;

        if (!table_name.empty())
            buffer << " table name " << table_name;

        buffer << " should qualify columns " << should_qualify_columns;
        buffer << " columns size " << column_name_to_column_node.size() << '\n';

        for (const auto & [column_name, column_node] : column_name_to_column_node)
            buffer << "Column name " << column_name << " column node " << column_node->dumpTree() << '\n';
    }

    [[maybe_unused]] String dump() const
    {
        WriteBufferFromOwnString buffer;
        dump(buffer);

        return buffer.str();
    }
};

class ExpressionsStack
{
public:
    void pushNode(const QueryTreeNodePtr & node)
    {
        if (node->hasAlias())
        {
            const auto & node_alias = node->getAlias();
            alias_name_to_expressions[node_alias].push_back(node);
        }

        if (const auto * function = node->as<FunctionNode>())
        {
            if (AggregateFunctionFactory::instance().isAggregateFunctionName(function->getFunctionName()))
                ++aggregate_functions_counter;
        }

        expressions.emplace_back(node);
    }

    void popNode()
    {
        const auto & top_expression = expressions.back();
        const auto & top_expression_alias = top_expression->getAlias();

        if (!top_expression_alias.empty())
        {
            auto it = alias_name_to_expressions.find(top_expression_alias);
            auto & alias_expressions = it->second;
            alias_expressions.pop_back();

            if (alias_expressions.empty())
                alias_name_to_expressions.erase(it);
        }

        if (const auto * function = top_expression->as<FunctionNode>())
        {
            if (AggregateFunctionFactory::instance().isAggregateFunctionName(function->getFunctionName()))
                --aggregate_functions_counter;
        }

        expressions.pop_back();
    }

    [[maybe_unused]] const QueryTreeNodePtr & getRoot() const
    {
        return expressions.front();
    }

    const QueryTreeNodePtr & getTop() const
    {
        return expressions.back();
    }

    [[maybe_unused]] bool hasExpressionWithAlias(const std::string & alias) const
    {
        return alias_name_to_expressions.contains(alias);
    }

    bool hasAggregateFunction() const
    {
        return aggregate_functions_counter > 0;
    }

    QueryTreeNodePtr getExpressionWithAlias(const std::string & alias) const
    {
        auto expression_it = alias_name_to_expressions.find(alias);
        if (expression_it == alias_name_to_expressions.end())
            return {};

        return expression_it->second.front();
    }

    [[maybe_unused]] size_t size() const
    {
        return expressions.size();
    }

    bool empty() const
    {
        return expressions.empty();
    }

    void dump(WriteBuffer & buffer) const
    {
        buffer << expressions.size() << '\n';

        for (const auto & expression : expressions)
        {
            buffer << "Expression ";
            buffer << expression->formatASTForErrorMessage();

            const auto & alias = expression->getAlias();
            if (!alias.empty())
                buffer << " alias " << alias;

            buffer << '\n';
        }
    }

    [[maybe_unused]] String dump() const
    {
        WriteBufferFromOwnString buffer;
        dump(buffer);

        return buffer.str();
    }

private:
    QueryTreeNodes expressions;
    size_t aggregate_functions_counter = 0;
    std::unordered_map<std::string, QueryTreeNodes> alias_name_to_expressions;
};

/** Projection names is name of query tree node that is used in projection part of query node.
  * Example: SELECT id FROM test_table;
  * `id` is projection name of column node
  *
  * Example: SELECT id AS id_alias FROM test_table;
  * `id_alias` is projection name of column node
  *
  * Calculation of projection names is done during expression nodes resolution. This is done this way
  * because after identifier node is resolved we lose information about identifier name. We could
  * potentially save this information in query tree node itself, but that would require to clone it in some cases.
  * Example: SELECT big_scalar_subquery AS a, a AS b, b AS c;
  * All 3 nodes in projection are the same big_scalar_subquery, but they have different projection names.
  * If we want to save it in query tree node, we have to clone subquery node that could lead to performance degradation.
  *
  * Possible solution is to separate query node metadata and query node content. So only node metadata could be cloned
  * if we want to change projection name. This solution does not seem to be easy for client of query tree because projection
  * name will be part of interface. If we potentially could hide projection names calculation in analyzer without introducing additional
  * changes in query tree structure that would be preferable.
  *
  * Currently each resolve method returns projection names array. Resolve method must compute projection names of node.
  * If node is resolved as list node this is case for `untuple` function or `matcher` result projection names array must contain projection names
  * for result nodes.
  * If node is not resolved as list node, projection names array contain single projection name for node.
  *
  * Rules for projection names:
  * 1. If node has alias. It is node projection name.
  * Except scenario where `untuple` function has alias. Example: SELECT untuple(expr) AS alias, alias.
  *
  * 2. For constant it is constant value string representation.
  *
  * 3. For identifier:
  * If identifier is resolved from JOIN TREE, we want to remove additional identifier qualifications.
  * Example: SELECT default.test_table.id FROM test_table.
  * Result projection name is `id`.
  *
  * Example: SELECT t1.id FROM test_table_1 AS t1, test_table_2 AS t2
  * In example both test_table_1, test_table_2 have `id` column.
  * In such case projection name is `t1.id` because if additional qualification is removed then column projection name `id` will be ambiguous.
  *
  * Example: SELECT default.test_table_1.id FROM test_table_1 AS t1, test_table_2 AS t2
  * In such case projection name is `test_table_1.id` because we remove unnecessary database qualification, but table name qualification cannot be removed
  * because otherwise column projection name `id` will be ambiguous.
  *
  * If identifier is not resolved from JOIN TREE. Identifier name is projection name.
  * Except scenario where `untuple` function resolved using identifier. Example: SELECT untuple(expr) AS alias, alias.
  * Example: SELECT sum(1, 1) AS value, value.
  * In such case both nodes have `value` projection names.
  *
  * Example: SELECT id AS value, value FROM test_table.
  * In such case both nodes have have `value` projection names.
  *
  * Special case is `untuple` function. If `untuple` function specified with alias, then result nodes will have alias.tuple_column_name projection names.
  * Example: SELECT cast(tuple(1), 'Tuple(id UInt64)') AS value, untuple(value) AS a;
  * Result projection names are `value`, `a.id`.
  *
  * If `untuple` function does not have alias then result nodes will have `tupleElement(untuple_expression_projection_name, 'tuple_column_name') projection names.
  *
  * Example: SELECT cast(tuple(1), 'Tuple(id UInt64)') AS value, untuple(value);
  * Result projection names are `value`, `tupleElement(value, 'id')`;
  *
  * 4. For function:
  * Projection name consists from function_name(parameters_projection_names)(arguments_projection_names).
  * Additionally if function is window function. Window node projection name is used with OVER clause.
  * Example: function_name (parameters_names)(argument_projection_names) OVER window_name;
  * Example: function_name (parameters_names)(argument_projection_names) OVER (PARTITION BY id ORDER BY id).
  * Example: function_name (parameters_names)(argument_projection_names) OVER (window_name ORDER BY id).
  *
  * 5. For lambda:
  * If it is standalone lambda that returns single expression, function projection name is used.
  * Example: WITH (x -> x + 1) AS lambda SELECT lambda(1).
  * Projection name is `lambda(1)`.
  *
  * If is it standalone lambda that returns list, projection names of list nodes are used.
  * Example: WITH (x -> *) AS lambda SELECT lambda(1) FROM test_table;
  * If test_table has two columns `id`, `value`. Then result projection names are `id`, `value`.
  *
  * If lambda is argument of function.
  * Then projection name consists from lambda(tuple(lambda_arguments)(lambda_body_projection_name));
  *
  * 6. For matcher:
  * Matched nodes projection names are used as matcher projection names.
  *
  * Matched nodes must be qualified if needed.
  * Example: SELECT * FROM test_table_1 AS t1, test_table_2 AS t2.
  * In example table test_table_1 and test_table_2 both have `id`, `value` columns.
  * Matched nodes after unqualified matcher resolve must be qualified to avoid ambiguous projection names.
  * Result projection names must be `t1.id`, `t1.value`, `t2.id`, `t2.value`.
  *
  * There are special cases
  * 1. For lambda inside APPLY matcher transformer:
  * Example: SELECT * APPLY x -> toString(x) FROM test_table.
  * In such case lambda argument projection name `x` will be replaced by matched node projection name.
  * If table has two columns `id` and `value`. Then result projection names are `toString(id)`, `toString(value)`;
  *
  * 2. For unqualified matcher when JOIN tree contains JOIN with USING.
  * Example: SELECT * FROM test_table_1 AS t1 INNER JOIN test_table_2 AS t2 USING(id);
  * Result projection names must be `id`, `t1.value`, `t2.value`.
  *
  * 7. For subquery:
  * For subquery projection name consists of `_subquery_` prefix and implementation specific unique number suffix.
  * Example: SELECT (SELECT 1), (SELECT 1 UNION DISTINCT SELECT 1);
  * Result projection name can be `_subquery_1`, `subquery_2`;
  *
  * 8. For table:
  * Table node can be used in expression context only as right argument of IN function. In that case identifier is used
  * as table node projection name.
  * Example: SELECT id IN test_table FROM test_table;
  * Result projection name is `in(id, test_table)`.
  */
using ProjectionName = String;
using ProjectionNames = std::vector<ProjectionName>;
constexpr auto PROJECTION_NAME_PLACEHOLDER = "__projection_name_placeholder";

struct IdentifierResolveScope
{
    /// Construct identifier resolve scope using scope node, and parent scope
    IdentifierResolveScope(QueryTreeNodePtr scope_node_, IdentifierResolveScope * parent_scope_)
        : scope_node(std::move(scope_node_))
        , parent_scope(parent_scope_)
    {
        if (parent_scope)
        {
            subquery_depth = parent_scope->subquery_depth;
            context = parent_scope->context;
        }

        if (auto * union_node = scope_node->as<UnionNode>())
        {
            context = union_node->getContext();
        }
        else if (auto * query_node = scope_node->as<QueryNode>())
        {
            context = query_node->getContext();
            group_by_use_nulls = context->getSettingsRef().group_by_use_nulls &&
                (query_node->isGroupByWithGroupingSets() || query_node->isGroupByWithRollup() || query_node->isGroupByWithCube());
        }
    }

    QueryTreeNodePtr scope_node;

    IdentifierResolveScope * parent_scope = nullptr;

    ContextPtr context;

    /// Identifier lookup to result
    std::unordered_map<IdentifierLookup, IdentifierResolveState, IdentifierLookupHash> identifier_lookup_to_resolve_state;

    /// Lambda argument can be expression like constant, column, or it can be function
    std::unordered_map<std::string, QueryTreeNodePtr> expression_argument_name_to_node;

    /// Alias name to query expression node
    std::unordered_map<std::string, QueryTreeNodePtr> alias_name_to_expression_node;

    /// Alias name to lambda node
    std::unordered_map<std::string, QueryTreeNodePtr> alias_name_to_lambda_node;

    /// Alias name to table expression node
    std::unordered_map<std::string, QueryTreeNodePtr> alias_name_to_table_expression_node;

    /// Table column name to column node. Valid only during table ALIAS columns resolve.
    ColumnNameToColumnNodeMap column_name_to_column_node;

    /// CTE name to query node
    std::unordered_map<std::string, QueryTreeNodePtr> cte_name_to_query_node;

    /// Window name to window node
    std::unordered_map<std::string, QueryTreeNodePtr> window_name_to_window_node;

    /// Nodes with duplicated aliases
    std::unordered_set<QueryTreeNodePtr> nodes_with_duplicated_aliases;

    /// Current scope expression in resolve process stack
    ExpressionsStack expressions_in_resolve_process_stack;

    /// Table expressions in resolve process
    std::unordered_set<const IQueryTreeNode *> table_expressions_in_resolve_process;

    /// Current scope expression
    std::unordered_set<IdentifierLookup, IdentifierLookupHash> non_cached_identifier_lookups_during_expression_resolve;

    /// Table expression node to data
    std::unordered_map<QueryTreeNodePtr, TableExpressionData> table_expression_node_to_data;

    QueryTreeNodePtrWithHashSet nullable_group_by_keys;

    /// Use identifier lookup to result cache
    bool use_identifier_lookup_to_result_cache = true;

    /// Apply nullability to aggregation keys
    bool group_by_use_nulls = false;

    /// JOINs count
    size_t joins_count = 0;

    /// Subquery depth
    size_t subquery_depth = 0;

    /** Scope join tree node for expression.
      * Valid only during analysis construction for single expression.
      */
    QueryTreeNodePtr expression_join_tree_node;

    [[maybe_unused]] const IdentifierResolveScope * getNearestQueryScope() const
    {
        const IdentifierResolveScope * scope_to_check = this;
        while (scope_to_check != nullptr)
        {
            if (scope_to_check->scope_node->getNodeType() == QueryTreeNodeType::QUERY)
                break;

            scope_to_check = scope_to_check->parent_scope;
        }

        return scope_to_check;
    }

    IdentifierResolveScope * getNearestQueryScope()
    {
        IdentifierResolveScope * scope_to_check = this;
        while (scope_to_check != nullptr)
        {
            if (scope_to_check->scope_node->getNodeType() == QueryTreeNodeType::QUERY)
                break;

            scope_to_check = scope_to_check->parent_scope;
        }

        return scope_to_check;
    }

    TableExpressionData & getTableExpressionDataOrThrow(const QueryTreeNodePtr & table_expression_node)
    {
        auto it = table_expression_node_to_data.find(table_expression_node);
        if (it == table_expression_node_to_data.end())
        {
            throw Exception(ErrorCodes::LOGICAL_ERROR,
                "Table expression {} data must be initialized. In scope {}",
                table_expression_node->formatASTForErrorMessage(),
                scope_node->formatASTForErrorMessage());
        }

        return it->second;
    }

    const TableExpressionData & getTableExpressionDataOrThrow(const QueryTreeNodePtr & table_expression_node) const
    {
        auto it = table_expression_node_to_data.find(table_expression_node);
        if (it == table_expression_node_to_data.end())
        {
            throw Exception(ErrorCodes::LOGICAL_ERROR,
                "Table expression {} data must be initialized. In scope {}",
                table_expression_node->formatASTForErrorMessage(),
                scope_node->formatASTForErrorMessage());
        }

        return it->second;
    }

    /// Dump identifier resolve scope
    [[maybe_unused]] void dump(WriteBuffer & buffer) const
    {
        buffer << "Scope node " << scope_node->formatASTForErrorMessage() << '\n';
        buffer << "Identifier lookup to resolve state " << identifier_lookup_to_resolve_state.size() << '\n';
        for (const auto & [identifier, state] : identifier_lookup_to_resolve_state)
        {
            buffer << "Identifier " << identifier.dump() << " resolve result ";
            state.resolve_result.dump(buffer);
            buffer << '\n';
        }

        buffer << "Expression argument name to node " << expression_argument_name_to_node.size() << '\n';
        for (const auto & [alias_name, node] : expression_argument_name_to_node)
            buffer << "Alias name " << alias_name << " node " << node->formatASTForErrorMessage() << '\n';

        buffer << "Alias name to expression node table size " << alias_name_to_expression_node.size() << '\n';
        for (const auto & [alias_name, node] : alias_name_to_expression_node)
            buffer << "Alias name " << alias_name << " expression node " << node->dumpTree() << '\n';

        buffer << "Alias name to function node table size " << alias_name_to_lambda_node.size() << '\n';
        for (const auto & [alias_name, node] : alias_name_to_lambda_node)
            buffer << "Alias name " << alias_name << " lambda node " << node->formatASTForErrorMessage() << '\n';

        buffer << "Alias name to table expression node table size " << alias_name_to_table_expression_node.size() << '\n';
        for (const auto & [alias_name, node] : alias_name_to_table_expression_node)
            buffer << "Alias name " << alias_name << " node " << node->formatASTForErrorMessage() << '\n';

        buffer << "CTE name to query node table size " << cte_name_to_query_node.size() << '\n';
        for (const auto & [cte_name, node] : cte_name_to_query_node)
            buffer << "CTE name " << cte_name << " node " << node->formatASTForErrorMessage() << '\n';

        buffer << "WINDOW name to window node table size " << window_name_to_window_node.size() << '\n';
        for (const auto & [window_name, node] : window_name_to_window_node)
            buffer << "CTE name " << window_name << " node " << node->formatASTForErrorMessage() << '\n';

        buffer << "Nodes with duplicated aliases size " << nodes_with_duplicated_aliases.size() << '\n';
        for (const auto & node : nodes_with_duplicated_aliases)
            buffer << "Alias name " << node->getAlias() << " node " << node->formatASTForErrorMessage() << '\n';

        buffer << "Expression resolve process stack " << '\n';
        expressions_in_resolve_process_stack.dump(buffer);

        buffer << "Table expressions in resolve process size " << table_expressions_in_resolve_process.size() << '\n';
        for (const auto & node : table_expressions_in_resolve_process)
            buffer << "Table expression " << node->formatASTForErrorMessage() << '\n';

        buffer << "Non cached identifier lookups during expression resolve " << non_cached_identifier_lookups_during_expression_resolve.size() << '\n';
        for (const auto & identifier_lookup : non_cached_identifier_lookups_during_expression_resolve)
            buffer << "Identifier lookup " << identifier_lookup.dump() << '\n';

        buffer << "Table expression node to data " << table_expression_node_to_data.size() << '\n';
        for (const auto & [table_expression_node, table_expression_data] : table_expression_node_to_data)
            buffer << "Table expression node " << table_expression_node->formatASTForErrorMessage() << " data " << table_expression_data.dump() << '\n';

        buffer << "Use identifier lookup to result cache " << use_identifier_lookup_to_result_cache << '\n';
        buffer << "Subquery depth " << subquery_depth << '\n';
    }

    [[maybe_unused]] String dump() const
    {
        WriteBufferFromOwnString buffer;
        dump(buffer);

        return buffer.str();
    }
};


/** Visitor that extracts expression and function aliases from node and initialize scope tables with it.
  * Does not go into child lambdas and queries.
  *
  * Important:
  * Identifier nodes with aliases are added both in alias to expression and alias to function map.
  *
  * These is necessary because identifier with alias can give alias name to any query tree node.
  *
  * Example:
  * WITH (x -> x + 1) AS id, id AS value SELECT value(1);
  * In this example id as value is identifier node that has alias, during scope initialization we cannot derive
  * that id is actually lambda or expression.
  *
  * There are no easy solution here, without trying to make full featured expression resolution at this stage.
  * Example:
  * WITH (x -> x + 1) AS id, id AS id_1, id_1 AS id_2 SELECT id_2(1);
  * Example: SELECT a, b AS a, b AS c, 1 AS c;
  *
  * It is client responsibility after resolving identifier node with alias, make following actions:
  * 1. If identifier node was resolved in function scope, remove alias from scope expression map.
  * 2. If identifier node was resolved in expression scope, remove alias from scope function map.
  *
  * That way we separate alias map initialization and expressions resolution.
  */
class QueryExpressionsAliasVisitor : public InDepthQueryTreeVisitor<QueryExpressionsAliasVisitor>
{
public:
    explicit QueryExpressionsAliasVisitor(IdentifierResolveScope & scope_)
        : scope(scope_)
    {}

    void visitImpl(QueryTreeNodePtr & node)
    {
        updateAliasesIfNeeded(node, false /*is_lambda_node*/);
    }

    bool needChildVisit(const QueryTreeNodePtr &, const QueryTreeNodePtr & child)
    {
        if (auto * lambda_node = child->as<LambdaNode>())
        {
            updateAliasesIfNeeded(child, true /*is_lambda_node*/);
            return false;
        }
        else if (auto * query_tree_node = child->as<QueryNode>())
        {
            if (query_tree_node->isCTE())
                return false;

            updateAliasesIfNeeded(child, false /*is_lambda_node*/);
            return false;
        }
        else if (auto * union_node = child->as<UnionNode>())
        {
            if (union_node->isCTE())
                return false;

            updateAliasesIfNeeded(child, false /*is_lambda_node*/);
            return false;
        }

        return true;
    }
private:
    void updateAliasesIfNeeded(const QueryTreeNodePtr & node, bool is_lambda_node)
    {
        if (!node->hasAlias())
            return;

        // We should not resolve expressions to WindowNode
        if (node->getNodeType() == QueryTreeNodeType::WINDOW)
            return;

        const auto & alias = node->getAlias();

        if (is_lambda_node)
        {
            if (scope.alias_name_to_expression_node.contains(alias))
                scope.nodes_with_duplicated_aliases.insert(node);

            auto [_, inserted] = scope.alias_name_to_lambda_node.insert(std::make_pair(alias, node));
            if (!inserted)
                scope.nodes_with_duplicated_aliases.insert(node);

            return;
        }

        if (scope.alias_name_to_lambda_node.contains(alias))
            scope.nodes_with_duplicated_aliases.insert(node);

        auto [_, inserted] = scope.alias_name_to_expression_node.insert(std::make_pair(alias, node));
        if (!inserted)
            scope.nodes_with_duplicated_aliases.insert(node);

        /// If node is identifier put it also in scope alias name to lambda node map
        if (node->getNodeType() == QueryTreeNodeType::IDENTIFIER)
            scope.alias_name_to_lambda_node.insert(std::make_pair(alias, node));
    }

    IdentifierResolveScope & scope;
};

class TableExpressionsAliasVisitor : public InDepthQueryTreeVisitor<TableExpressionsAliasVisitor>
{
public:
    explicit TableExpressionsAliasVisitor(IdentifierResolveScope & scope_)
        : scope(scope_)
    {}

    void visitImpl(QueryTreeNodePtr & node)
    {
        updateAliasesIfNeeded(node);
    }

    static bool needChildVisit(const QueryTreeNodePtr & node, const QueryTreeNodePtr & child)
    {
        auto node_type = node->getNodeType();

        switch (node_type)
        {
            case QueryTreeNodeType::ARRAY_JOIN:
            {
                const auto & array_join_node = node->as<const ArrayJoinNode &>();
                return child.get() == array_join_node.getTableExpression().get();
            }
            case QueryTreeNodeType::JOIN:
            {
                const auto & join_node = node->as<const JoinNode &>();
                return child.get() == join_node.getLeftTableExpression().get() || child.get() == join_node.getRightTableExpression().get();
            }
            default:
            {
                break;
            }
        }

        return false;
    }

private:
    void updateAliasesIfNeeded(const QueryTreeNodePtr & node)
    {
        if (!node->hasAlias())
            return;

        const auto & node_alias = node->getAlias();
        auto [_, inserted] = scope.alias_name_to_table_expression_node.emplace(node_alias, node);
        if (!inserted)
            throw Exception(ErrorCodes::MULTIPLE_EXPRESSIONS_FOR_ALIAS,
                "Multiple table expressions with same alias {}. In scope {}",
                node_alias,
                scope.scope_node->formatASTForErrorMessage());
    }

    IdentifierResolveScope & scope;
};

class QueryAnalyzer
{
public:
    void resolve(QueryTreeNodePtr node, const QueryTreeNodePtr & table_expression, ContextPtr context)
    {
        IdentifierResolveScope scope(node, nullptr /*parent_scope*/);

        if (!scope.context)
            scope.context = context;

        auto node_type = node->getNodeType();

        switch (node_type)
        {
            case QueryTreeNodeType::QUERY:
            {
                if (table_expression)
                    throw Exception(ErrorCodes::LOGICAL_ERROR,
                        "For query analysis table expression must be empty");

                resolveQuery(node, scope);
                break;
            }
            case QueryTreeNodeType::UNION:
            {
                if (table_expression)
                    throw Exception(ErrorCodes::LOGICAL_ERROR,
                        "For union analysis table expression must be empty");

                resolveUnion(node, scope);
                break;
            }
            case QueryTreeNodeType::IDENTIFIER:
                [[fallthrough]];
            case QueryTreeNodeType::CONSTANT:
                [[fallthrough]];
            case QueryTreeNodeType::COLUMN:
                [[fallthrough]];
            case QueryTreeNodeType::FUNCTION:
                [[fallthrough]];
            case QueryTreeNodeType::LIST:
            {
                if (table_expression)
                {
                    scope.expression_join_tree_node = table_expression;
                    validateTableExpressionModifiers(scope.expression_join_tree_node, scope);
                    initializeTableExpressionData(scope.expression_join_tree_node, scope);
                }

                if (node_type == QueryTreeNodeType::LIST)
                    resolveExpressionNodeList(node, scope, false /*allow_lambda_expression*/, false /*allow_table_expression*/);
                else
                    resolveExpressionNode(node, scope, false /*allow_lambda_expression*/, false /*allow_table_expression*/);

                break;
            }
            case QueryTreeNodeType::TABLE_FUNCTION:
            {
                QueryExpressionsAliasVisitor expressions_alias_visitor(scope);
                resolveTableFunction(node, scope, expressions_alias_visitor, false /*nested_table_function*/);
                break;
            }
            default:
            {
                throw Exception(ErrorCodes::BAD_ARGUMENTS,
                                "Node {} with type {} is not supported by query analyzer. "
                                "Supported nodes are query, union, identifier, constant, column, function, list.",
                                node->formatASTForErrorMessage(),
                                node->getNodeTypeName());
            }
        }
    }

private:
    /// Utility functions

    static bool isExpressionNodeType(QueryTreeNodeType node_type);

    static bool isFunctionExpressionNodeType(QueryTreeNodeType node_type);

    static bool isSubqueryNodeType(QueryTreeNodeType node_type);

    static bool isTableExpressionNodeType(QueryTreeNodeType node_type);

    static DataTypePtr getExpressionNodeResultTypeOrNull(const QueryTreeNodePtr & query_tree_node);

    static ProjectionName calculateFunctionProjectionName(const QueryTreeNodePtr & function_node,
        const ProjectionNames & parameters_projection_names,
        const ProjectionNames & arguments_projection_names);

    static ProjectionName calculateWindowProjectionName(const QueryTreeNodePtr & window_node,
        const QueryTreeNodePtr & parent_window_node,
        const String & parent_window_name,
        const ProjectionNames & partition_by_projection_names,
        const ProjectionNames & order_by_projection_names,
        const ProjectionName & frame_begin_offset_projection_name,
        const ProjectionName & frame_end_offset_projection_name);

    static ProjectionName calculateSortColumnProjectionName(const QueryTreeNodePtr & sort_column_node,
        const ProjectionName & sort_expression_projection_name,
        const ProjectionName & fill_from_expression_projection_name,
        const ProjectionName & fill_to_expression_projection_name,
        const ProjectionName & fill_step_expression_projection_name);

    static void collectCompoundExpressionValidIdentifiersForTypoCorrection(const Identifier & unresolved_identifier,
        const DataTypePtr & compound_expression_type,
        const Identifier & valid_identifier_prefix,
        std::unordered_set<Identifier> & valid_identifiers_result);

    static void collectTableExpressionValidIdentifiersForTypoCorrection(const Identifier & unresolved_identifier,
        const QueryTreeNodePtr & table_expression,
        const TableExpressionData & table_expression_data,
        std::unordered_set<Identifier> & valid_identifiers_result);

    static void collectScopeValidIdentifiersForTypoCorrection(const Identifier & unresolved_identifier,
        const IdentifierResolveScope & scope,
        bool allow_expression_identifiers,
        bool allow_function_identifiers,
        bool allow_table_expression_identifiers,
        std::unordered_set<Identifier> & valid_identifiers_result);

    static void collectScopeWithParentScopesValidIdentifiersForTypoCorrection(const Identifier & unresolved_identifier,
        const IdentifierResolveScope & scope,
        bool allow_expression_identifiers,
        bool allow_function_identifiers,
        bool allow_table_expression_identifiers,
        std::unordered_set<Identifier> & valid_identifiers_result);

    static std::vector<String> collectIdentifierTypoHints(const Identifier & unresolved_identifier, const std::unordered_set<Identifier> & valid_identifiers);

    static QueryTreeNodePtr wrapExpressionNodeInTupleElement(QueryTreeNodePtr expression_node, IdentifierView nested_path);

    QueryTreeNodePtr tryGetLambdaFromSQLUserDefinedFunctions(const std::string & function_name, ContextPtr context);

    void evaluateScalarSubqueryIfNeeded(QueryTreeNodePtr & query_tree_node, IdentifierResolveScope & scope);

    static void mergeWindowWithParentWindow(const QueryTreeNodePtr & window_node, const QueryTreeNodePtr & parent_window_node, IdentifierResolveScope & scope);

    void replaceNodesWithPositionalArguments(QueryTreeNodePtr & node_list, const QueryTreeNodes & projection_nodes, IdentifierResolveScope & scope);

    static void convertLimitOffsetExpression(QueryTreeNodePtr & expression_node, const String & expression_description, IdentifierResolveScope & scope);

    static void validateTableExpressionModifiers(const QueryTreeNodePtr & table_expression_node, IdentifierResolveScope & scope);

    static void validateJoinTableExpressionWithoutAlias(const QueryTreeNodePtr & join_node, const QueryTreeNodePtr & table_expression_node, IdentifierResolveScope & scope);

    static std::pair<bool, UInt64> recursivelyCollectMaxOrdinaryExpressions(QueryTreeNodePtr & node, QueryTreeNodes & into);

    static void expandGroupByAll(QueryNode & query_tree_node_typed);

    static std::string
    rewriteAggregateFunctionNameIfNeeded(const std::string & aggregate_function_name, NullsAction action, const ContextPtr & context);

    static std::optional<JoinTableSide> getColumnSideFromJoinTree(const QueryTreeNodePtr & resolved_identifier, const JoinNode & join_node)
    {
        if (resolved_identifier->getNodeType() == QueryTreeNodeType::CONSTANT)
            return {};

        if (resolved_identifier->getNodeType() == QueryTreeNodeType::FUNCTION)
        {
            const auto & resolved_function = resolved_identifier->as<FunctionNode &>();

            const auto & argument_nodes = resolved_function.getArguments().getNodes();

            std::optional<JoinTableSide> result;
            for (const auto & argument_node : argument_nodes)
            {
                auto table_side = getColumnSideFromJoinTree(argument_node, join_node);
                if (table_side && result && *table_side != *result)
                {
                    throw Exception(ErrorCodes::AMBIGUOUS_IDENTIFIER,
                        "Ambiguous identifier {}. In scope {}",
                        resolved_identifier->formatASTForErrorMessage(),
                        join_node.formatASTForErrorMessage());
                }
                if (table_side)
                    result = *table_side;
            }
            return result;
        }

        const auto * column_src = resolved_identifier->as<ColumnNode &>().getColumnSource().get();

        if (join_node.getLeftTableExpression().get() == column_src)
            return JoinTableSide::Left;
        if (join_node.getRightTableExpression().get() == column_src)
            return JoinTableSide::Right;
        return {};
    }

    static void convertJoinedColumnTypeToNullIfNeeded(QueryTreeNodePtr & resolved_identifier, const JoinKind & join_kind, std::optional<JoinTableSide> resolved_side)
    {
        if (resolved_identifier->getNodeType() == QueryTreeNodeType::COLUMN &&
            JoinCommon::canBecomeNullable(resolved_identifier->getResultType()) &&
            (isFull(join_kind) ||
            (isLeft(join_kind) && resolved_side && *resolved_side == JoinTableSide::Right) ||
            (isRight(join_kind) && resolved_side && *resolved_side == JoinTableSide::Left)))
        {
            auto & resolved_column = resolved_identifier->as<ColumnNode &>();
            resolved_column.setColumnType(makeNullableOrLowCardinalityNullable(resolved_column.getColumnType()));
        }
    }

    /// Resolve identifier functions

    static QueryTreeNodePtr tryResolveTableIdentifierFromDatabaseCatalog(const Identifier & table_identifier, ContextPtr context);

    QueryTreeNodePtr tryResolveIdentifierFromCompoundExpression(const Identifier & expression_identifier,
        size_t identifier_bind_size,
        const QueryTreeNodePtr & compound_expression,
        String compound_expression_source,
        IdentifierResolveScope & scope,
        bool can_be_not_found = false);

    QueryTreeNodePtr tryResolveIdentifierFromExpressionArguments(const IdentifierLookup & identifier_lookup, IdentifierResolveScope & scope);

    static bool tryBindIdentifierToAliases(const IdentifierLookup & identifier_lookup, const IdentifierResolveScope & scope);

    QueryTreeNodePtr tryResolveIdentifierFromAliases(const IdentifierLookup & identifier_lookup,
        IdentifierResolveScope & scope,
        IdentifierResolveSettings identifier_resolve_settings);

    QueryTreeNodePtr tryResolveIdentifierFromTableColumns(const IdentifierLookup & identifier_lookup, IdentifierResolveScope & scope);

    static bool tryBindIdentifierToTableExpression(const IdentifierLookup & identifier_lookup,
        const QueryTreeNodePtr & table_expression_node,
        const IdentifierResolveScope & scope);

    static bool tryBindIdentifierToTableExpressions(const IdentifierLookup & identifier_lookup,
        const QueryTreeNodePtr & table_expression_node,
        const IdentifierResolveScope & scope);

    QueryTreeNodePtr tryResolveIdentifierFromTableExpression(const IdentifierLookup & identifier_lookup,
        const QueryTreeNodePtr & table_expression_node,
        IdentifierResolveScope & scope);

    QueryTreeNodePtr tryResolveIdentifierFromJoin(const IdentifierLookup & identifier_lookup,
        const QueryTreeNodePtr & table_expression_node,
        IdentifierResolveScope & scope);

    QueryTreeNodePtr tryResolveExpressionFromArrayJoinExpressions(const QueryTreeNodePtr & resolved_expression,
        const QueryTreeNodePtr & table_expression_node,
        IdentifierResolveScope & scope);

    QueryTreeNodePtr tryResolveIdentifierFromArrayJoin(const IdentifierLookup & identifier_lookup,
        const QueryTreeNodePtr & table_expression_node,
        IdentifierResolveScope & scope);

    QueryTreeNodePtr tryResolveIdentifierFromJoinTreeNode(const IdentifierLookup & identifier_lookup,
        const QueryTreeNodePtr & join_tree_node,
        IdentifierResolveScope & scope);

    QueryTreeNodePtr tryResolveIdentifierFromJoinTree(const IdentifierLookup & identifier_lookup,
        IdentifierResolveScope & scope);

    IdentifierResolveResult tryResolveIdentifierInParentScopes(const IdentifierLookup & identifier_lookup, IdentifierResolveScope & scope);

    IdentifierResolveResult tryResolveIdentifier(const IdentifierLookup & identifier_lookup,
        IdentifierResolveScope & scope,
        IdentifierResolveSettings identifier_resolve_settings = {});

    QueryTreeNodePtr tryResolveIdentifierFromStorage(
        const Identifier & identifier,
        const QueryTreeNodePtr & table_expression_node,
        const TableExpressionData & table_expression_data,
        IdentifierResolveScope & scope,
        size_t identifier_column_qualifier_parts,
        bool can_be_not_found = false);

    /// Resolve query tree nodes functions

    void qualifyColumnNodesWithProjectionNames(const QueryTreeNodes & column_nodes,
        const QueryTreeNodePtr & table_expression_node,
        const IdentifierResolveScope & scope);

    static GetColumnsOptions buildGetColumnsOptions(QueryTreeNodePtr & matcher_node, const ContextPtr & context);

    using QueryTreeNodesWithNames = std::vector<std::pair<QueryTreeNodePtr, std::string>>;

    QueryTreeNodesWithNames getMatchedColumnNodesWithNames(const QueryTreeNodePtr & matcher_node,
        const QueryTreeNodePtr & table_expression_node,
        const NamesAndTypes & matched_columns,
        const IdentifierResolveScope & scope);

    QueryTreeNodesWithNames resolveQualifiedMatcher(QueryTreeNodePtr & matcher_node, IdentifierResolveScope & scope);

    QueryTreeNodesWithNames resolveUnqualifiedMatcher(QueryTreeNodePtr & matcher_node, IdentifierResolveScope & scope);

    ProjectionNames resolveMatcher(QueryTreeNodePtr & matcher_node, IdentifierResolveScope & scope);

    ProjectionName resolveWindow(QueryTreeNodePtr & window_node, IdentifierResolveScope & scope);

    ProjectionNames resolveLambda(const QueryTreeNodePtr & lambda_node,
        const QueryTreeNodePtr & lambda_node_to_resolve,
        const QueryTreeNodes & lambda_arguments,
        IdentifierResolveScope & scope);

    ProjectionNames resolveFunction(QueryTreeNodePtr & function_node, IdentifierResolveScope & scope);

    ProjectionNames resolveExpressionNode(QueryTreeNodePtr & node, IdentifierResolveScope & scope, bool allow_lambda_expression, bool allow_table_expression);

    ProjectionNames resolveExpressionNodeList(QueryTreeNodePtr & node_list, IdentifierResolveScope & scope, bool allow_lambda_expression, bool allow_table_expression);

    ProjectionNames resolveSortNodeList(QueryTreeNodePtr & sort_node_list, IdentifierResolveScope & scope);

    void resolveInterpolateColumnsNodeList(QueryTreeNodePtr & interpolate_node_list, IdentifierResolveScope & scope);

    void resolveWindowNodeList(QueryTreeNodePtr & window_node_list, IdentifierResolveScope & scope);

    NamesAndTypes resolveProjectionExpressionNodeList(QueryTreeNodePtr & projection_node_list, IdentifierResolveScope & scope);

    void initializeQueryJoinTreeNode(QueryTreeNodePtr & join_tree_node, IdentifierResolveScope & scope);

    void initializeTableExpressionData(const QueryTreeNodePtr & table_expression_node, IdentifierResolveScope & scope);

    void resolveTableFunction(QueryTreeNodePtr & table_function_node, IdentifierResolveScope & scope, QueryExpressionsAliasVisitor & expressions_visitor, bool nested_table_function);

    void resolveArrayJoin(QueryTreeNodePtr & array_join_node, IdentifierResolveScope & scope, QueryExpressionsAliasVisitor & expressions_visitor);

    void resolveJoin(QueryTreeNodePtr & join_node, IdentifierResolveScope & scope, QueryExpressionsAliasVisitor & expressions_visitor);

    void resolveQueryJoinTreeNode(QueryTreeNodePtr & join_tree_node, IdentifierResolveScope & scope, QueryExpressionsAliasVisitor & expressions_visitor);

    void resolveQuery(const QueryTreeNodePtr & query_node, IdentifierResolveScope & scope);

    void resolveUnion(const QueryTreeNodePtr & union_node, IdentifierResolveScope & scope);

    /// Lambdas that are currently in resolve process
    std::unordered_set<IQueryTreeNode *> lambdas_in_resolve_process;

    /// Function name to user defined lambda map
    std::unordered_map<std::string, QueryTreeNodePtr> function_name_to_user_defined_lambda;

    /// Array join expressions counter
    size_t array_join_expressions_counter = 1;

    /// Subquery counter
    size_t subquery_counter = 1;

    /// Global expression node to projection name map
    std::unordered_map<QueryTreeNodePtr, ProjectionName> node_to_projection_name;

    /// Global resolve expression node to projection names map
    std::unordered_map<QueryTreeNodePtr, ProjectionNames> resolved_expressions;

    /// Global resolve expression node to tree size
    std::unordered_map<QueryTreeNodePtr, size_t> node_to_tree_size;

    /// Global scalar subquery to scalar value map
    std::unordered_map<QueryTreeNodePtrWithHash, Block> scalar_subquery_to_scalar_value;

};

/// Utility functions implementation


bool QueryAnalyzer::isExpressionNodeType(QueryTreeNodeType node_type)
{
    return node_type == QueryTreeNodeType::CONSTANT || node_type == QueryTreeNodeType::COLUMN || node_type == QueryTreeNodeType::FUNCTION
        || node_type == QueryTreeNodeType::QUERY || node_type == QueryTreeNodeType::UNION;
}

bool QueryAnalyzer::isFunctionExpressionNodeType(QueryTreeNodeType node_type)
{
    return node_type == QueryTreeNodeType::LAMBDA;
}

bool QueryAnalyzer::isSubqueryNodeType(QueryTreeNodeType node_type)
{
    return node_type == QueryTreeNodeType::QUERY || node_type == QueryTreeNodeType::UNION;
}

bool QueryAnalyzer::isTableExpressionNodeType(QueryTreeNodeType node_type)
{
    return node_type == QueryTreeNodeType::TABLE || node_type == QueryTreeNodeType::TABLE_FUNCTION ||
        isSubqueryNodeType(node_type);
}

DataTypePtr QueryAnalyzer::getExpressionNodeResultTypeOrNull(const QueryTreeNodePtr & query_tree_node)
{
    auto node_type = query_tree_node->getNodeType();

    switch (node_type)
    {
        case QueryTreeNodeType::CONSTANT:
            [[fallthrough]];
        case QueryTreeNodeType::COLUMN:
        {
            return query_tree_node->getResultType();
        }
        case QueryTreeNodeType::FUNCTION:
        {
            auto & function_node = query_tree_node->as<FunctionNode &>();
            if (function_node.isResolved())
                return function_node.getResultType();
            break;
        }
        default:
        {
            break;
        }
    }

    return nullptr;
}

ProjectionName QueryAnalyzer::calculateFunctionProjectionName(const QueryTreeNodePtr & function_node, const ProjectionNames & parameters_projection_names,
    const ProjectionNames & arguments_projection_names)
{
    const auto & function_node_typed = function_node->as<FunctionNode &>();
    const auto & function_node_name = function_node_typed.getFunctionName();

    bool is_array_function = function_node_name == "array";
    bool is_tuple_function = function_node_name == "tuple";

    WriteBufferFromOwnString buffer;

    if (!is_array_function && !is_tuple_function)
        buffer << function_node_name;

    if (!parameters_projection_names.empty())
    {
        buffer << '(';

        size_t function_parameters_projection_names_size = parameters_projection_names.size();
        for (size_t i = 0; i < function_parameters_projection_names_size; ++i)
        {
            buffer << parameters_projection_names[i];

            if (i + 1 != function_parameters_projection_names_size)
                buffer << ", ";
        }

        buffer << ')';
    }

    char open_bracket = '(';
    char close_bracket = ')';

    if (is_array_function)
    {
        open_bracket = '[';
        close_bracket = ']';
    }

    buffer << open_bracket;

    size_t function_arguments_projection_names_size = arguments_projection_names.size();
    for (size_t i = 0; i < function_arguments_projection_names_size; ++i)
    {
        buffer << arguments_projection_names[i];

        if (i + 1 != function_arguments_projection_names_size)
            buffer << ", ";
    }

    buffer << close_bracket;

    return buffer.str();
}

ProjectionName QueryAnalyzer::calculateWindowProjectionName(const QueryTreeNodePtr & window_node,
    const QueryTreeNodePtr & parent_window_node,
    const String & parent_window_name,
    const ProjectionNames & partition_by_projection_names,
    const ProjectionNames & order_by_projection_names,
    const ProjectionName & frame_begin_offset_projection_name,
    const ProjectionName & frame_end_offset_projection_name)
{
    const auto & window_node_typed = window_node->as<WindowNode &>();
    const auto & window_frame = window_node_typed.getWindowFrame();

    bool parent_window_node_has_partition_by = false;
    bool parent_window_node_has_order_by = false;

    if (parent_window_node)
    {
        const auto & parent_window_node_typed = parent_window_node->as<WindowNode &>();
        parent_window_node_has_partition_by = parent_window_node_typed.hasPartitionBy();
        parent_window_node_has_order_by = parent_window_node_typed.hasOrderBy();
    }

    WriteBufferFromOwnString buffer;

    if (!parent_window_name.empty())
        buffer << parent_window_name;

    if (!partition_by_projection_names.empty() && !parent_window_node_has_partition_by)
    {
        if (!parent_window_name.empty())
            buffer << ' ';

        buffer << "PARTITION BY ";

        size_t partition_by_projection_names_size = partition_by_projection_names.size();
        for (size_t i = 0; i < partition_by_projection_names_size; ++i)
        {
            buffer << partition_by_projection_names[i];
            if (i + 1 != partition_by_projection_names_size)
                buffer << ", ";
        }
    }

    if (!order_by_projection_names.empty() && !parent_window_node_has_order_by)
    {
        if (!partition_by_projection_names.empty() || !parent_window_name.empty())
            buffer << ' ';

        buffer << "ORDER BY ";

        size_t order_by_projection_names_size = order_by_projection_names.size();
        for (size_t i = 0; i < order_by_projection_names_size; ++i)
        {
            buffer << order_by_projection_names[i];
            if (i + 1 != order_by_projection_names_size)
                buffer << ", ";
        }
    }

    if (!window_frame.is_default)
    {
        if (!partition_by_projection_names.empty() || !order_by_projection_names.empty() || !parent_window_name.empty())
            buffer << ' ';

        buffer << window_frame.type << " BETWEEN ";
        if (window_frame.begin_type == WindowFrame::BoundaryType::Current)
        {
            buffer << "CURRENT ROW";
        }
        else if (window_frame.begin_type == WindowFrame::BoundaryType::Unbounded)
        {
            buffer << "UNBOUNDED";
            buffer << " " << (window_frame.begin_preceding ? "PRECEDING" : "FOLLOWING");
        }
        else
        {
            buffer << frame_begin_offset_projection_name;
            buffer << " " << (window_frame.begin_preceding ? "PRECEDING" : "FOLLOWING");
        }

        buffer << " AND ";

        if (window_frame.end_type == WindowFrame::BoundaryType::Current)
        {
            buffer << "CURRENT ROW";
        }
        else if (window_frame.end_type == WindowFrame::BoundaryType::Unbounded)
        {
            buffer << "UNBOUNDED";
            buffer << " " << (window_frame.end_preceding ? "PRECEDING" : "FOLLOWING");
        }
        else
        {
            buffer << frame_end_offset_projection_name;
            buffer << " " << (window_frame.end_preceding ? "PRECEDING" : "FOLLOWING");
        }
    }

    return buffer.str();
}

ProjectionName QueryAnalyzer::calculateSortColumnProjectionName(const QueryTreeNodePtr & sort_column_node, const ProjectionName & sort_expression_projection_name,
    const ProjectionName & fill_from_expression_projection_name, const ProjectionName & fill_to_expression_projection_name, const ProjectionName & fill_step_expression_projection_name)
{
    auto & sort_node_typed = sort_column_node->as<SortNode &>();

    WriteBufferFromOwnString sort_column_projection_name_buffer;
    sort_column_projection_name_buffer << sort_expression_projection_name;

    auto sort_direction = sort_node_typed.getSortDirection();
    sort_column_projection_name_buffer << (sort_direction == SortDirection::ASCENDING ? " ASC" : " DESC");

    auto nulls_sort_direction = sort_node_typed.getNullsSortDirection();

    if (nulls_sort_direction)
        sort_column_projection_name_buffer << " NULLS " << (nulls_sort_direction == sort_direction ? "LAST" : "FIRST");

    if (auto collator = sort_node_typed.getCollator())
        sort_column_projection_name_buffer << " COLLATE " << collator->getLocale();

    if (sort_node_typed.withFill())
    {
        sort_column_projection_name_buffer << " WITH FILL";

        if (sort_node_typed.hasFillFrom())
            sort_column_projection_name_buffer << " FROM " << fill_from_expression_projection_name;

        if (sort_node_typed.hasFillTo())
            sort_column_projection_name_buffer << " TO " << fill_to_expression_projection_name;

        if (sort_node_typed.hasFillStep())
            sort_column_projection_name_buffer << " STEP " << fill_step_expression_projection_name;
    }

    return sort_column_projection_name_buffer.str();
}

/// Get valid identifiers for typo correction from compound expression
void QueryAnalyzer::collectCompoundExpressionValidIdentifiersForTypoCorrection(
    const Identifier & unresolved_identifier,
    const DataTypePtr & compound_expression_type,
    const Identifier & valid_identifier_prefix,
    std::unordered_set<Identifier> & valid_identifiers_result)
{
    IDataType::forEachSubcolumn([&](const auto &, const auto & name, const auto &)
    {
        Identifier subcolumn_indentifier(name);
        size_t new_identifier_size = valid_identifier_prefix.getPartsSize() + subcolumn_indentifier.getPartsSize();

        if (new_identifier_size == unresolved_identifier.getPartsSize())
        {
            auto new_identifier = valid_identifier_prefix;
            for (const auto & part : subcolumn_indentifier)
                new_identifier.push_back(part);

            valid_identifiers_result.insert(std::move(new_identifier));
        }
    }, ISerialization::SubstreamData(compound_expression_type->getDefaultSerialization()));
}

/// Get valid identifiers for typo correction from table expression
void QueryAnalyzer::collectTableExpressionValidIdentifiersForTypoCorrection(
    const Identifier & unresolved_identifier,
    const QueryTreeNodePtr & table_expression,
    const TableExpressionData & table_expression_data,
    std::unordered_set<Identifier> & valid_identifiers_result)
{
    for (const auto & [column_name, column_node] : table_expression_data.column_name_to_column_node)
    {
        Identifier column_identifier(column_name);
        if (unresolved_identifier.getPartsSize() == column_identifier.getPartsSize())
            valid_identifiers_result.insert(column_identifier);

        collectCompoundExpressionValidIdentifiersForTypoCorrection(unresolved_identifier,
            column_node->getColumnType(),
            column_identifier,
            valid_identifiers_result);

        if (table_expression->hasAlias())
        {
            Identifier column_identifier_with_alias({table_expression->getAlias()});
            for (const auto & column_identifier_part : column_identifier)
                column_identifier_with_alias.push_back(column_identifier_part);

            if (unresolved_identifier.getPartsSize() == column_identifier_with_alias.getPartsSize())
                valid_identifiers_result.insert(column_identifier_with_alias);

            collectCompoundExpressionValidIdentifiersForTypoCorrection(unresolved_identifier,
                column_node->getColumnType(),
                column_identifier_with_alias,
                valid_identifiers_result);
        }

        if (!table_expression_data.table_name.empty())
        {
            Identifier column_identifier_with_table_name({table_expression_data.table_name});
            for (const auto & column_identifier_part : column_identifier)
                column_identifier_with_table_name.push_back(column_identifier_part);

            if (unresolved_identifier.getPartsSize() == column_identifier_with_table_name.getPartsSize())
                valid_identifiers_result.insert(column_identifier_with_table_name);

            collectCompoundExpressionValidIdentifiersForTypoCorrection(unresolved_identifier,
                column_node->getColumnType(),
                column_identifier_with_table_name,
                valid_identifiers_result);
        }

        if (!table_expression_data.database_name.empty() && !table_expression_data.table_name.empty())
        {
            Identifier column_identifier_with_table_name_and_database_name({table_expression_data.database_name, table_expression_data.table_name});
            for (const auto & column_identifier_part : column_identifier)
                column_identifier_with_table_name_and_database_name.push_back(column_identifier_part);

            if (unresolved_identifier.getPartsSize() == column_identifier_with_table_name_and_database_name.getPartsSize())
                valid_identifiers_result.insert(column_identifier_with_table_name_and_database_name);

            collectCompoundExpressionValidIdentifiersForTypoCorrection(unresolved_identifier,
                column_node->getColumnType(),
                column_identifier_with_table_name_and_database_name,
                valid_identifiers_result);
        }
    }
}

/// Get valid identifiers for typo correction from scope without looking at parent scopes
void QueryAnalyzer::collectScopeValidIdentifiersForTypoCorrection(
    const Identifier & unresolved_identifier,
    const IdentifierResolveScope & scope,
    bool allow_expression_identifiers,
    bool allow_function_identifiers,
    bool allow_table_expression_identifiers,
    std::unordered_set<Identifier> & valid_identifiers_result)
{
    bool identifier_is_short = unresolved_identifier.isShort();
    bool identifier_is_compound = unresolved_identifier.isCompound();

    if (allow_expression_identifiers)
    {
        for (const auto & [name, expression] : scope.alias_name_to_expression_node)
        {
            assert(expression);
            auto expression_identifier = Identifier(name);
            valid_identifiers_result.insert(expression_identifier);

            auto result_type = getExpressionNodeResultTypeOrNull(expression);

            if (identifier_is_compound && result_type)
            {
                collectCompoundExpressionValidIdentifiersForTypoCorrection(unresolved_identifier,
                    result_type,
                    expression_identifier,
                    valid_identifiers_result);
            }
        }

        for (const auto & [table_expression, table_expression_data] : scope.table_expression_node_to_data)
        {
            collectTableExpressionValidIdentifiersForTypoCorrection(unresolved_identifier,
                table_expression,
                table_expression_data,
                valid_identifiers_result);
        }
    }

    if (identifier_is_short)
    {
        if (allow_function_identifiers)
        {
            for (const auto & [name, _] : scope.alias_name_to_expression_node)
                valid_identifiers_result.insert(Identifier(name));
        }

        if (allow_table_expression_identifiers)
        {
            for (const auto & [name, _] : scope.alias_name_to_table_expression_node)
                valid_identifiers_result.insert(Identifier(name));
        }
    }

    for (const auto & [argument_name, expression] : scope.expression_argument_name_to_node)
    {
        assert(expression);
        auto expression_node_type = expression->getNodeType();

        if (allow_expression_identifiers && isExpressionNodeType(expression_node_type))
        {
            auto expression_identifier = Identifier(argument_name);
            valid_identifiers_result.insert(expression_identifier);

            auto result_type = getExpressionNodeResultTypeOrNull(expression);

            if (identifier_is_compound && result_type)
            {
                collectCompoundExpressionValidIdentifiersForTypoCorrection(unresolved_identifier,
                    result_type,
                    expression_identifier,
                    valid_identifiers_result);
            }
        }
        else if (identifier_is_short && allow_function_identifiers && isFunctionExpressionNodeType(expression_node_type))
        {
            valid_identifiers_result.insert(Identifier(argument_name));
        }
        else if (allow_table_expression_identifiers && isTableExpressionNodeType(expression_node_type))
        {
            valid_identifiers_result.insert(Identifier(argument_name));
        }
    }
}

void QueryAnalyzer::collectScopeWithParentScopesValidIdentifiersForTypoCorrection(
    const Identifier & unresolved_identifier,
    const IdentifierResolveScope & scope,
    bool allow_expression_identifiers,
    bool allow_function_identifiers,
    bool allow_table_expression_identifiers,
    std::unordered_set<Identifier> & valid_identifiers_result)
{
    const IdentifierResolveScope * current_scope = &scope;

    while (current_scope)
    {
        collectScopeValidIdentifiersForTypoCorrection(unresolved_identifier,
            *current_scope,
            allow_expression_identifiers,
            allow_function_identifiers,
            allow_table_expression_identifiers,
            valid_identifiers_result);

        current_scope = current_scope->parent_scope;
    }
}

std::vector<String> QueryAnalyzer::collectIdentifierTypoHints(const Identifier & unresolved_identifier, const std::unordered_set<Identifier> & valid_identifiers)
{
    std::vector<String> prompting_strings;
    prompting_strings.reserve(valid_identifiers.size());

    for (const auto & valid_identifier : valid_identifiers)
        prompting_strings.push_back(valid_identifier.getFullName());

    NamePrompter<1> prompter;
    return prompter.getHints(unresolved_identifier.getFullName(), prompting_strings);
}

/** Wrap expression node in tuple element function calls for nested paths.
  * Example: Expression node: compound_expression. Nested path: nested_path_1.nested_path_2.
  * Result: tupleElement(tupleElement(compound_expression, 'nested_path_1'), 'nested_path_2').
  */
QueryTreeNodePtr QueryAnalyzer::wrapExpressionNodeInTupleElement(QueryTreeNodePtr expression_node, IdentifierView nested_path)
{
    size_t nested_path_parts_size = nested_path.getPartsSize();
    for (size_t i = 0; i < nested_path_parts_size; ++i)
    {
        const auto & nested_path_part = nested_path[i];
        auto tuple_element_function = std::make_shared<FunctionNode>("tupleElement");

        auto & tuple_element_function_arguments_nodes = tuple_element_function->getArguments().getNodes();
        tuple_element_function_arguments_nodes.reserve(2);
        tuple_element_function_arguments_nodes.push_back(expression_node);
        tuple_element_function_arguments_nodes.push_back(std::make_shared<ConstantNode>(nested_path_part));

        expression_node = std::move(tuple_element_function);
    }

    return expression_node;
}

/** Try to get lambda node from sql user defined functions if sql user defined function with function name exists.
  * Returns lambda node if function exists, nullptr otherwise.
  */
QueryTreeNodePtr QueryAnalyzer::tryGetLambdaFromSQLUserDefinedFunctions(const std::string & function_name, ContextPtr context)
{
    auto user_defined_function = UserDefinedSQLFunctionFactory::instance().tryGet(function_name);
    if (!user_defined_function)
        return {};

    auto it = function_name_to_user_defined_lambda.find(function_name);
    if (it != function_name_to_user_defined_lambda.end())
        return it->second;

    const auto & create_function_query = user_defined_function->as<ASTCreateFunctionQuery>();
    auto result_node = buildQueryTree(create_function_query->function_core, context);
    if (result_node->getNodeType() != QueryTreeNodeType::LAMBDA)
        throw Exception(ErrorCodes::LOGICAL_ERROR,
            "SQL user defined function {} must represent lambda expression. Actual {}",
            function_name,
            create_function_query->function_core->formatForErrorMessage());

    function_name_to_user_defined_lambda.emplace(function_name, result_node);

    return result_node;
}

/// Evaluate scalar subquery and perform constant folding if scalar subquery does not have constant value
void QueryAnalyzer::evaluateScalarSubqueryIfNeeded(QueryTreeNodePtr & node, IdentifierResolveScope & scope)
{
    auto * query_node = node->as<QueryNode>();
    auto * union_node = node->as<UnionNode>();
    if (!query_node && !union_node)
        throw Exception(ErrorCodes::LOGICAL_ERROR,
            "Node must have query or union type. Actual {} {}",
            node->getNodeTypeName(),
            node->formatASTForErrorMessage());

    auto & context = scope.context;

    Block scalar_block;

    auto node_without_alias = node->clone();
    node_without_alias->removeAlias();

    QueryTreeNodePtrWithHash node_with_hash(node_without_alias);
    auto scalar_value_it = scalar_subquery_to_scalar_value.find(node_with_hash);

    if (scalar_value_it != scalar_subquery_to_scalar_value.end())
    {
        ProfileEvents::increment(ProfileEvents::ScalarSubqueriesGlobalCacheHit);
        scalar_block = scalar_value_it->second;
    }
    else
    {
        ProfileEvents::increment(ProfileEvents::ScalarSubqueriesCacheMiss);
        auto subquery_context = Context::createCopy(context);

        Settings subquery_settings = context->getSettings();
        subquery_settings.max_result_rows = 1;
        subquery_settings.extremes = false;
        subquery_context->setSettings(subquery_settings);
        /// When execute `INSERT INTO t WITH ... SELECT ...`, it may lead to `Unknown columns`
        /// exception with this settings enabled(https://github.com/ClickHouse/ClickHouse/issues/52494).
        subquery_context->setSetting("use_structure_from_insertion_table_in_table_functions", false);

        auto options = SelectQueryOptions(QueryProcessingStage::Complete, scope.subquery_depth, true /*is_subquery*/);
        auto interpreter = std::make_unique<InterpreterSelectQueryAnalyzer>(node->toAST(), subquery_context, subquery_context->getViewSource(), options);

        auto io = interpreter->execute();

        PullingAsyncPipelineExecutor executor(io.pipeline);
        io.pipeline.setProgressCallback(context->getProgressCallback());
        io.pipeline.setProcessListElement(context->getProcessListElement());

        Block block;

        while (block.rows() == 0 && executor.pull(block))
        {
        }

        if (block.rows() == 0)
        {
            auto types = interpreter->getSampleBlock().getDataTypes();
            if (types.size() != 1)
                types = {std::make_shared<DataTypeTuple>(types)};

            auto & type = types[0];
            if (!type->isNullable())
            {
                if (!type->canBeInsideNullable())
                    throw Exception(ErrorCodes::INCORRECT_RESULT_OF_SCALAR_SUBQUERY,
                        "Scalar subquery returned empty result of type {} which cannot be Nullable",
                        type->getName());

                type = makeNullable(type);
            }

            auto scalar_column = type->createColumn();
            scalar_column->insert(Null());
            scalar_block.insert({std::move(scalar_column), type, "null"});
        }
        else
        {
            if (block.rows() != 1)
                throw Exception(ErrorCodes::INCORRECT_RESULT_OF_SCALAR_SUBQUERY, "Scalar subquery returned more than one row");

            Block tmp_block;
            while (tmp_block.rows() == 0 && executor.pull(tmp_block))
            {
            }

            if (tmp_block.rows() != 0)
                throw Exception(ErrorCodes::INCORRECT_RESULT_OF_SCALAR_SUBQUERY, "Scalar subquery returned more than one row");

            block = materializeBlock(block);
            size_t columns = block.columns();

            if (columns == 1)
            {
                auto & column = block.getByPosition(0);
                /// Here we wrap type to nullable if we can.
                /// It is needed cause if subquery return no rows, it's result will be Null.
                /// In case of many columns, do not check it cause tuple can't be nullable.
                if (!column.type->isNullable() && column.type->canBeInsideNullable())
                {
                    column.type = makeNullable(column.type);
                    column.column = makeNullable(column.column);
                }

                scalar_block = block;
            }
            else
            {
                /** Make unique column names for tuple.
                  *
                  * Example: SELECT (SELECT 2 AS x, x)
                  */
                makeUniqueColumnNamesInBlock(block);

                scalar_block.insert({
                    ColumnTuple::create(block.getColumns()),
                    std::make_shared<DataTypeTuple>(block.getDataTypes(), block.getNames()),
                    "tuple"});
            }
        }

        scalar_subquery_to_scalar_value.emplace(node_with_hash, scalar_block);
    }

    const auto & scalar_column_with_type = scalar_block.safeGetByPosition(0);
    const auto & scalar_type = scalar_column_with_type.type;

    Field scalar_value;
    scalar_column_with_type.column->get(0, scalar_value);

    const auto * scalar_type_name = scalar_block.safeGetByPosition(0).type->getFamilyName();
    static const std::set<std::string_view> useless_literal_types = {"Array", "Tuple", "AggregateFunction", "Function", "Set", "LowCardinality"};
    auto * nearest_query_scope = scope.getNearestQueryScope();

    /// Always convert to literals when there is no query context
    if (!context->getSettingsRef().enable_scalar_subquery_optimization ||
        !useless_literal_types.contains(scalar_type_name) ||
        !context->hasQueryContext() ||
        !nearest_query_scope)
    {
        auto constant_value = std::make_shared<ConstantValue>(std::move(scalar_value), scalar_type);
        auto constant_node = std::make_shared<ConstantNode>(std::move(constant_value), node);

        if (constant_node->getValue().isNull())
            node = buildCastFunction(constant_node, constant_node->getResultType(), context);
        else
            node = std::move(constant_node);

        return;
    }

    auto & nearest_query_scope_query_node = nearest_query_scope->scope_node->as<QueryNode &>();
    auto & mutable_context = nearest_query_scope_query_node.getMutableContext();

    auto scalar_query_hash_string = DB::toString(node_with_hash.hash);

    if (mutable_context->hasQueryContext())
        mutable_context->getQueryContext()->addScalar(scalar_query_hash_string, scalar_block);

    mutable_context->addScalar(scalar_query_hash_string, scalar_block);

    std::string get_scalar_function_name = "__getScalar";

    auto scalar_query_hash_constant_value = std::make_shared<ConstantValue>(std::move(scalar_query_hash_string), std::make_shared<DataTypeString>());
    auto scalar_query_hash_constant_node = std::make_shared<ConstantNode>(std::move(scalar_query_hash_constant_value));

    auto get_scalar_function_node = std::make_shared<FunctionNode>(get_scalar_function_name);
    get_scalar_function_node->getArguments().getNodes().push_back(std::move(scalar_query_hash_constant_node));

    auto get_scalar_function = FunctionFactory::instance().get(get_scalar_function_name, mutable_context);
    get_scalar_function_node->resolveAsFunction(get_scalar_function->build(get_scalar_function_node->getArgumentColumns()));

    node = std::move(get_scalar_function_node);
}

void QueryAnalyzer::mergeWindowWithParentWindow(const QueryTreeNodePtr & window_node, const QueryTreeNodePtr & parent_window_node, IdentifierResolveScope & scope)
{
    auto & window_node_typed = window_node->as<WindowNode &>();
    auto parent_window_name = window_node_typed.getParentWindowName();

    auto & parent_window_node_typed = parent_window_node->as<WindowNode &>();

    /** If an existing_window_name is specified it must refer to an earlier
      * entry in the WINDOW list; the new window copies its partitioning clause
      * from that entry, as well as its ordering clause if any. In this case
      * the new window cannot specify its own PARTITION BY clause, and it can
      * specify ORDER BY only if the copied window does not have one. The new
      * window always uses its own frame clause; the copied window must not
      * specify a frame clause.
      * https://www.postgresql.org/docs/current/sql-select.html
      */
    if (window_node_typed.hasPartitionBy())
    {
        throw Exception(ErrorCodes::BAD_ARGUMENTS,
            "Derived window definition '{}' is not allowed to override PARTITION BY. In scope {}",
            window_node_typed.formatASTForErrorMessage(),
            scope.scope_node->formatASTForErrorMessage());
    }

    if (window_node_typed.hasOrderBy() && parent_window_node_typed.hasOrderBy())
    {
        throw Exception(ErrorCodes::BAD_ARGUMENTS,
            "Derived window definition '{}' is not allowed to override a non-empty ORDER BY. In scope {}",
            window_node_typed.formatASTForErrorMessage(),
            scope.scope_node->formatASTForErrorMessage());
    }

    if (!parent_window_node_typed.getWindowFrame().is_default)
    {
        throw Exception(ErrorCodes::BAD_ARGUMENTS,
            "Parent window '{}' is not allowed to define a frame: while processing derived window definition '{}'. In scope {}",
            parent_window_name,
            window_node_typed.formatASTForErrorMessage(),
            scope.scope_node->formatASTForErrorMessage());
    }

    window_node_typed.getPartitionByNode() = parent_window_node_typed.getPartitionBy().clone();

    if (parent_window_node_typed.hasOrderBy())
        window_node_typed.getOrderByNode() = parent_window_node_typed.getOrderBy().clone();
}

/** Replace nodes in node list with positional arguments.
  *
  * Example: SELECT id, value FROM test_table GROUP BY 1, 2;
  * Example: SELECT id, value FROM test_table ORDER BY 1, 2;
  * Example: SELECT id, value FROM test_table LIMIT 5 BY 1, 2;
  */
void QueryAnalyzer::replaceNodesWithPositionalArguments(QueryTreeNodePtr & node_list, const QueryTreeNodes & projection_nodes, IdentifierResolveScope & scope)
{
    auto & node_list_typed = node_list->as<ListNode &>();

    for (auto & node : node_list_typed.getNodes())
    {
        auto * node_to_replace = &node;

        if (auto * sort_node = node->as<SortNode>())
            node_to_replace = &sort_node->getExpression();

        auto * constant_node = (*node_to_replace)->as<ConstantNode>();
        if (!constant_node || constant_node->getValue().getType() != Field::Types::UInt64)
            continue;

        UInt64 positional_argument_number = constant_node->getValue().get<UInt64>();
        if (positional_argument_number == 0 || positional_argument_number > projection_nodes.size())
            throw Exception(ErrorCodes::BAD_ARGUMENTS,
                "Positional argument number {} is out of bounds. Expected in range [1, {}]. In scope {}",
                positional_argument_number,
                projection_nodes.size(),
                scope.scope_node->formatASTForErrorMessage());

<<<<<<< HEAD
        --pos;
        *node_to_replace = projection_nodes[pos]->clone();
        if (auto it = resolved_expressions.find(projection_nodes[pos]);
            it != resolved_expressions.end())
        {
            resolved_expressions[*node_to_replace] = it->second;
        }
=======
        --positional_argument_number;
        *node_to_replace = projection_nodes[positional_argument_number];
>>>>>>> 230e1fe6
    }
}

void QueryAnalyzer::convertLimitOffsetExpression(QueryTreeNodePtr & expression_node, const String & expression_description, IdentifierResolveScope & scope)
{
    const auto * limit_offset_constant_node = expression_node->as<ConstantNode>();
    if (!limit_offset_constant_node || !isNativeNumber(removeNullable(limit_offset_constant_node->getResultType())))
        throw Exception(ErrorCodes::INVALID_LIMIT_EXPRESSION,
            "{} expression must be constant with numeric type. Actual {}. In scope {}",
            expression_description,
            expression_node->formatASTForErrorMessage(),
            scope.scope_node->formatASTForErrorMessage());

    Field converted_value = convertFieldToType(limit_offset_constant_node->getValue(), DataTypeUInt64());
    if (converted_value.isNull())
        throw Exception(ErrorCodes::INVALID_LIMIT_EXPRESSION,
            "{} numeric constant expression is not representable as UInt64",
            expression_description);

    auto constant_value = std::make_shared<ConstantValue>(std::move(converted_value), std::make_shared<DataTypeUInt64>());
    auto result_constant_node = std::make_shared<ConstantNode>(std::move(constant_value));
    result_constant_node->getSourceExpression() = limit_offset_constant_node->getSourceExpression();

    expression_node = std::move(result_constant_node);
}

void QueryAnalyzer::validateTableExpressionModifiers(const QueryTreeNodePtr & table_expression_node, IdentifierResolveScope & scope)
{
    auto * table_node = table_expression_node->as<TableNode>();
    auto * table_function_node = table_expression_node->as<TableFunctionNode>();
    auto * query_node = table_expression_node->as<QueryNode>();
    auto * union_node = table_expression_node->as<UnionNode>();

    if (!table_node && !table_function_node && !query_node && !union_node)
        throw Exception(ErrorCodes::LOGICAL_ERROR,
        "Unexpected table expression. Expected table, table function, query or union node. Table node: {}, scope node: {}",
        table_expression_node->formatASTForErrorMessage(),
        scope.scope_node->formatASTForErrorMessage());

    if (table_node || table_function_node)
    {
        auto table_expression_modifiers = table_node ? table_node->getTableExpressionModifiers() : table_function_node->getTableExpressionModifiers();

        if (table_expression_modifiers.has_value())
        {
            const auto & storage = table_node ? table_node->getStorage() : table_function_node->getStorage();
            if (table_expression_modifiers->hasFinal() && !storage->supportsFinal())
                throw Exception(ErrorCodes::ILLEGAL_FINAL,
                    "Storage {} doesn't support FINAL",
                    storage->getName());

            if (table_expression_modifiers->hasSampleSizeRatio() && !storage->supportsSampling())
                throw Exception(ErrorCodes::SAMPLING_NOT_SUPPORTED,
                    "Storage {} doesn't support sampling",
                    storage->getStorageID().getFullNameNotQuoted());
        }
    }
}

void QueryAnalyzer::validateJoinTableExpressionWithoutAlias(const QueryTreeNodePtr & join_node, const QueryTreeNodePtr & table_expression_node, IdentifierResolveScope & scope)
{
    if (!scope.context->getSettingsRef().joined_subquery_requires_alias)
        return;

    bool table_expression_has_alias = table_expression_node->hasAlias();
    if (table_expression_has_alias)
        return;

    auto * query_node = table_expression_node->as<QueryNode>();
    auto * union_node = table_expression_node->as<UnionNode>();
    if ((query_node && !query_node->getCTEName().empty()) || (union_node && !union_node->getCTEName().empty()))
        return;

    auto table_expression_node_type = table_expression_node->getNodeType();
    if (table_expression_node_type == QueryTreeNodeType::TABLE_FUNCTION ||
        table_expression_node_type == QueryTreeNodeType::QUERY ||
        table_expression_node_type == QueryTreeNodeType::UNION)
        throw Exception(ErrorCodes::ALIAS_REQUIRED,
                        "JOIN {} no alias for subquery or table function {}. "
                        "In scope {} (set joined_subquery_requires_alias = 0 to disable restriction)",
                        join_node->formatASTForErrorMessage(),
                        table_expression_node->formatASTForErrorMessage(),
                        scope.scope_node->formatASTForErrorMessage());
}

std::pair<bool, UInt64> QueryAnalyzer::recursivelyCollectMaxOrdinaryExpressions(QueryTreeNodePtr & node, QueryTreeNodes & into)
{
    checkStackSize();

    if (node->as<ColumnNode>())
    {
        into.push_back(node);
        return {false, 1};
    }

    auto * function = node->as<FunctionNode>();

    if (!function)
        return {false, 0};

    if (function->isAggregateFunction())
        return {true, 0};

    UInt64 pushed_children = 0;
    bool has_aggregate = false;

    for (auto & child : function->getArguments().getNodes())
    {
        auto [child_has_aggregate, child_pushed_children] = recursivelyCollectMaxOrdinaryExpressions(child, into);
        has_aggregate |= child_has_aggregate;
        pushed_children += child_pushed_children;
    }

    /// The current function is not aggregate function and there is no aggregate function in its arguments,
    /// so use the current function to replace its arguments
    if (!has_aggregate)
    {
        for (UInt64 i = 0; i < pushed_children; i++)
            into.pop_back();

        into.push_back(node);
        pushed_children = 1;
    }

    return {has_aggregate, pushed_children};
}

/** Expand GROUP BY ALL by extracting all the SELECT-ed expressions that are not aggregate functions.
  *
  * For a special case that if there is a function having both aggregate functions and other fields as its arguments,
  * the `GROUP BY` keys will contain the maximum non-aggregate fields we can extract from it.
  *
  * Example:
  * SELECT substring(a, 4, 2), substring(substring(a, 1, 2), 1, count(b)) FROM t GROUP BY ALL
  * will expand as
  * SELECT substring(a, 4, 2), substring(substring(a, 1, 2), 1, count(b)) FROM t GROUP BY substring(a, 4, 2), substring(a, 1, 2)
  */
void QueryAnalyzer::expandGroupByAll(QueryNode & query_tree_node_typed)
{
    auto & group_by_nodes = query_tree_node_typed.getGroupBy().getNodes();
    auto & projection_list = query_tree_node_typed.getProjection();

    for (auto & node : projection_list.getNodes())
        recursivelyCollectMaxOrdinaryExpressions(node, group_by_nodes);
}

std::string QueryAnalyzer::rewriteAggregateFunctionNameIfNeeded(
    const std::string & aggregate_function_name, NullsAction action, const ContextPtr & context)
{
    std::string result_aggregate_function_name = aggregate_function_name;
    auto aggregate_function_name_lowercase = Poco::toLower(aggregate_function_name);

    const auto & settings = context->getSettingsRef();

    if (aggregate_function_name_lowercase == "countdistinct")
    {
        result_aggregate_function_name = settings.count_distinct_implementation;
    }
    else if (aggregate_function_name_lowercase == "countdistinctif" || aggregate_function_name_lowercase == "countifdistinct")
    {
        result_aggregate_function_name = settings.count_distinct_implementation;
        result_aggregate_function_name += "If";
    }

    /// Replace aggregateFunctionIfDistinct into aggregateFunctionDistinctIf to make execution more optimal
    if (result_aggregate_function_name.ends_with("ifdistinct"))
    {
        size_t prefix_length = result_aggregate_function_name.size() - strlen("ifdistinct");
        result_aggregate_function_name = result_aggregate_function_name.substr(0, prefix_length) + "DistinctIf";
   }

    bool need_add_or_null = settings.aggregate_functions_null_for_empty && !result_aggregate_function_name.ends_with("OrNull");
    if (need_add_or_null)
    {
        auto properties = AggregateFunctionFactory::instance().tryGetProperties(result_aggregate_function_name, action);
        if (!properties->returns_default_when_only_null)
            result_aggregate_function_name += "OrNull";
    }

    /** Move -OrNull suffix ahead, this should execute after add -OrNull suffix.
      * Used to rewrite aggregate functions with -OrNull suffix in some cases.
      * Example: sumIfOrNull.
      * Result: sumOrNullIf.
      */
    if (result_aggregate_function_name.ends_with("OrNull"))
    {
        auto function_properies = AggregateFunctionFactory::instance().tryGetProperties(result_aggregate_function_name, action);
        if (function_properies && !function_properies->returns_default_when_only_null)
        {
            size_t function_name_size = result_aggregate_function_name.size();

            static constexpr std::array<std::string_view, 4> suffixes_to_replace = {"MergeState", "Merge", "State", "If"};
            for (const auto & suffix : suffixes_to_replace)
            {
                auto suffix_string_value = String(suffix);
                auto suffix_to_check = suffix_string_value + "OrNull";

                if (!result_aggregate_function_name.ends_with(suffix_to_check))
                    continue;

                result_aggregate_function_name = result_aggregate_function_name.substr(0, function_name_size - suffix_to_check.size());
                result_aggregate_function_name += "OrNull";
                result_aggregate_function_name += suffix_string_value;

                break;
            }
        }
    }

    return result_aggregate_function_name;
}

/// Resolve identifier functions implementation

/// Try resolve table identifier from database catalog
QueryTreeNodePtr QueryAnalyzer::tryResolveTableIdentifierFromDatabaseCatalog(const Identifier & table_identifier, ContextPtr context)
{
    size_t parts_size = table_identifier.getPartsSize();
    if (parts_size < 1 || parts_size > 2)
        throw Exception(ErrorCodes::BAD_ARGUMENTS,
            "Expected table identifier to contain 1 or 2 parts. Actual '{}'",
            table_identifier.getFullName());

    std::string database_name;
    std::string table_name;

    if (table_identifier.isCompound())
    {
        database_name = table_identifier[0];
        table_name = table_identifier[1];
    }
    else
    {
        table_name = table_identifier[0];
    }

    StorageID storage_id(database_name, table_name);
    storage_id = context->resolveStorageID(storage_id);
    bool is_temporary_table = storage_id.getDatabaseName() == DatabaseCatalog::TEMPORARY_DATABASE;

    StoragePtr storage;

    if (is_temporary_table)
        storage = DatabaseCatalog::instance().getTable(storage_id, context);
    else
        storage = DatabaseCatalog::instance().tryGetTable(storage_id, context);

    if (!storage)
        return {};

    auto storage_lock = storage->lockForShare(context->getInitialQueryId(), context->getSettingsRef().lock_acquire_timeout);
    auto storage_snapshot = storage->getStorageSnapshot(storage->getInMemoryMetadataPtr(), context);
    auto result = std::make_shared<TableNode>(std::move(storage), std::move(storage_lock), std::move(storage_snapshot));
    if (is_temporary_table)
        result->setTemporaryTableName(table_name);

    return result;
}

/// Resolve identifier from compound expression
/// If identifier cannot be resolved throw exception or return nullptr if can_be_not_found is true
QueryTreeNodePtr QueryAnalyzer::tryResolveIdentifierFromCompoundExpression(const Identifier & expression_identifier,
    size_t identifier_bind_size,
    const QueryTreeNodePtr & compound_expression,
    String compound_expression_source,
    IdentifierResolveScope & scope,
    bool can_be_not_found)
{
    Identifier compound_expression_identifier;
    for (size_t i = 0; i < identifier_bind_size; ++i)
        compound_expression_identifier.push_back(expression_identifier[i]);

    IdentifierView nested_path(expression_identifier);
    nested_path.popFirst(identifier_bind_size);

    auto expression_type = compound_expression->getResultType();

    if (!expression_type->hasSubcolumn(nested_path.getFullName()))
    {
        if (auto * column = compound_expression->as<ColumnNode>())
        {
            const DataTypePtr & column_type = column->getColumn().getTypeInStorage();
            if (column_type->getTypeId() == TypeIndex::Object)
            {
                const auto * object_type = checkAndGetDataType<DataTypeObject>(column_type.get());
                if (object_type->getSchemaFormat() == "json" && object_type->hasNullableSubcolumns())
                {
                    QueryTreeNodePtr constant_node_null = std::make_shared<ConstantNode>(Field());
                    return constant_node_null;
                }
            }
        }

        if (can_be_not_found)
            return {};

        std::unordered_set<Identifier> valid_identifiers;
        collectCompoundExpressionValidIdentifiersForTypoCorrection(expression_identifier,
            expression_type,
            compound_expression_identifier,
            valid_identifiers);

        auto hints = collectIdentifierTypoHints(expression_identifier, valid_identifiers);

        String compound_expression_from_error_message;
        if (!compound_expression_source.empty())
        {
            compound_expression_from_error_message += " from ";
            compound_expression_from_error_message += compound_expression_source;
        }

        throw Exception(ErrorCodes::UNKNOWN_IDENTIFIER,
            "Identifier {} nested path {} cannot be resolved from type {}{}. In scope {}{}",
            expression_identifier,
            nested_path,
            expression_type->getName(),
            compound_expression_from_error_message,
            scope.scope_node->formatASTForErrorMessage(),
            getHintsErrorMessageSuffix(hints));
    }

    QueryTreeNodePtr get_subcolumn_function = std::make_shared<FunctionNode>("getSubcolumn");
    auto & get_subcolumn_function_arguments_nodes = get_subcolumn_function->as<FunctionNode>()->getArguments().getNodes();

    get_subcolumn_function_arguments_nodes.reserve(2);
    get_subcolumn_function_arguments_nodes.push_back(compound_expression);
    get_subcolumn_function_arguments_nodes.push_back(std::make_shared<ConstantNode>(nested_path.getFullName()));

    resolveFunction(get_subcolumn_function, scope);
    return get_subcolumn_function;
}

/** Resolve identifier from expression arguments.
  *
  * Expression arguments can be initialized during lambda analysis or they could be provided externally.
  * Expression arguments must be already resolved nodes. This is client responsibility to resolve them.
  *
  * Example: SELECT arrayMap(x -> x + 1, [1,2,3]);
  * For lambda x -> x + 1, `x` is lambda expression argument.
  *
  * Resolve strategy:
  * 1. Try to bind identifier to scope argument name to node map.
  * 2. If identifier is binded but expression context and node type are incompatible return nullptr.
  *
  * It is important to support edge cases, where we lookup for table or function node, but argument has same name.
  * Example: WITH (x -> x + 1) AS func, (func -> func(1) + func) AS lambda SELECT lambda(1);
  *
  * 3. If identifier is compound and identifier lookup is in expression context use `tryResolveIdentifierFromCompoundExpression`.
  */
QueryTreeNodePtr QueryAnalyzer::tryResolveIdentifierFromExpressionArguments(const IdentifierLookup & identifier_lookup, IdentifierResolveScope & scope)
{
    auto it = scope.expression_argument_name_to_node.find(identifier_lookup.identifier.getFullName());
    bool resolve_full_identifier = it != scope.expression_argument_name_to_node.end();

    if (!resolve_full_identifier)
    {
        const auto & identifier_bind_part = identifier_lookup.identifier.front();

        it = scope.expression_argument_name_to_node.find(identifier_bind_part);
        if (it == scope.expression_argument_name_to_node.end())
            return {};
    }

    auto node_type = it->second->getNodeType();
    if (identifier_lookup.isExpressionLookup() && !isExpressionNodeType(node_type))
        return {};
    else if (identifier_lookup.isTableExpressionLookup() && !isTableExpressionNodeType(node_type))
        return {};
    else if (identifier_lookup.isFunctionLookup() && !isFunctionExpressionNodeType(node_type))
        return {};

    if (!resolve_full_identifier && identifier_lookup.identifier.isCompound() && identifier_lookup.isExpressionLookup())
        return tryResolveIdentifierFromCompoundExpression(identifier_lookup.identifier, 1 /*identifier_bind_size*/, it->second, {}, scope);

    return it->second;
}

bool QueryAnalyzer::tryBindIdentifierToAliases(const IdentifierLookup & identifier_lookup, const IdentifierResolveScope & scope)
{
    const auto & identifier_bind_part = identifier_lookup.identifier.front();

    auto get_alias_name_to_node_map = [&]() -> const std::unordered_map<std::string, QueryTreeNodePtr> &
    {
        if (identifier_lookup.isExpressionLookup())
            return scope.alias_name_to_expression_node;
        else if (identifier_lookup.isFunctionLookup())
            return scope.alias_name_to_lambda_node;

        return scope.alias_name_to_table_expression_node;
    };

    const auto & alias_name_to_node_map = get_alias_name_to_node_map();

    return alias_name_to_node_map.contains(identifier_bind_part);
}

/** Resolve identifier from scope aliases.
  *
  * Resolve strategy:
  * 1. If alias is registered in current expressions that are in resolve process and if top expression is not part of bottom expression with the same alias subtree
  * throw cyclic aliases exception.
  * Otherwise prevent cache usage for identifier lookup and return nullptr.
  *
  * This is special scenario where identifier has name the same as alias name in one of its parent expressions including itself.
  * In such case we cannot resolve identifier from aliases because of recursion. It is client responsibility to register and deregister alias
  * names during expressions resolve.
  *
  * We must prevent cache usage for lookup because lookup outside of expression is supposed to return other value.
  * Example: SELECT (id + 1) AS id, id + 2. Lookup for id inside (id + 1) as id should return id from table, but lookup (id + 2) should return
  * (id + 1) AS id.
  *
  * Below cases should work:
  * Example:
  * SELECT id AS id FROM test_table;
  * SELECT value.value1 AS value FROM test_table;
  * SELECT (id + 1) AS id FROM test_table;
  * SELECT (1 + (1 + id)) AS id FROM test_table;
  *
  * Below cases should throw cyclic aliases exception:
  * SELECT (id + b) AS id, id as b FROM test_table;
  * SELECT (1 + b + 1 + id) AS id, b as c, id as b FROM test_table;
  *
  * 2. Depending on IdentifierLookupContext get alias name to node map from IdentifierResolveScope.
  * 3. Try to bind identifier to alias name in map. If there are no such binding return nullptr.
  * 4. If node in map is not resolved, resolve it. It is important in case of compound expressions.
  * Example: SELECT value.a, cast('(1)', 'Tuple(a UInt64)') AS value;
  *
  * Special case if node is identifier node.
  * Example: SELECT value, id AS value FROM test_table;
  *
  * Add node in current scope expressions in resolve process stack.
  * Try to resolve identifier.
  * If identifier is resolved, depending on lookup context, erase entry from expression or lambda map. Check QueryExpressionsAliasVisitor documentation.
  * Pop node from current scope expressions in resolve process stack.
  *
  * 5. If identifier is compound and identifier lookup is in expression context, use `tryResolveIdentifierFromCompoundExpression`.
  */
QueryTreeNodePtr QueryAnalyzer::tryResolveIdentifierFromAliases(const IdentifierLookup & identifier_lookup,
    IdentifierResolveScope & scope,
    IdentifierResolveSettings identifier_resolve_settings)
{
    const auto & identifier_bind_part = identifier_lookup.identifier.front();

    auto get_alias_name_to_node_map = [&]() -> std::unordered_map<std::string, QueryTreeNodePtr> &
    {
        if (identifier_lookup.isExpressionLookup())
            return scope.alias_name_to_expression_node;
        else if (identifier_lookup.isFunctionLookup())
            return scope.alias_name_to_lambda_node;

        return scope.alias_name_to_table_expression_node;
    };

    auto & alias_name_to_node_map = get_alias_name_to_node_map();
    auto it = alias_name_to_node_map.find(identifier_bind_part);

    if (it == alias_name_to_node_map.end())
        return {};

    if (!it->second)
        throw Exception(ErrorCodes::LOGICAL_ERROR,
            "Node with alias {} is not valid. In scope {}",
            identifier_bind_part,
            scope.scope_node->formatASTForErrorMessage());

    if (auto root_expression_with_alias = scope.expressions_in_resolve_process_stack.getExpressionWithAlias(identifier_bind_part))
    {
        const auto top_expression = scope.expressions_in_resolve_process_stack.getTop();

        if (!isNodePartOfTree(top_expression.get(), root_expression_with_alias.get()))
            throw Exception(ErrorCodes::CYCLIC_ALIASES,
                "Cyclic aliases for identifier '{}'. In scope {}",
                identifier_lookup.identifier.getFullName(),
                scope.scope_node->formatASTForErrorMessage());

        scope.non_cached_identifier_lookups_during_expression_resolve.insert(identifier_lookup);
        return {};
    }

    auto node_type = it->second->getNodeType();

    /// Resolve expression if necessary
    if (node_type == QueryTreeNodeType::IDENTIFIER)
    {
        scope.expressions_in_resolve_process_stack.pushNode(it->second);

        auto & alias_identifier_node = it->second->as<IdentifierNode &>();
        auto identifier = alias_identifier_node.getIdentifier();
        auto lookup_result = tryResolveIdentifier(IdentifierLookup{identifier, identifier_lookup.lookup_context}, scope, identifier_resolve_settings);
        if (!lookup_result.resolved_identifier)
        {
            std::unordered_set<Identifier> valid_identifiers;
            collectScopeWithParentScopesValidIdentifiersForTypoCorrection(identifier, scope, true, false, false, valid_identifiers);
            auto hints = collectIdentifierTypoHints(identifier, valid_identifiers);

            throw Exception(ErrorCodes::UNKNOWN_IDENTIFIER, "Unknown {} identifier '{}'. In scope {}{}",
                toStringLowercase(identifier_lookup.lookup_context),
                identifier.getFullName(),
                scope.scope_node->formatASTForErrorMessage(),
                getHintsErrorMessageSuffix(hints));
        }

        it->second = lookup_result.resolved_identifier;

        /** During collection of aliases if node is identifier and has alias, we cannot say if it is
          * column or function node. Check QueryExpressionsAliasVisitor documentation for clarification.
          *
          * If we resolved identifier node as expression, we must remove identifier node alias from
          * function alias map.
          * If we resolved identifier node as function, we must remove identifier node alias from
          * expression alias map.
          */
        if (identifier_lookup.isExpressionLookup())
            scope.alias_name_to_lambda_node.erase(identifier_bind_part);
        else if (identifier_lookup.isFunctionLookup())
            scope.alias_name_to_expression_node.erase(identifier_bind_part);

        scope.expressions_in_resolve_process_stack.popNode();
    }
    else if (node_type == QueryTreeNodeType::FUNCTION)
    {
        resolveExpressionNode(it->second, scope, false /*allow_lambda_expression*/, false /*allow_table_expression*/);
    }
    else if (node_type == QueryTreeNodeType::QUERY || node_type == QueryTreeNodeType::UNION)
    {
        if (identifier_resolve_settings.allow_to_resolve_subquery_during_identifier_resolution)
            resolveExpressionNode(it->second, scope, false /*allow_lambda_expression*/, identifier_lookup.isTableExpressionLookup() /*allow_table_expression*/);
    }

    QueryTreeNodePtr result = it->second;

    if (identifier_lookup.identifier.isCompound() && result)
    {
        if (identifier_lookup.isExpressionLookup())
        {
            return tryResolveIdentifierFromCompoundExpression(identifier_lookup.identifier, 1 /*identifier_bind_size*/, it->second, {}, scope);
        }
        else if (identifier_lookup.isFunctionLookup() || identifier_lookup.isTableExpressionLookup())
        {
            throw Exception(ErrorCodes::BAD_ARGUMENTS,
                "Compound identifier '{}' cannot be resolved as {}. In scope {}",
                identifier_lookup.identifier.getFullName(),
                identifier_lookup.isFunctionLookup() ? "function" : "table expression",
                scope.scope_node->formatASTForErrorMessage());
        }
    }

    return result;
}

/** Resolve identifier from table columns.
  *
  * 1. If table column nodes are empty or identifier is not expression lookup return nullptr.
  * 2. If identifier full name match table column use column. Save information that we resolve identifier using full name.
  * 3. Else if identifier binds to table column, use column.
  * 4. Try to resolve column ALIAS expression if it exists.
  * 5. If identifier was compound and was not resolved using full name during step 1 use `tryResolveIdentifierFromCompoundExpression`.
  * This can be the case with compound ALIAS columns.
  *
  * Example:
  * CREATE TABLE test_table (id UInt64, value Tuple(id UInt64, value String), alias_value ALIAS value.id) ENGINE=TinyLog;
  */
QueryTreeNodePtr QueryAnalyzer::tryResolveIdentifierFromTableColumns(const IdentifierLookup & identifier_lookup, IdentifierResolveScope & scope)
{
    if (scope.column_name_to_column_node.empty() || !identifier_lookup.isExpressionLookup())
        return {};

    const auto & identifier = identifier_lookup.identifier;
    auto it = scope.column_name_to_column_node.find(identifier.getFullName());
    bool full_column_name_match = it != scope.column_name_to_column_node.end();

    if (!full_column_name_match)
    {
        it = scope.column_name_to_column_node.find(identifier_lookup.identifier[0]);
        if (it == scope.column_name_to_column_node.end())
            return {};
    }

    if (it->second->hasExpression())
        resolveExpressionNode(it->second->getExpression(), scope, false /*allow_lambda_expression*/, false /*allow_table_expression*/);

    QueryTreeNodePtr result = it->second;

    if (!full_column_name_match && identifier.isCompound())
        return tryResolveIdentifierFromCompoundExpression(identifier_lookup.identifier, 1 /*identifier_bind_size*/, it->second, {}, scope);

    return result;
}

bool QueryAnalyzer::tryBindIdentifierToTableExpression(const IdentifierLookup & identifier_lookup,
    const QueryTreeNodePtr & table_expression_node,
    const IdentifierResolveScope & scope)
{
    auto table_expression_node_type = table_expression_node->getNodeType();

    if (table_expression_node_type != QueryTreeNodeType::TABLE &&
        table_expression_node_type != QueryTreeNodeType::TABLE_FUNCTION &&
        table_expression_node_type != QueryTreeNodeType::QUERY &&
        table_expression_node_type != QueryTreeNodeType::UNION)
        throw Exception(ErrorCodes::UNSUPPORTED_METHOD,
        "Unexpected table expression. Expected table, table function, query or union node. Actual {}. In scope {}",
        table_expression_node->formatASTForErrorMessage(),
        scope.scope_node->formatASTForErrorMessage());

    const auto & identifier = identifier_lookup.identifier;
    const auto & path_start = identifier.getParts().front();

    const auto & table_expression_data = scope.getTableExpressionDataOrThrow(table_expression_node);

    const auto & table_name = table_expression_data.table_name;
    const auto & database_name = table_expression_data.database_name;

    if (identifier_lookup.isTableExpressionLookup())
    {
        size_t parts_size = identifier_lookup.identifier.getPartsSize();
        if (parts_size != 1 && parts_size != 2)
            throw Exception(ErrorCodes::BAD_ARGUMENTS,
                "Expected identifier '{}' to contain 1 or 2 parts to be resolved as table expression. In scope {}",
                identifier_lookup.identifier.getFullName(),
                table_expression_node->formatASTForErrorMessage());

        if (parts_size == 1 && path_start == table_name)
            return true;
        else if (parts_size == 2 && path_start == database_name && identifier[1] == table_name)
            return true;
        else
            return false;
    }

    if (table_expression_data.hasFullIdentifierName(IdentifierView(identifier)) || table_expression_data.canBindIdentifier(IdentifierView(identifier)))
        return true;

    if (identifier.getPartsSize() == 1)
        return false;

    if ((!table_name.empty() && path_start == table_name) || (table_expression_node->hasAlias() && path_start == table_expression_node->getAlias()))
        return true;

    if (identifier.getPartsSize() == 2)
        return false;

    if (!database_name.empty() && path_start == database_name && identifier[1] == table_name)
        return true;

    return false;
}

bool QueryAnalyzer::tryBindIdentifierToTableExpressions(const IdentifierLookup & identifier_lookup,
    const QueryTreeNodePtr & table_expression_node_to_ignore,
    const IdentifierResolveScope & scope)
{
    bool can_bind_identifier_to_table_expression = false;

    for (const auto & [table_expression_node, _] : scope.table_expression_node_to_data)
    {
        if (table_expression_node.get() == table_expression_node_to_ignore.get())
            continue;

        can_bind_identifier_to_table_expression = tryBindIdentifierToTableExpression(identifier_lookup, table_expression_node, scope);
        if (can_bind_identifier_to_table_expression)
            break;
    }

    return can_bind_identifier_to_table_expression;
}

QueryTreeNodePtr QueryAnalyzer::tryResolveIdentifierFromStorage(
    const Identifier & identifier,
    const QueryTreeNodePtr & table_expression_node,
    const TableExpressionData & table_expression_data,
    IdentifierResolveScope & scope,
    size_t identifier_column_qualifier_parts,
    bool can_be_not_found)
{
    auto identifier_without_column_qualifier = identifier;
    identifier_without_column_qualifier.popFirst(identifier_column_qualifier_parts);

    /** Compound identifier cannot be resolved directly from storage if storage is not table.
        *
        * Example: SELECT test_table.id.value1.value2 FROM test_table;
        * In table storage column test_table.id.value1.value2 will exists.
        *
        * Example: SELECT test_subquery.compound_expression.value FROM (SELECT compound_expression AS value) AS test_subquery;
        * Here there is no column with name test_subquery.compound_expression.value, and additional wrap in tuple element is required.
        */

    QueryTreeNodePtr result_expression;
    bool match_full_identifier = false;

    auto it = table_expression_data.column_name_to_column_node.find(identifier_without_column_qualifier.getFullName());
    if (it != table_expression_data.column_name_to_column_node.end())
    {
        match_full_identifier = true;
        result_expression = it->second;
    }
    else
    {
        it = table_expression_data.column_name_to_column_node.find(identifier_without_column_qualifier.at(0));
        if (it != table_expression_data.column_name_to_column_node.end())
            result_expression = it->second;
    }

    bool clone_is_needed = true;

    String table_expression_source = table_expression_data.table_expression_description;
    if (!table_expression_data.table_expression_name.empty())
        table_expression_source += " with name " + table_expression_data.table_expression_name;

    if (result_expression && !match_full_identifier && identifier_without_column_qualifier.isCompound())
    {
        size_t identifier_bind_size = identifier_column_qualifier_parts + 1;
        result_expression = tryResolveIdentifierFromCompoundExpression(identifier,
            identifier_bind_size,
            result_expression,
            table_expression_source,
            scope,
            can_be_not_found);
        if (can_be_not_found && !result_expression)
            return {};
        clone_is_needed = false;
    }

    if (!result_expression)
    {
        QueryTreeNodes nested_column_nodes;
        DataTypes nested_types;
        Array nested_names_array;

        for (const auto & [column_name, _] : table_expression_data.column_names_and_types)
        {
            Identifier column_name_identifier_without_last_part(column_name);
            auto column_name_identifier_last_part = column_name_identifier_without_last_part.getParts().back();
            column_name_identifier_without_last_part.popLast();

            if (identifier_without_column_qualifier.getFullName() != column_name_identifier_without_last_part.getFullName())
                continue;

            auto column_node_it = table_expression_data.column_name_to_column_node.find(column_name);
            if (column_node_it == table_expression_data.column_name_to_column_node.end())
                continue;

            const auto & column_node = column_node_it->second;
            const auto & column_type = column_node->getColumnType();
            const auto * column_type_array = typeid_cast<const DataTypeArray *>(column_type.get());
            if (!column_type_array)
                continue;

            nested_column_nodes.push_back(column_node);
            nested_types.push_back(column_type_array->getNestedType());
            nested_names_array.push_back(Field(std::move(column_name_identifier_last_part)));
        }

        if (!nested_types.empty())
        {
            auto nested_function_node = std::make_shared<FunctionNode>("nested");
            auto & nested_function_node_arguments = nested_function_node->getArguments().getNodes();

            auto nested_function_names_array_type = std::make_shared<DataTypeArray>(std::make_shared<DataTypeString>());
            auto nested_function_names_constant_node = std::make_shared<ConstantNode>(std::move(nested_names_array),
                std::move(nested_function_names_array_type));
            nested_function_node_arguments.push_back(std::move(nested_function_names_constant_node));
            nested_function_node_arguments.insert(nested_function_node_arguments.end(),
                nested_column_nodes.begin(),
                nested_column_nodes.end());

            auto nested_function = FunctionFactory::instance().get(nested_function_node->getFunctionName(), scope.context);
            nested_function_node->resolveAsFunction(nested_function->build(nested_function_node->getArgumentColumns()));

            clone_is_needed = false;
            result_expression = std::move(nested_function_node);
        }
    }

    if (!result_expression)
    {
        std::unordered_set<Identifier> valid_identifiers;
        collectTableExpressionValidIdentifiersForTypoCorrection(identifier,
            table_expression_node,
            table_expression_data,
            valid_identifiers);

        auto hints = collectIdentifierTypoHints(identifier, valid_identifiers);

        throw Exception(ErrorCodes::UNKNOWN_IDENTIFIER, "Identifier '{}' cannot be resolved from {}. In scope {}{}",
            identifier.getFullName(),
            table_expression_source,
            scope.scope_node->formatASTForErrorMessage(),
            getHintsErrorMessageSuffix(hints));
    }

    if (clone_is_needed)
        result_expression = result_expression->clone();

    auto qualified_identifier = identifier;

    for (size_t i = 0; i < identifier_column_qualifier_parts; ++i)
    {
        auto qualified_identifier_with_removed_part = qualified_identifier;
        qualified_identifier_with_removed_part.popFirst();

        if (qualified_identifier_with_removed_part.empty())
            break;

        IdentifierLookup column_identifier_lookup = {qualified_identifier_with_removed_part, IdentifierLookupContext::EXPRESSION};
        if (tryBindIdentifierToAliases(column_identifier_lookup, scope))
            break;

        if (table_expression_data.should_qualify_columns &&
            tryBindIdentifierToTableExpressions(column_identifier_lookup, table_expression_node, scope))
            break;

        qualified_identifier = std::move(qualified_identifier_with_removed_part);
    }

    auto qualified_identifier_full_name = qualified_identifier.getFullName();
    node_to_projection_name.emplace(result_expression, std::move(qualified_identifier_full_name));

    return result_expression;
}

QueryTreeNodePtr QueryAnalyzer::tryResolveIdentifierFromTableExpression(const IdentifierLookup & identifier_lookup,
    const QueryTreeNodePtr & table_expression_node,
    IdentifierResolveScope & scope)
{
    auto table_expression_node_type = table_expression_node->getNodeType();

    if (table_expression_node_type != QueryTreeNodeType::TABLE &&
        table_expression_node_type != QueryTreeNodeType::TABLE_FUNCTION &&
        table_expression_node_type != QueryTreeNodeType::QUERY &&
        table_expression_node_type != QueryTreeNodeType::UNION)
        throw Exception(ErrorCodes::UNSUPPORTED_METHOD,
            "Unexpected table expression. Expected table, table function, query or union node. Actual {}. In scope {}",
            table_expression_node->formatASTForErrorMessage(),
            scope.scope_node->formatASTForErrorMessage());

    const auto & identifier = identifier_lookup.identifier;
    const auto & path_start = identifier.getParts().front();

    auto & table_expression_data = scope.getTableExpressionDataOrThrow(table_expression_node);

    if (identifier_lookup.isTableExpressionLookup())
    {
        size_t parts_size = identifier_lookup.identifier.getPartsSize();
        if (parts_size != 1 && parts_size != 2)
            throw Exception(ErrorCodes::BAD_ARGUMENTS,
                "Expected identifier '{}' to contain 1 or 2 parts to be resolved as table expression. In scope {}",
                identifier_lookup.identifier.getFullName(),
                table_expression_node->formatASTForErrorMessage());

        const auto & table_name = table_expression_data.table_name;
        const auto & database_name = table_expression_data.database_name;

        if (parts_size == 1 && path_start == table_name)
            return table_expression_node;
        else if (parts_size == 2 && path_start == database_name && identifier[1] == table_name)
            return table_expression_node;
        else
            return {};
    }

     /** If identifier first part binds to some column start or table has full identifier name. Then we can try to find whole identifier in table.
       * 1. Try to bind identifier first part to column in table, if true get full identifier from table or throw exception.
       * 2. Try to bind identifier first part to table name or storage alias, if true remove first part and try to get full identifier from table or throw exception.
       * Storage alias works for subquery, table function as well.
       * 3. Try to bind identifier first parts to database name and table name, if true remove first two parts and try to get full identifier from table or throw exception.
       */
    if (table_expression_data.hasFullIdentifierName(IdentifierView(identifier)))
        return tryResolveIdentifierFromStorage(identifier, table_expression_node, table_expression_data, scope, 0 /*identifier_column_qualifier_parts*/);

    if (table_expression_data.canBindIdentifier(IdentifierView(identifier)))
    {
        /** This check is insufficient to determine whether and identifier can be resolved from table expression.
          * A further check will be performed in `tryResolveIdentifierFromStorage` to see if we have such a subcolumn.
          * In cases where the subcolumn cannot be found we want to have `nullptr` instead of exception.
          * So, we set `can_be_not_found = true` to have an attempt to resolve the identifier from another table expression.
          * Example: `SELECT t.t from (SELECT 1 as t) AS a FULL JOIN (SELECT 1 as t) as t ON a.t = t.t;`
          * Initially, we will try to resolve t.t from `a` because `t.` is bound to `1 as t`. However, as it is not a nested column, we will need to resolve it from the second table expression.
          */
        auto resolved_identifier = tryResolveIdentifierFromStorage(identifier, table_expression_node, table_expression_data, scope, 0 /*identifier_column_qualifier_parts*/, true /*can_be_not_found*/);
        if (resolved_identifier)
            return resolved_identifier;
    }

    if (identifier.getPartsSize() == 1)
        return {};

    const auto & table_name = table_expression_data.table_name;
    if ((!table_name.empty() && path_start == table_name) || (table_expression_node->hasAlias() && path_start == table_expression_node->getAlias()))
        return tryResolveIdentifierFromStorage(identifier, table_expression_node, table_expression_data, scope, 1 /*identifier_column_qualifier_parts*/);

    if (identifier.getPartsSize() == 2)
        return {};

    const auto & database_name = table_expression_data.database_name;
    if (!database_name.empty() && path_start == database_name && identifier[1] == table_name)
        return tryResolveIdentifierFromStorage(identifier, table_expression_node, table_expression_data, scope, 2 /*identifier_column_qualifier_parts*/);

    return {};
}

QueryTreeNodePtr QueryAnalyzer::tryResolveIdentifierFromJoin(const IdentifierLookup & identifier_lookup,
    const QueryTreeNodePtr & table_expression_node,
    IdentifierResolveScope & scope)
{
    const auto & from_join_node = table_expression_node->as<const JoinNode &>();
    auto left_resolved_identifier = tryResolveIdentifierFromJoinTreeNode(identifier_lookup, from_join_node.getLeftTableExpression(), scope);
    auto right_resolved_identifier = tryResolveIdentifierFromJoinTreeNode(identifier_lookup, from_join_node.getRightTableExpression(), scope);

    if (!identifier_lookup.isExpressionLookup())
    {
        if (left_resolved_identifier && right_resolved_identifier)
            throw Exception(ErrorCodes::AMBIGUOUS_IDENTIFIER,
                "JOIN {} ambiguous identifier {}. In scope {}",
                table_expression_node->formatASTForErrorMessage(),
                identifier_lookup.dump(),
                scope.scope_node->formatASTForErrorMessage());

        return left_resolved_identifier ? left_resolved_identifier : right_resolved_identifier;
    }

    bool join_node_in_resolve_process = scope.table_expressions_in_resolve_process.contains(table_expression_node.get());

    std::unordered_map<std::string, ColumnNodePtr> join_using_column_name_to_column_node;

    if (!join_node_in_resolve_process && from_join_node.isUsingJoinExpression())
    {
        auto & join_using_list = from_join_node.getJoinExpression()->as<ListNode &>();

        for (auto & join_using_node : join_using_list.getNodes())
        {
            auto & column_node = join_using_node->as<ColumnNode &>();
            join_using_column_name_to_column_node.emplace(column_node.getColumnName(), std::static_pointer_cast<ColumnNode>(join_using_node));
        }
    }

    std::optional<JoinTableSide> resolved_side;
    QueryTreeNodePtr resolved_identifier;

    JoinKind join_kind = from_join_node.getKind();
    bool join_use_nulls = scope.context->getSettingsRef().join_use_nulls;

    /// If columns from left or right table were missed Object(Nullable('json')) subcolumns, they will be replaced
    /// to ConstantNode(NULL), which can't be cast to ColumnNode, so we resolve it here.
    if (left_resolved_identifier && right_resolved_identifier && left_resolved_identifier->getNodeType() == QueryTreeNodeType::CONSTANT
        && right_resolved_identifier->getNodeType() == QueryTreeNodeType::CONSTANT)
    {
        auto & left_resolved_column = left_resolved_identifier->as<ConstantNode &>();
        auto & right_resolved_column = right_resolved_identifier->as<ConstantNode &>();
        if (left_resolved_column.getValueStringRepresentation() == "NULL" && right_resolved_column.getValueStringRepresentation() == "NULL")
            return left_resolved_identifier;
    }
    else if (left_resolved_identifier && left_resolved_identifier->getNodeType() == QueryTreeNodeType::CONSTANT)
    {
        resolved_side = JoinTableSide::Left;
        auto & left_resolved_column = left_resolved_identifier->as<ConstantNode &>();
        if (left_resolved_column.getValueStringRepresentation() == "NULL")
            return left_resolved_identifier;
    }
    else if (right_resolved_identifier && right_resolved_identifier->getNodeType() == QueryTreeNodeType::CONSTANT)
    {
        resolved_side = JoinTableSide::Right;
        auto & right_resolved_column = right_resolved_identifier->as<ConstantNode &>();
        if (right_resolved_column.getValueStringRepresentation() == "NULL")
            return right_resolved_identifier;
    }

    if (left_resolved_identifier && right_resolved_identifier)
    {
        auto & left_resolved_column = left_resolved_identifier->as<ColumnNode &>();
        auto & right_resolved_column = right_resolved_identifier->as<ColumnNode &>();

        auto using_column_node_it = join_using_column_name_to_column_node.find(left_resolved_column.getColumnName());
        if (using_column_node_it != join_using_column_name_to_column_node.end()
            && left_resolved_column.getColumnName() == right_resolved_column.getColumnName())
        {
            JoinTableSide using_column_inner_column_table_side = isRight(join_kind) ? JoinTableSide::Right : JoinTableSide::Left;
            auto & using_column_node = using_column_node_it->second->as<ColumnNode &>();
            auto & using_expression_list = using_column_node.getExpression()->as<ListNode &>();

            size_t inner_column_node_index = using_column_inner_column_table_side == JoinTableSide::Left ? 0 : 1;
            const auto & inner_column_node = using_expression_list.getNodes().at(inner_column_node_index);

            auto result_column_node = inner_column_node->clone();
            auto & result_column = result_column_node->as<ColumnNode &>();
            result_column.setColumnType(using_column_node.getColumnType());

            resolved_identifier = std::move(result_column_node);
        }
        else if (left_resolved_identifier->isEqual(*right_resolved_identifier, IQueryTreeNode::CompareOptions{.compare_aliases = false}))
        {
            const auto & identifier_path_part = identifier_lookup.identifier.front();
            auto * left_resolved_identifier_column = left_resolved_identifier->as<ColumnNode>();
            auto * right_resolved_identifier_column = right_resolved_identifier->as<ColumnNode>();

            if (left_resolved_identifier_column && right_resolved_identifier_column)
            {
                const auto & left_column_source_alias = left_resolved_identifier_column->getColumnSource()->getAlias();
                const auto & right_column_source_alias = right_resolved_identifier_column->getColumnSource()->getAlias();

                /** If column from right table was resolved using alias, we prefer column from right table.
                  *
                  * Example: SELECT dummy FROM system.one JOIN system.one AS A ON A.dummy = system.one.dummy;
                  *
                  * If alias is specified for left table, and alias is not specified for right table and identifier was resolved
                  * without using left table alias, we prefer column from right table.
                  *
                  * Example: SELECT dummy FROM system.one AS A JOIN system.one ON A.dummy = system.one.dummy;
                  *
                  * Otherwise we prefer column from left table.
                  */
                bool column_resolved_using_right_alias = identifier_path_part == right_column_source_alias;
                bool column_resolved_without_using_left_alias = !left_column_source_alias.empty()
                                                                && right_column_source_alias.empty()
                                                                && identifier_path_part != left_column_source_alias;
                if (column_resolved_using_right_alias || column_resolved_without_using_left_alias)
                {
                    resolved_side = JoinTableSide::Right;
                    resolved_identifier = right_resolved_identifier;
                }
                else
                {
                    resolved_side = JoinTableSide::Left;
                    resolved_identifier = left_resolved_identifier;
                }
            }
            else
            {
                resolved_side = JoinTableSide::Left;
                resolved_identifier = left_resolved_identifier;
            }
        }
        else if (scope.joins_count == 1 && scope.context->getSettingsRef().single_join_prefer_left_table)
        {
            resolved_side = JoinTableSide::Left;
            resolved_identifier = left_resolved_identifier;
        }
        else
        {
            throw Exception(ErrorCodes::AMBIGUOUS_IDENTIFIER,
                "JOIN {} ambiguous identifier '{}'. In scope {}",
                table_expression_node->formatASTForErrorMessage(),
                identifier_lookup.identifier.getFullName(),
                scope.scope_node->formatASTForErrorMessage());
        }
    }
    else if (left_resolved_identifier)
    {
        resolved_side = JoinTableSide::Left;
        auto & left_resolved_column = left_resolved_identifier->as<ColumnNode &>();

        resolved_identifier = left_resolved_identifier;

        auto using_column_node_it = join_using_column_name_to_column_node.find(left_resolved_column.getColumnName());
        if (using_column_node_it != join_using_column_name_to_column_node.end() &&
            !using_column_node_it->second->getColumnType()->equals(*left_resolved_column.getColumnType()))
        {
            auto left_resolved_column_clone = std::static_pointer_cast<ColumnNode>(left_resolved_column.clone());
            left_resolved_column_clone->setColumnType(using_column_node_it->second->getColumnType());
            resolved_identifier = std::move(left_resolved_column_clone);
        }
        else
        {
            resolved_identifier = left_resolved_identifier;
        }
    }
    else if (right_resolved_identifier)
    {
        resolved_side = JoinTableSide::Right;
        auto & right_resolved_column = right_resolved_identifier->as<ColumnNode &>();

        auto using_column_node_it = join_using_column_name_to_column_node.find(right_resolved_column.getColumnName());
        if (using_column_node_it != join_using_column_name_to_column_node.end() &&
            !using_column_node_it->second->getColumnType()->equals(*right_resolved_column.getColumnType()))
        {
            auto right_resolved_column_clone = std::static_pointer_cast<ColumnNode>(right_resolved_column.clone());
            right_resolved_column_clone->setColumnType(using_column_node_it->second->getColumnType());
            resolved_identifier = std::move(right_resolved_column_clone);
        }
        else
        {
            resolved_identifier = right_resolved_identifier;
        }
    }

    if (join_node_in_resolve_process || !resolved_identifier)
        return resolved_identifier;

    if (join_use_nulls)
    {
        resolved_identifier = resolved_identifier->clone();
        convertJoinedColumnTypeToNullIfNeeded(resolved_identifier, join_kind, resolved_side);
    }

    return resolved_identifier;
}

QueryTreeNodePtr QueryAnalyzer::tryResolveExpressionFromArrayJoinExpressions(const QueryTreeNodePtr & resolved_expression,
    const QueryTreeNodePtr & table_expression_node,
    IdentifierResolveScope & scope)
{
    const auto & array_join_node = table_expression_node->as<const ArrayJoinNode &>();
    const auto & array_join_column_expressions_list = array_join_node.getJoinExpressions();
    const auto & array_join_column_expressions_nodes = array_join_column_expressions_list.getNodes();

    QueryTreeNodePtr array_join_resolved_expression;

    /** Special case when qualified or unqualified identifier point to array join expression without alias.
      *
      * CREATE TABLE test_table (id UInt64, value String, value_array Array(UInt8)) ENGINE=TinyLog;
      * SELECT id, value, value_array, test_table.value_array, default.test_table.value_array FROM test_table ARRAY JOIN value_array;
      *
      * value_array, test_table.value_array, default.test_table.value_array must be resolved into array join expression.
      */
    for (const auto & array_join_column_expression : array_join_column_expressions_nodes)
    {
        auto & array_join_column_expression_typed = array_join_column_expression->as<ColumnNode &>();
        if (array_join_column_expression_typed.hasAlias())
            continue;

        auto & array_join_column_inner_expression = array_join_column_expression_typed.getExpressionOrThrow();
        auto * array_join_column_inner_expression_function = array_join_column_inner_expression->as<FunctionNode>();

        if (array_join_column_inner_expression_function &&
            array_join_column_inner_expression_function->getFunctionName() == "nested" &&
            array_join_column_inner_expression_function->getArguments().getNodes().size() > 1 &&
            isTuple(array_join_column_expression_typed.getResultType()))
        {
            const auto & nested_function_arguments = array_join_column_inner_expression_function->getArguments().getNodes();
            size_t nested_function_arguments_size = nested_function_arguments.size();

            const auto & nested_keys_names_constant_node = nested_function_arguments[0]->as<ConstantNode & >();
            const auto & nested_keys_names = nested_keys_names_constant_node.getValue().get<Array &>();
            size_t nested_keys_names_size = nested_keys_names.size();

            if (nested_keys_names_size == nested_function_arguments_size - 1)
            {
                for (size_t i = 1; i < nested_function_arguments_size; ++i)
                {
                    if (!nested_function_arguments[i]->isEqual(*resolved_expression))
                        continue;

                    auto array_join_column = std::make_shared<ColumnNode>(array_join_column_expression_typed.getColumn(),
                        array_join_column_expression_typed.getColumnSource());

                    const auto & nested_key_name = nested_keys_names[i - 1].get<String &>();
                    Identifier nested_identifier = Identifier(nested_key_name);
                    auto tuple_element_function = wrapExpressionNodeInTupleElement(array_join_column, nested_identifier);
                    resolveFunction(tuple_element_function, scope);

                    array_join_resolved_expression = std::move(tuple_element_function);
                    break;
                }
            }
        }

        if (array_join_resolved_expression)
            break;

        if (array_join_column_inner_expression->isEqual(*resolved_expression))
        {
            array_join_resolved_expression = std::make_shared<ColumnNode>(array_join_column_expression_typed.getColumn(),
                array_join_column_expression_typed.getColumnSource());
            break;
        }
    }

    return array_join_resolved_expression;
}

QueryTreeNodePtr QueryAnalyzer::tryResolveIdentifierFromArrayJoin(const IdentifierLookup & identifier_lookup,
    const QueryTreeNodePtr & table_expression_node,
    IdentifierResolveScope & scope)
{
    const auto & from_array_join_node = table_expression_node->as<const ArrayJoinNode &>();
    auto resolved_identifier = tryResolveIdentifierFromJoinTreeNode(identifier_lookup, from_array_join_node.getTableExpression(), scope);

    if (scope.table_expressions_in_resolve_process.contains(table_expression_node.get()) || !identifier_lookup.isExpressionLookup())
        return resolved_identifier;

    const auto & array_join_column_expressions = from_array_join_node.getJoinExpressions();
    const auto & array_join_column_expressions_nodes = array_join_column_expressions.getNodes();

    /** Allow JOIN with USING with ARRAY JOIN.
      *
      * SELECT * FROM test_table_1 AS t1 ARRAY JOIN [1,2,3] AS id INNER JOIN test_table_2 AS t2 USING (id);
      * SELECT * FROM test_table_1 AS t1 ARRAY JOIN t1.id AS id INNER JOIN test_table_2 AS t2 USING (id);
      */
    for (const auto & array_join_column_expression : array_join_column_expressions_nodes)
    {
        auto & array_join_column_expression_typed = array_join_column_expression->as<ColumnNode &>();

        if (array_join_column_expression_typed.getAlias() == identifier_lookup.identifier.getFullName())
        {
            auto array_join_column = std::make_shared<ColumnNode>(array_join_column_expression_typed.getColumn(),
                array_join_column_expression_typed.getColumnSource());
            return array_join_column;
        }
    }

    if (!resolved_identifier)
        return nullptr;

    auto array_join_resolved_expression = tryResolveExpressionFromArrayJoinExpressions(resolved_identifier, table_expression_node, scope);
    if (array_join_resolved_expression)
        resolved_identifier = std::move(array_join_resolved_expression);

    return resolved_identifier;
}

QueryTreeNodePtr QueryAnalyzer::tryResolveIdentifierFromJoinTreeNode(const IdentifierLookup & identifier_lookup,
    const QueryTreeNodePtr & join_tree_node,
    IdentifierResolveScope & scope)
{
    auto join_tree_node_type = join_tree_node->getNodeType();

    switch (join_tree_node_type)
    {
        case QueryTreeNodeType::JOIN:
            return tryResolveIdentifierFromJoin(identifier_lookup, join_tree_node, scope);
        case QueryTreeNodeType::ARRAY_JOIN:
            return tryResolveIdentifierFromArrayJoin(identifier_lookup, join_tree_node, scope);
        case QueryTreeNodeType::QUERY:
            [[fallthrough]];
        case QueryTreeNodeType::UNION:
            [[fallthrough]];
        case QueryTreeNodeType::TABLE:
            [[fallthrough]];
        case QueryTreeNodeType::TABLE_FUNCTION:
        {
            /** Edge case scenario when subquery in FROM node try to resolve identifier from parent scopes, when FROM is not resolved.
              * SELECT subquery.b AS value FROM (SELECT value, 1 AS b) AS subquery;
              * TODO: This can be supported
              */
            if (scope.table_expressions_in_resolve_process.contains(join_tree_node.get()))
                return {};

            return tryResolveIdentifierFromTableExpression(identifier_lookup, join_tree_node, scope);
        }
        default:
        {
            throw Exception(ErrorCodes::LOGICAL_ERROR,
                "Scope FROM section expected table, table function, query, union, join or array join. Actual {}. In scope {}",
                join_tree_node->formatASTForErrorMessage(),
                scope.scope_node->formatASTForErrorMessage());
        }
    }
}

/** Resolve identifier from scope join tree.
  *
  * 1. If identifier is in function lookup context return nullptr.
  * 2. Try to resolve identifier from table columns.
  * 3. If there is no FROM section return nullptr.
  * 4. If identifier is in table lookup context, check if it has 1 or 2 parts, otherwise throw exception.
  * If identifier has 2 parts try to match it with database_name and table_name.
  * If identifier has 1 part try to match it with table_name, then try to match it with table alias.
  * 5. If identifier is in expression lookup context, we first need to bind identifier to some table column using identifier first part.
  * Start with identifier first part, if it match some column name in table try to get column with full identifier name.
  * TODO: Need to check if it is okay to throw exception if compound identifier first part bind to column but column is not valid.
  */
QueryTreeNodePtr QueryAnalyzer::tryResolveIdentifierFromJoinTree(const IdentifierLookup & identifier_lookup,
    IdentifierResolveScope & scope)
{
    if (identifier_lookup.isFunctionLookup())
        return {};

    /// Try to resolve identifier from table columns
    if (auto resolved_identifier = tryResolveIdentifierFromTableColumns(identifier_lookup, scope))
        return resolved_identifier;

    if (scope.expression_join_tree_node)
        return tryResolveIdentifierFromJoinTreeNode(identifier_lookup, scope.expression_join_tree_node, scope);

    auto * query_scope_node = scope.scope_node->as<QueryNode>();
    if (!query_scope_node || !query_scope_node->getJoinTree())
        return {};

    const auto & join_tree_node = query_scope_node->getJoinTree();
    return tryResolveIdentifierFromJoinTreeNode(identifier_lookup, join_tree_node, scope);
}

/** Try resolve identifier in current scope parent scopes.
  *
  * TODO: If column is matched, throw exception that nested subqueries are not supported.
  *
  * If initial scope is expression. Then try to resolve identifier in parent scopes until query scope is hit.
  * For query scope resolve strategy is same as if initial scope if query.
  */
IdentifierResolveResult QueryAnalyzer::tryResolveIdentifierInParentScopes(const IdentifierLookup & identifier_lookup, IdentifierResolveScope & scope)
{
    bool initial_scope_is_query = scope.scope_node->getNodeType() == QueryTreeNodeType::QUERY;
    bool initial_scope_is_expression = !initial_scope_is_query;

    IdentifierResolveSettings identifier_resolve_settings;
    identifier_resolve_settings.allow_to_check_parent_scopes = false;
    identifier_resolve_settings.allow_to_check_database_catalog = false;

    IdentifierResolveScope * scope_to_check = scope.parent_scope;

    if (initial_scope_is_expression)
    {
        while (scope_to_check != nullptr)
        {
            auto resolve_result = tryResolveIdentifier(identifier_lookup, *scope_to_check, identifier_resolve_settings);
            if (resolve_result.resolved_identifier)
                return resolve_result;

            bool scope_was_query = scope_to_check->scope_node->getNodeType() == QueryTreeNodeType::QUERY;
            scope_to_check = scope_to_check->parent_scope;

            if (scope_was_query)
                break;
        }
    }

    if (!scope.context->getSettingsRef().enable_global_with_statement)
        return {};

    /** Nested subqueries cannot access outer subqueries table expressions from JOIN tree because
      * that can prevent resolution of table expression from CTE.
      *
      * Example: WITH a AS (SELECT number FROM numbers(1)), b AS (SELECT number FROM a) SELECT * FROM a as l, b as r;
      */
    if (identifier_lookup.isTableExpressionLookup())
        identifier_resolve_settings.allow_to_check_join_tree = false;

    while (scope_to_check != nullptr)
    {
        auto lookup_result = tryResolveIdentifier(identifier_lookup, *scope_to_check, identifier_resolve_settings);
        const auto & resolved_identifier = lookup_result.resolved_identifier;

        scope_to_check = scope_to_check->parent_scope;

        if (resolved_identifier)
        {
            auto * subquery_node = resolved_identifier->as<QueryNode>();
            auto * union_node = resolved_identifier->as<UnionNode>();

            bool is_cte = (subquery_node && subquery_node->isCTE()) || (union_node && union_node->isCTE());

            /** From parent scopes we can resolve table identifiers only as CTE.
              * Example: SELECT (SELECT 1 FROM a) FROM test_table AS a;
              *
              * During child scope table identifier resolve a, table node test_table with alias a from parent scope
              * is invalid.
              */
            if (identifier_lookup.isTableExpressionLookup() && !is_cte)
                continue;

            if (is_cte)
            {
                return lookup_result;
            }
            else if (resolved_identifier->as<ConstantNode>())
            {
                lookup_result.resolved_identifier = resolved_identifier;
                return lookup_result;
            }

            throw Exception(ErrorCodes::UNSUPPORTED_METHOD,
                "Resolve identifier '{}' from parent scope only supported for constants and CTE. Actual {} node type {}. In scope {}",
                identifier_lookup.identifier.getFullName(),
                resolved_identifier->formatASTForErrorMessage(),
                resolved_identifier->getNodeTypeName(),
                scope.scope_node->formatASTForErrorMessage());
        }
    }

    return {};
}

/** Resolve identifier in scope.
  *
  * If identifier was resolved resolve identified lookup status will be updated.
  *
  * Steps:
  * 1. Register identifier lookup in scope identifier lookup to resolve status table.
  * If entry is already registered and is not resolved, that means that we have cyclic aliases for identifier.
  * Example: SELECT a AS b, b AS a;
  * Try resolve identifier in current scope:
  * 3. Try resolve identifier from expression arguments.
  *
  * If prefer_column_name_to_alias = true.
  * 4. Try to resolve identifier from join tree.
  * 5. Try to resolve identifier from aliases.
  * Otherwise.
  * 4. Try to resolve identifier from aliases.
  * 5. Try to resolve identifier from join tree.
  *
  * 6. If it is table identifier lookup try to lookup identifier in current scope CTEs.
  *
  * 7. If identifier is not resolved in current scope, try to resolve it in parent scopes.
  * 8. If identifier is not resolved from parent scopes and it is table identifier lookup try to lookup identifier
  * in database catalog.
  *
  * Same is not done for functions because function resolution is more complex, and in case of aggregate functions requires not only name
  * but also argument types, it is responsibility of resolve function method to handle resolution of function name.
  *
  * 9. If identifier was not resolved, or identifier caching was disabled remove it from identifier lookup to resolve status table.
  *
  * It is okay for identifier to be not resolved, in case we want first try to lookup identifier in one context,
  * then if there is no identifier in this context, try to lookup in another context.
  * Example: Try to lookup identifier as expression, if it is not found, lookup as function.
  * Example: Try to lookup identifier as expression, if it is not found, lookup as table.
  */
IdentifierResolveResult QueryAnalyzer::tryResolveIdentifier(const IdentifierLookup & identifier_lookup,
    IdentifierResolveScope & scope,
    IdentifierResolveSettings identifier_resolve_settings)
{
    auto it = scope.identifier_lookup_to_resolve_state.find(identifier_lookup);
    if (it != scope.identifier_lookup_to_resolve_state.end())
    {
        if (it->second.cyclic_identifier_resolve)
            throw Exception(ErrorCodes::CYCLIC_ALIASES,
                "Cyclic aliases for identifier '{}'. In scope {}",
                identifier_lookup.identifier.getFullName(),
                scope.scope_node->formatASTForErrorMessage());

        if (!it->second.resolve_result.isResolved())
            it->second.cyclic_identifier_resolve = true;

        if (it->second.resolve_result.isResolved() &&
            scope.use_identifier_lookup_to_result_cache &&
            !scope.non_cached_identifier_lookups_during_expression_resolve.contains(identifier_lookup))
            return it->second.resolve_result;
    }
    else
    {
        auto [insert_it, _] = scope.identifier_lookup_to_resolve_state.insert({identifier_lookup, IdentifierResolveState()});
        it = insert_it;
    }

    /// Resolve identifier from current scope

    IdentifierResolveResult resolve_result;
    resolve_result.resolved_identifier = tryResolveIdentifierFromExpressionArguments(identifier_lookup, scope);
    if (resolve_result.resolved_identifier)
        resolve_result.resolve_place = IdentifierResolvePlace::EXPRESSION_ARGUMENTS;

    if (!resolve_result.resolved_identifier)
    {
        bool prefer_column_name_to_alias = scope.context->getSettingsRef().prefer_column_name_to_alias;

        if (unlikely(prefer_column_name_to_alias))
        {
            if (identifier_resolve_settings.allow_to_check_join_tree)
            {
                resolve_result.resolved_identifier = tryResolveIdentifierFromJoinTree(identifier_lookup, scope);

                if (resolve_result.resolved_identifier)
                    resolve_result.resolve_place = IdentifierResolvePlace::JOIN_TREE;
            }

            if (!resolve_result.resolved_identifier)
            {
                resolve_result.resolved_identifier = tryResolveIdentifierFromAliases(identifier_lookup, scope, identifier_resolve_settings);

                if (resolve_result.resolved_identifier)
                    resolve_result.resolve_place = IdentifierResolvePlace::ALIASES;
            }
        }
        else
        {
            resolve_result.resolved_identifier = tryResolveIdentifierFromAliases(identifier_lookup, scope, identifier_resolve_settings);

            if (resolve_result.resolved_identifier)
            {
                resolve_result.resolve_place = IdentifierResolvePlace::ALIASES;
            }
            else if (identifier_resolve_settings.allow_to_check_join_tree)
            {
                resolve_result.resolved_identifier = tryResolveIdentifierFromJoinTree(identifier_lookup, scope);

                if (resolve_result.resolved_identifier)
                    resolve_result.resolve_place = IdentifierResolvePlace::JOIN_TREE;
            }
        }
    }

    if (!resolve_result.resolved_identifier && identifier_lookup.isTableExpressionLookup())
    {
        auto cte_query_node_it = scope.cte_name_to_query_node.find(identifier_lookup.identifier.getFullName());
        if (cte_query_node_it != scope.cte_name_to_query_node.end())
        {
            resolve_result.resolved_identifier = cte_query_node_it->second;
            resolve_result.resolve_place = IdentifierResolvePlace::CTE;
        }
    }

    /// Try to resolve identifier from parent scopes

    if (!resolve_result.resolved_identifier && identifier_resolve_settings.allow_to_check_parent_scopes)
    {
        resolve_result = tryResolveIdentifierInParentScopes(identifier_lookup, scope);

        if (resolve_result.resolved_identifier)
            resolve_result.resolved_from_parent_scopes = true;
    }

    /// Try to resolve table identifier from database catalog

    if (!resolve_result.resolved_identifier && identifier_resolve_settings.allow_to_check_database_catalog && identifier_lookup.isTableExpressionLookup())
    {
        resolve_result.resolved_identifier = tryResolveTableIdentifierFromDatabaseCatalog(identifier_lookup.identifier, scope.context);

        if (resolve_result.resolved_identifier)
            resolve_result.resolve_place = IdentifierResolvePlace::DATABASE_CATALOG;
    }

    bool was_cyclic_identifier_resolve = it->second.cyclic_identifier_resolve;
    if (!was_cyclic_identifier_resolve)
        it->second.resolve_result = resolve_result;
    it->second.cyclic_identifier_resolve = false;

    /** If identifier was not resolved, or during expression resolution identifier was explicitly added into non cached set,
      * or identifier caching was disabled in resolve scope we remove identifier lookup result from identifier lookup to result table.
      */
    if (!was_cyclic_identifier_resolve && (!resolve_result.resolved_identifier ||
        scope.non_cached_identifier_lookups_during_expression_resolve.contains(identifier_lookup) ||
        !scope.use_identifier_lookup_to_result_cache))
        scope.identifier_lookup_to_resolve_state.erase(it);

    return resolve_result;
}

/// Resolve query tree nodes functions implementation

/** Qualify column nodes with projection names.
  *
  * Example: SELECT * FROM test_table AS t1, test_table AS t2;
  */
void QueryAnalyzer::qualifyColumnNodesWithProjectionNames(const QueryTreeNodes & column_nodes,
    const QueryTreeNodePtr & table_expression_node,
    const IdentifierResolveScope & scope)
{
    /// Build additional column qualification parts array
    std::vector<std::string> additional_column_qualification_parts;

    if (table_expression_node->hasAlias())
        additional_column_qualification_parts = {table_expression_node->getAlias()};
    else if (auto * table_node = table_expression_node->as<TableNode>())
        additional_column_qualification_parts = {table_node->getStorageID().getDatabaseName(), table_node->getStorageID().getTableName()};

    size_t additional_column_qualification_parts_size = additional_column_qualification_parts.size();
    const auto & table_expression_data = scope.getTableExpressionDataOrThrow(table_expression_node);

    /** For each matched column node iterate over additional column qualifications and apply them if column needs to be qualified.
      * To check if column needs to be qualified we check if column name can bind to any other table expression in scope or to scope aliases.
      */
    std::vector<std::string> column_qualified_identifier_parts;

    for (const auto & column_node : column_nodes)
    {
        const auto & column_name = column_node->as<ColumnNode &>().getColumnName();
        column_qualified_identifier_parts = Identifier(column_name).getParts();

        /// Iterate over additional column qualifications and apply them if needed
        for (size_t i = 0; i < additional_column_qualification_parts_size; ++i)
        {
            auto identifier_to_check = Identifier(column_qualified_identifier_parts);
            IdentifierLookup identifier_lookup{identifier_to_check, IdentifierLookupContext::EXPRESSION};
            bool need_to_qualify = table_expression_data.should_qualify_columns;
            if (need_to_qualify)
                need_to_qualify = tryBindIdentifierToTableExpressions(identifier_lookup, table_expression_node, scope);

            if (tryBindIdentifierToAliases(identifier_lookup, scope))
                need_to_qualify = true;

            if (need_to_qualify)
            {
                /** Add last qualification part that was not used into column qualified identifier.
                  * If additional column qualification parts consists from [database_name, table_name].
                  * On first iteration if column is needed to be qualified to qualify it with table_name.
                  * On second iteration if column is needed to be qualified to qualify it with database_name.
                  */
                size_t part_index_to_use_for_qualification = additional_column_qualification_parts_size - i - 1;
                const auto & part_to_use = additional_column_qualification_parts[part_index_to_use_for_qualification];
                column_qualified_identifier_parts.insert(column_qualified_identifier_parts.begin(), part_to_use);
            }
            else
            {
                break;
            }
        }

        auto qualified_node_name = Identifier(column_qualified_identifier_parts).getFullName();
        node_to_projection_name.emplace(column_node, qualified_node_name);
    }
}

/// Build get columns options for matcher
GetColumnsOptions QueryAnalyzer::buildGetColumnsOptions(QueryTreeNodePtr & matcher_node, const ContextPtr & context)
{
    auto & matcher_node_typed = matcher_node->as<MatcherNode &>();
    UInt8 get_columns_options_kind = GetColumnsOptions::AllPhysicalAndAliases;

    if (matcher_node_typed.isAsteriskMatcher())
    {
        get_columns_options_kind = GetColumnsOptions::Ordinary;

        const auto & settings = context->getSettingsRef();

        if (settings.asterisk_include_alias_columns)
            get_columns_options_kind |= GetColumnsOptions::Kind::Aliases;

        if (settings.asterisk_include_materialized_columns)
            get_columns_options_kind |= GetColumnsOptions::Kind::Materialized;
    }

    return GetColumnsOptions(static_cast<GetColumnsOptions::Kind>(get_columns_options_kind));
}

QueryAnalyzer::QueryTreeNodesWithNames QueryAnalyzer::getMatchedColumnNodesWithNames(const QueryTreeNodePtr & matcher_node,
    const QueryTreeNodePtr & table_expression_node,
    const NamesAndTypes & matched_columns,
    const IdentifierResolveScope & scope)
{
    auto & matcher_node_typed = matcher_node->as<MatcherNode &>();

    /** Use resolved columns from table expression data in nearest query scope if available.
      * It is important for ALIAS columns to use column nodes with resolved ALIAS expression.
      */
    const TableExpressionData * table_expression_data = nullptr;
    const auto * nearest_query_scope = scope.getNearestQueryScope();
    if (nearest_query_scope)
        table_expression_data = &nearest_query_scope->getTableExpressionDataOrThrow(table_expression_node);

    QueryTreeNodes matched_column_nodes;

    for (const auto & column : matched_columns)
    {
        const auto & column_name = column.name;
        if (!matcher_node_typed.isMatchingColumn(column_name))
            continue;

        if (table_expression_data)
        {
            auto column_node_it = table_expression_data->column_name_to_column_node.find(column_name);
            if (column_node_it != table_expression_data->column_name_to_column_node.end())
            {
                matched_column_nodes.emplace_back(column_node_it->second);
                continue;
            }
        }

        matched_column_nodes.emplace_back(std::make_shared<ColumnNode>(column, table_expression_node));
    }

    const auto & qualify_matched_column_nodes_scope = nearest_query_scope ? *nearest_query_scope : scope;
    qualifyColumnNodesWithProjectionNames(matched_column_nodes, table_expression_node, qualify_matched_column_nodes_scope);

    QueryAnalyzer::QueryTreeNodesWithNames matched_column_nodes_with_names;
    matched_column_nodes_with_names.reserve(matched_column_nodes.size());

    for (auto && matched_column_node : matched_column_nodes)
    {
        auto column_name = matched_column_node->as<ColumnNode &>().getColumnName();
        matched_column_nodes_with_names.emplace_back(std::move(matched_column_node), std::move(column_name));
    }

    return matched_column_nodes_with_names;
}

/** Resolve qualified tree matcher.
  *
  * First try to match qualified identifier to expression. If qualified identifier matched expression node then
  * if expression is compound match it column names using matcher `isMatchingColumn` method, if expression is not compound, throw exception.
  * If qualified identifier did not match expression in query tree, try to lookup qualified identifier in table context.
  */
QueryAnalyzer::QueryTreeNodesWithNames QueryAnalyzer::resolveQualifiedMatcher(QueryTreeNodePtr & matcher_node, IdentifierResolveScope & scope)
{
    auto & matcher_node_typed = matcher_node->as<MatcherNode &>();
    assert(matcher_node_typed.isQualified());

    auto expression_identifier_lookup = IdentifierLookup{matcher_node_typed.getQualifiedIdentifier(), IdentifierLookupContext::EXPRESSION};
    auto expression_identifier_resolve_result = tryResolveIdentifier(expression_identifier_lookup, scope);
    auto expression_query_tree_node = expression_identifier_resolve_result.resolved_identifier;

    /// Try to resolve unqualified matcher for query expression

    if (expression_query_tree_node)
    {
        auto result_type = expression_query_tree_node->getResultType();

        while (true)
        {
            if (const auto * array_type = typeid_cast<const DataTypeArray *>(result_type.get()))
                result_type = array_type->getNestedType();
            else if (const auto * map_type = typeid_cast<const DataTypeMap *>(result_type.get()))
                result_type = map_type->getNestedType();
            else
                break;
        }

        const auto * tuple_data_type = typeid_cast<const DataTypeTuple *>(result_type.get());
        if (!tuple_data_type)
            throw Exception(ErrorCodes::UNSUPPORTED_METHOD,
                "Qualified matcher {} find non compound expression {} with type {}. Expected tuple or array of tuples. In scope {}",
                matcher_node->formatASTForErrorMessage(),
                expression_query_tree_node->formatASTForErrorMessage(),
                expression_query_tree_node->getResultType()->getName(),
                scope.scope_node->formatASTForErrorMessage());

        const auto & element_names = tuple_data_type->getElementNames();
        QueryTreeNodesWithNames matched_expression_nodes_with_column_names;

        auto qualified_matcher_element_identifier = matcher_node_typed.getQualifiedIdentifier();
        for (const auto & element_name : element_names)
        {
            if (!matcher_node_typed.isMatchingColumn(element_name))
                continue;

            auto get_subcolumn_function = std::make_shared<FunctionNode>("getSubcolumn");
            get_subcolumn_function->getArguments().getNodes().push_back(expression_query_tree_node);
            get_subcolumn_function->getArguments().getNodes().push_back(std::make_shared<ConstantNode>(element_name));

            QueryTreeNodePtr function_query_node = get_subcolumn_function;
            resolveFunction(function_query_node, scope);

            qualified_matcher_element_identifier.push_back(element_name);
            node_to_projection_name.emplace(function_query_node, qualified_matcher_element_identifier.getFullName());
            qualified_matcher_element_identifier.pop_back();

            matched_expression_nodes_with_column_names.emplace_back(std::move(function_query_node), element_name);
        }

        return matched_expression_nodes_with_column_names;
    }

    /// Try to resolve qualified matcher for table expression

    IdentifierResolveSettings identifier_resolve_settings;
    identifier_resolve_settings.allow_to_check_cte = false;
    identifier_resolve_settings.allow_to_check_database_catalog = false;

    auto table_identifier_lookup = IdentifierLookup{matcher_node_typed.getQualifiedIdentifier(), IdentifierLookupContext::TABLE_EXPRESSION};
    auto table_identifier_resolve_result = tryResolveIdentifier(table_identifier_lookup, scope, identifier_resolve_settings);
    auto table_expression_node = table_identifier_resolve_result.resolved_identifier;

    if (!table_expression_node)
    {
        throw Exception(ErrorCodes::UNKNOWN_IDENTIFIER,
            "Qualified matcher {} does not find table. In scope {}",
            matcher_node->formatASTForErrorMessage(),
            scope.scope_node->formatASTForErrorMessage());
    }

    NamesAndTypes matched_columns;

    auto * table_expression_query_node = table_expression_node->as<QueryNode>();
    auto * table_expression_union_node = table_expression_node->as<UnionNode>();
    auto * table_expression_table_node = table_expression_node->as<TableNode>();
    auto * table_expression_table_function_node = table_expression_node->as<TableFunctionNode>();

    if (table_expression_query_node || table_expression_union_node)
    {
        matched_columns = table_expression_query_node ? table_expression_query_node->getProjectionColumns()
                                                              : table_expression_union_node->computeProjectionColumns();
    }
    else if (table_expression_table_node || table_expression_table_function_node)
    {
        const auto & storage_snapshot = table_expression_table_node ? table_expression_table_node->getStorageSnapshot()
                                                                    : table_expression_table_function_node->getStorageSnapshot();
        auto get_columns_options = buildGetColumnsOptions(matcher_node, scope.context);
        auto storage_columns_list = storage_snapshot->getColumns(get_columns_options);
        matched_columns = NamesAndTypes(storage_columns_list.begin(), storage_columns_list.end());
    }
    else
    {
        throw Exception(ErrorCodes::LOGICAL_ERROR,
            "Invalid table expression node {}. In scope {}",
            table_expression_node->formatASTForErrorMessage(),
            scope.scope_node->formatASTForErrorMessage());
    }

    auto result_matched_column_nodes_with_names = getMatchedColumnNodesWithNames(matcher_node,
        table_expression_node,
        matched_columns,
        scope);

    return result_matched_column_nodes_with_names;
}

/// Resolve non qualified matcher, using scope join tree node.
QueryAnalyzer::QueryTreeNodesWithNames QueryAnalyzer::resolveUnqualifiedMatcher(QueryTreeNodePtr & matcher_node, IdentifierResolveScope & scope)
{
    auto & matcher_node_typed = matcher_node->as<MatcherNode &>();
    assert(matcher_node_typed.isUnqualified());

    /** There can be edge case if matcher is inside lambda expression.
      * Try to find parent query expression using parent scopes.
      */
    auto * nearest_query_scope = scope.getNearestQueryScope();
    auto * nearest_query_scope_query_node = nearest_query_scope ? nearest_query_scope->scope_node->as<QueryNode>() : nullptr;

    /// If there are no parent query scope or query scope does not have join tree
    if (!nearest_query_scope_query_node || !nearest_query_scope_query_node->getJoinTree())
    {
        throw Exception(ErrorCodes::UNSUPPORTED_METHOD,
            "Unqualified matcher {} cannot be resolved. There are no table sources. In scope {}",
            matcher_node->formatASTForErrorMessage(),
            scope.scope_node->formatASTForErrorMessage());
    }

    /** For unqualifited matcher resolve we build table expressions stack from JOIN tree and then process it.
      * For table, table function, query, union table expressions add matched columns into table expressions columns stack.
      * For array join continue processing.
      * For join node combine last left and right table expressions columns on stack together. It is important that if JOIN has USING
      * we must add USING columns before combining left and right table expressions columns. Columns from left and right table
      * expressions that have same names as columns in USING clause must be skipped.
      */

    auto table_expressions_stack = buildTableExpressionsStack(nearest_query_scope_query_node->getJoinTree());
    std::vector<QueryTreeNodesWithNames> table_expressions_column_nodes_with_names_stack;

    std::unordered_set<std::string> table_expression_column_names_to_skip;

    for (auto & table_expression : table_expressions_stack)
    {
        bool table_expression_in_resolve_process = scope.table_expressions_in_resolve_process.contains(table_expression.get());

        if (auto * array_join_node = table_expression->as<ArrayJoinNode>())
        {
            if (table_expressions_column_nodes_with_names_stack.empty())
                throw Exception(ErrorCodes::LOGICAL_ERROR,
                    "Expected at least 1 table expressions on stack before ARRAY JOIN processing");

            if (table_expression_in_resolve_process)
                continue;

            auto & table_expression_column_nodes_with_names = table_expressions_column_nodes_with_names_stack.back();

            for (auto & [table_expression_column_node, _] : table_expression_column_nodes_with_names)
            {
                auto array_join_resolved_expression = tryResolveExpressionFromArrayJoinExpressions(table_expression_column_node,
                        table_expression,
                        scope);
                if (array_join_resolved_expression)
                    table_expression_column_node = std::move(array_join_resolved_expression);
            }

            continue;
        }

        auto * join_node = table_expression->as<JoinNode>();

        if (join_node)
        {
            size_t table_expressions_column_nodes_with_names_stack_size = table_expressions_column_nodes_with_names_stack.size();
            if (table_expressions_column_nodes_with_names_stack_size < 2)
                throw Exception(ErrorCodes::LOGICAL_ERROR,
                    "Expected at least 2 table expressions on stack before JOIN processing. Actual {}",
                    table_expressions_column_nodes_with_names_stack_size);

            auto right_table_expression_columns = std::move(table_expressions_column_nodes_with_names_stack.back());
            table_expressions_column_nodes_with_names_stack.pop_back();

            auto left_table_expression_columns = std::move(table_expressions_column_nodes_with_names_stack.back());
            table_expressions_column_nodes_with_names_stack.pop_back();

            table_expression_column_names_to_skip.clear();

            QueryTreeNodesWithNames matched_expression_nodes_with_column_names;

            /** If there is JOIN with USING we need to match only single USING column and do not use left table expression
              * and right table expression column with same name.
              *
              * Example: SELECT id FROM test_table_1 AS t1 INNER JOIN test_table_2 AS t2 USING (id);
              */
            if (!table_expression_in_resolve_process && join_node->isUsingJoinExpression())
            {
                auto & join_using_list = join_node->getJoinExpression()->as<ListNode &>();

                for (auto & join_using_node : join_using_list.getNodes())
                {
                    auto & join_using_column_node = join_using_node->as<ColumnNode &>();
                    const auto & join_using_column_name = join_using_column_node.getColumnName();

                    if (!matcher_node_typed.isMatchingColumn(join_using_column_name))
                        continue;

                    const auto & join_using_column_nodes_list = join_using_column_node.getExpressionOrThrow()->as<ListNode &>();
                    const auto & join_using_column_nodes = join_using_column_nodes_list.getNodes();

                    QueryTreeNodePtr matched_column_node;

                    if (isRight(join_node->getKind()))
                        matched_column_node = join_using_column_nodes.at(1);
                    else
                        matched_column_node = join_using_column_nodes.at(0);

                    matched_column_node = matched_column_node->clone();
                    matched_column_node->as<ColumnNode &>().setColumnType(join_using_column_node.getResultType());

                    table_expression_column_names_to_skip.insert(join_using_column_name);
                    matched_expression_nodes_with_column_names.emplace_back(std::move(matched_column_node), join_using_column_name);
                }
            }

            for (auto && left_table_column_with_name : left_table_expression_columns)
            {
                if (table_expression_column_names_to_skip.contains(left_table_column_with_name.second))
                    continue;

                matched_expression_nodes_with_column_names.push_back(std::move(left_table_column_with_name));
            }

            for (auto && right_table_column_with_name : right_table_expression_columns)
            {
                if (table_expression_column_names_to_skip.contains(right_table_column_with_name.second))
                    continue;

                matched_expression_nodes_with_column_names.push_back(std::move(right_table_column_with_name));
            }

            table_expressions_column_nodes_with_names_stack.push_back(std::move(matched_expression_nodes_with_column_names));
            continue;
        }

        if (table_expression_in_resolve_process)
        {
            table_expressions_column_nodes_with_names_stack.emplace_back();
            continue;
        }

        auto * table_node = table_expression->as<TableNode>();
        auto * table_function_node = table_expression->as<TableFunctionNode>();
        auto * query_node = table_expression->as<QueryNode>();
        auto * union_node = table_expression->as<UnionNode>();

        NamesAndTypes table_expression_columns;

        if (query_node || union_node)
        {
            table_expression_columns = query_node ? query_node->getProjectionColumns() : union_node->computeProjectionColumns();
        }
        else if (table_node || table_function_node)
        {
            const auto & storage_snapshot
                = table_node ? table_node->getStorageSnapshot() : table_function_node->getStorageSnapshot();
            auto get_columns_options = buildGetColumnsOptions(matcher_node, scope.context);
            auto storage_columns_list = storage_snapshot->getColumns(get_columns_options);
            table_expression_columns = NamesAndTypes(storage_columns_list.begin(), storage_columns_list.end());
        }
        else
        {
            throw Exception(ErrorCodes::LOGICAL_ERROR,
                "Unqualified matcher {} resolve unexpected table expression. In scope {}",
                matcher_node_typed.formatASTForErrorMessage(),
                scope.scope_node->formatASTForErrorMessage());
        }

        auto matched_column_nodes_with_names = getMatchedColumnNodesWithNames(matcher_node,
            table_expression,
            table_expression_columns,
            scope);

        table_expressions_column_nodes_with_names_stack.push_back(std::move(matched_column_nodes_with_names));
    }

    QueryTreeNodesWithNames result;

    for (auto & table_expression_column_nodes_with_names : table_expressions_column_nodes_with_names_stack)
    {
        for (auto && table_expression_column_node_with_name : table_expression_column_nodes_with_names)
            result.push_back(std::move(table_expression_column_node_with_name));
    }

    return result;
}


/** Resolve query tree matcher. Check MatcherNode.h for detailed matcher description. Check ColumnTransformers.h for detailed transformers description.
  *
  * 1. Populate matched expression nodes resolving qualified or unqualified matcher.
  * 2. Apply column transformers to matched expression nodes. For strict column transformers save used column names.
  * 3. Validate strict column transformers.
  */
ProjectionNames QueryAnalyzer::resolveMatcher(QueryTreeNodePtr & matcher_node, IdentifierResolveScope & scope)
{
    auto & matcher_node_typed = matcher_node->as<MatcherNode &>();

    QueryTreeNodesWithNames matched_expression_nodes_with_names;

    if (matcher_node_typed.isQualified())
        matched_expression_nodes_with_names = resolveQualifiedMatcher(matcher_node, scope);
    else
        matched_expression_nodes_with_names = resolveUnqualifiedMatcher(matcher_node, scope);

    if (scope.context->getSettingsRef().join_use_nulls)
    {
        /** If we are resolving matcher came from the result of JOIN and `join_use_nulls` is set,
          * we need to convert joined column type to Nullable.
          * We are taking the nearest JoinNode to check to which table column belongs,
          * because for LEFT/RIGHT join, we convert only the corresponding side.
          */
        const auto * nearest_query_scope = scope.getNearestQueryScope();
        const QueryNode * nearest_scope_query_node = nearest_query_scope ? nearest_query_scope->scope_node->as<QueryNode>() : nullptr;
        const QueryTreeNodePtr & nearest_scope_join_tree = nearest_scope_query_node ? nearest_scope_query_node->getJoinTree() : nullptr;
        const JoinNode * nearest_scope_join_node = nearest_scope_join_tree ? nearest_scope_join_tree->as<JoinNode>() : nullptr;
        if (nearest_scope_join_node)
        {
            for (auto & [node, node_name] : matched_expression_nodes_with_names)
            {
                auto join_identifier_side = getColumnSideFromJoinTree(node, *nearest_scope_join_node);
                convertJoinedColumnTypeToNullIfNeeded(node, nearest_scope_join_node->getKind(), join_identifier_side);
            }
        }
    }

    std::unordered_map<const IColumnTransformerNode *, std::unordered_set<std::string>> strict_transformer_to_used_column_names;
    for (const auto & transformer : matcher_node_typed.getColumnTransformers().getNodes())
    {
        auto * except_transformer = transformer->as<ExceptColumnTransformerNode>();
        auto * replace_transformer = transformer->as<ReplaceColumnTransformerNode>();

        if (except_transformer && except_transformer->isStrict())
            strict_transformer_to_used_column_names.emplace(except_transformer, std::unordered_set<std::string>());
        else if (replace_transformer && replace_transformer->isStrict())
            strict_transformer_to_used_column_names.emplace(replace_transformer, std::unordered_set<std::string>());
    }

    ListNodePtr list = std::make_shared<ListNode>();
    ProjectionNames result_projection_names;
    ProjectionNames node_projection_names;

    for (auto & [node, column_name] : matched_expression_nodes_with_names)
    {
        bool apply_transformer_was_used = false;
        bool replace_transformer_was_used = false;
        bool execute_apply_transformer = false;
        bool execute_replace_transformer = false;

        auto projection_name_it = node_to_projection_name.find(node);
        if (projection_name_it != node_to_projection_name.end())
            result_projection_names.push_back(projection_name_it->second);
        else
            result_projection_names.push_back(column_name);

        for (const auto & transformer : matcher_node_typed.getColumnTransformers().getNodes())
        {
            if (auto * apply_transformer = transformer->as<ApplyColumnTransformerNode>())
            {
                const auto & expression_node = apply_transformer->getExpressionNode();
                apply_transformer_was_used = true;

                if (apply_transformer->getApplyTransformerType() == ApplyColumnTransformerType::LAMBDA)
                {
                    auto lambda_expression_to_resolve = expression_node->clone();
                    IdentifierResolveScope lambda_scope(expression_node, &scope /*parent_scope*/);
                    node_projection_names = resolveLambda(expression_node, lambda_expression_to_resolve, {node}, lambda_scope);
                    auto & lambda_expression_to_resolve_typed = lambda_expression_to_resolve->as<LambdaNode &>();
                    node = lambda_expression_to_resolve_typed.getExpression();
                }
                else if (apply_transformer->getApplyTransformerType() == ApplyColumnTransformerType::FUNCTION)
                {
                    auto function_to_resolve_untyped = expression_node->clone();
                    auto & function_to_resolve_typed = function_to_resolve_untyped->as<FunctionNode &>();
                    function_to_resolve_typed.getArguments().getNodes().push_back(node);
                    node_projection_names = resolveFunction(function_to_resolve_untyped, scope);
                    node = function_to_resolve_untyped;
                }
                else
                {
                    throw Exception(ErrorCodes::UNSUPPORTED_METHOD,
                        "Unsupported apply matcher expression type. Expected lambda or function apply transformer. Actual {}. In scope {}",
                        transformer->formatASTForErrorMessage(),
                        scope.scope_node->formatASTForErrorMessage());
                }

                execute_apply_transformer = true;
            }
            else if (auto * except_transformer = transformer->as<ExceptColumnTransformerNode>())
            {
                if (apply_transformer_was_used || replace_transformer_was_used)
                    continue;

                if (except_transformer->isColumnMatching(column_name))
                {
                    if (except_transformer->isStrict())
                        strict_transformer_to_used_column_names[except_transformer].insert(column_name);

                    node = {};
                    break;
                }
            }
            else if (auto * replace_transformer = transformer->as<ReplaceColumnTransformerNode>())
            {
                if (apply_transformer_was_used || replace_transformer_was_used)
                    continue;

                auto replace_expression = replace_transformer->findReplacementExpression(column_name);
                if (!replace_expression)
                    continue;

                replace_transformer_was_used = true;

                if (replace_transformer->isStrict())
                    strict_transformer_to_used_column_names[replace_transformer].insert(column_name);

                node = replace_expression->clone();
                node_projection_names = resolveExpressionNode(node, scope, false /*allow_lambda_expression*/, false /*allow_table_expression*/);

                /** If replace expression resolved as single node, we want to use replace column name as result projection name, instead
                  * of using replace expression projection name.
                  *
                  * Example: SELECT * REPLACE id + 5 AS id FROM test_table;
                  */
                if (node_projection_names.size() == 1)
                    node_projection_names[0] = column_name;

                execute_replace_transformer = true;
            }

            if (execute_apply_transformer || execute_replace_transformer)
            {
                if (auto * node_list = node->as<ListNode>())
                {
                    auto & node_list_nodes = node_list->getNodes();
                    size_t node_list_nodes_size = node_list_nodes.size();

                    if (node_list_nodes_size != 1)
                        throw Exception(ErrorCodes::UNSUPPORTED_METHOD,
                            "{} transformer {} resolved as list node with size {}. Expected 1. In scope {}",
                            execute_apply_transformer ? "APPLY" : "REPLACE",
                            transformer->formatASTForErrorMessage(),
                            node_list_nodes_size,
                            scope.scope_node->formatASTForErrorMessage());

                    node = node_list_nodes[0];
                }

                if (node_projection_names.size() != 1)
                    throw Exception(ErrorCodes::LOGICAL_ERROR, "Matcher node expected 1 projection name. Actual {}", node_projection_names.size());

                result_projection_names.back() = std::move(node_projection_names[0]);
                node_to_projection_name.emplace(node, result_projection_names.back());
                node_projection_names.clear();
            }
        }

        if (node)
            list->getNodes().push_back(node);
        else
            result_projection_names.pop_back();
    }

    for (auto & [strict_transformer, used_column_names] : strict_transformer_to_used_column_names)
    {
        auto strict_transformer_type = strict_transformer->getTransformerType();
        const Names * strict_transformer_column_names = nullptr;

        switch (strict_transformer_type)
        {
            case ColumnTransfomerType::EXCEPT:
            {
                const auto * except_transformer = static_cast<const ExceptColumnTransformerNode *>(strict_transformer);
                const auto & except_names = except_transformer->getExceptColumnNames();

                if (except_names.size() != used_column_names.size())
                    strict_transformer_column_names = &except_transformer->getExceptColumnNames();

                break;
            }
            case ColumnTransfomerType::REPLACE:
            {
                const auto * replace_transformer = static_cast<const ReplaceColumnTransformerNode *>(strict_transformer);
                const auto & replacement_names = replace_transformer->getReplacementsNames();

                if (replacement_names.size() != used_column_names.size())
                    strict_transformer_column_names = &replace_transformer->getReplacementsNames();

                break;
            }
            default:
            {
                throw Exception(ErrorCodes::LOGICAL_ERROR,
                    "Expected strict EXCEPT or REPLACE column transformer. Actual type {}. In scope {}",
                    toString(strict_transformer_type),
                    scope.scope_node->formatASTForErrorMessage());
            }
        }

        if (!strict_transformer_column_names)
            continue;

        Names non_matched_column_names;
        size_t strict_transformer_column_names_size = strict_transformer_column_names->size();
        for (size_t i = 0; i < strict_transformer_column_names_size; ++i)
        {
            const auto & column_name = (*strict_transformer_column_names)[i];
            if (used_column_names.find(column_name) == used_column_names.end())
                non_matched_column_names.push_back(column_name);
        }

        throw Exception(ErrorCodes::BAD_ARGUMENTS,
            "Strict {} column transformer {} expects following column(s) : {}. In scope {}",
            toString(strict_transformer_type),
            strict_transformer->formatASTForErrorMessage(),
            fmt::join(non_matched_column_names, ", "),
            scope.scope_node->formatASTForErrorMessage());
    }

    matcher_node = std::move(list);

    return result_projection_names;
}

/** Resolve window function window node.
  *
  * Node can be identifier or window node.
  * Example: SELECT count(*) OVER w FROM test_table WINDOW w AS (PARTITION BY id);
  * Example: SELECT count(*) OVER (PARTITION BY id);
  *
  * If node has parent window name specified, then parent window definition is searched in nearest query scope WINDOW section.
  * If node is identifier, than node is replaced with window definition.
  * If node is window, that window node is merged with parent window node.
  *
  * Window node PARTITION BY and ORDER BY parts are resolved.
  * If window node has frame begin OFFSET or frame end OFFSET specified, they are resolved, and window node frame constants are updated.
  * Window node frame is validated.
  */
ProjectionName QueryAnalyzer::resolveWindow(QueryTreeNodePtr & node, IdentifierResolveScope & scope)
{
    std::string parent_window_name;
    auto * identifier_node = node->as<IdentifierNode>();

    ProjectionName result_projection_name;
    QueryTreeNodePtr parent_window_node;

    if (identifier_node)
        parent_window_name = identifier_node->getIdentifier().getFullName();
    else if (auto * window_node = node->as<WindowNode>())
        parent_window_name = window_node->getParentWindowName();

    if (!parent_window_name.empty())
    {
        auto * nearest_query_scope = scope.getNearestQueryScope();

        if (!nearest_query_scope)
            throw Exception(ErrorCodes::BAD_ARGUMENTS, "Window '{}' does not exists.", parent_window_name);

        auto & scope_window_name_to_window_node = nearest_query_scope->window_name_to_window_node;

        auto window_node_it = scope_window_name_to_window_node.find(parent_window_name);
        if (window_node_it == scope_window_name_to_window_node.end())
            throw Exception(ErrorCodes::BAD_ARGUMENTS,
                "Window '{}' does not exists. In scope {}",
                parent_window_name,
                nearest_query_scope->scope_node->formatASTForErrorMessage());

        parent_window_node = window_node_it->second;

        if (identifier_node)
        {
            node = parent_window_node->clone();
            result_projection_name = parent_window_name;
        }
        else
        {
            mergeWindowWithParentWindow(node, parent_window_node, scope);
        }
    }

    auto & window_node = node->as<WindowNode &>();
    window_node.setParentWindowName({});

    ProjectionNames partition_by_projection_names = resolveExpressionNodeList(window_node.getPartitionByNode(),
        scope,
        false /*allow_lambda_expression*/,
        false /*allow_table_expression*/);

    ProjectionNames order_by_projection_names = resolveSortNodeList(window_node.getOrderByNode(), scope);

    ProjectionNames frame_begin_offset_projection_names;
    ProjectionNames frame_end_offset_projection_names;

    if (window_node.hasFrameBeginOffset())
    {
        frame_begin_offset_projection_names = resolveExpressionNode(window_node.getFrameBeginOffsetNode(),
            scope,
            false /*allow_lambda_expression*/,
            false /*allow_table_expression*/);

        const auto * window_frame_begin_constant_node = window_node.getFrameBeginOffsetNode()->as<ConstantNode>();
        if (!window_frame_begin_constant_node || !isNativeNumber(removeNullable(window_frame_begin_constant_node->getResultType())))
            throw Exception(ErrorCodes::BAD_ARGUMENTS,
                "Window frame begin OFFSET expression must be constant with numeric type. Actual {}. In scope {}",
                window_node.getFrameBeginOffsetNode()->formatASTForErrorMessage(),
                scope.scope_node->formatASTForErrorMessage());

        window_node.getWindowFrame().begin_offset = window_frame_begin_constant_node->getValue();
        if (frame_begin_offset_projection_names.size() != 1)
            throw Exception(ErrorCodes::LOGICAL_ERROR,
                "Window FRAME begin offset expected 1 projection name. Actual {}",
                frame_begin_offset_projection_names.size());
    }

    if (window_node.hasFrameEndOffset())
    {
        frame_end_offset_projection_names = resolveExpressionNode(window_node.getFrameEndOffsetNode(),
            scope,
            false /*allow_lambda_expression*/,
            false /*allow_table_expression*/);

        const auto * window_frame_end_constant_node = window_node.getFrameEndOffsetNode()->as<ConstantNode>();
        if (!window_frame_end_constant_node || !isNativeNumber(removeNullable(window_frame_end_constant_node->getResultType())))
            throw Exception(ErrorCodes::BAD_ARGUMENTS,
                "Window frame begin OFFSET expression must be constant with numeric type. Actual {}. In scope {}",
                window_node.getFrameEndOffsetNode()->formatASTForErrorMessage(),
                scope.scope_node->formatASTForErrorMessage());

        window_node.getWindowFrame().end_offset = window_frame_end_constant_node->getValue();
        if (frame_end_offset_projection_names.size() != 1)
            throw Exception(ErrorCodes::LOGICAL_ERROR,
                "Window FRAME begin offset expected 1 projection name. Actual {}",
                frame_end_offset_projection_names.size());
    }

    window_node.getWindowFrame().checkValid();

    if (result_projection_name.empty())
    {
        result_projection_name = calculateWindowProjectionName(node,
            parent_window_node,
            parent_window_name,
            partition_by_projection_names,
            order_by_projection_names,
            frame_begin_offset_projection_names.empty() ? "" : frame_begin_offset_projection_names.front(),
            frame_end_offset_projection_names.empty() ? "" : frame_end_offset_projection_names.front());
    }

    return result_projection_name;
}

/** Resolve lambda function.
  * This function modified lambda_node during resolve. It is caller responsibility to clone lambda before resolve
  * if it is needed for later use.
  *
  * Lambda body expression result projection names is used as lambda projection names.
  *
  * Lambda expression can be resolved into list node. It is caller responsibility to handle it properly.
  *
  * lambda_node - node that must have LambdaNode type.
  * lambda_node_to_resolve - lambda node to resolve that must have LambdaNode type.
  * arguments - lambda arguments.
  * scope - lambda scope. It is client responsibility to create it.
  *
  * Resolve steps:
  * 1. Validate arguments.
  * 2. Register lambda node in lambdas in resolve process. This is necessary to prevent recursive lambda resolving.
  * 3. Initialize scope with lambda aliases.
  * 4. Validate lambda argument names, and scope expressions.
  * 5. Resolve lambda body expression.
  * 6. Deregister lambda node from lambdas in resolve process.
  */
ProjectionNames QueryAnalyzer::resolveLambda(const QueryTreeNodePtr & lambda_node,
    const QueryTreeNodePtr & lambda_node_to_resolve,
    const QueryTreeNodes & lambda_arguments,
    IdentifierResolveScope & scope)
{
    auto & lambda_to_resolve = lambda_node_to_resolve->as<LambdaNode &>();
    auto & lambda_arguments_nodes = lambda_to_resolve.getArguments().getNodes();
    size_t lambda_arguments_nodes_size = lambda_arguments_nodes.size();

    /** Register lambda as being resolved, to prevent recursive lambdas resolution.
      * Example: WITH (x -> x + lambda_2(x)) AS lambda_1, (x -> x + lambda_1(x)) AS lambda_2 SELECT 1;
      */
    auto it = lambdas_in_resolve_process.find(lambda_node.get());
    if (it != lambdas_in_resolve_process.end())
        throw Exception(ErrorCodes::UNSUPPORTED_METHOD,
            "Recursive lambda {}. In scope {}",
            lambda_node->formatASTForErrorMessage(),
            scope.scope_node->formatASTForErrorMessage());
    lambdas_in_resolve_process.emplace(lambda_node.get());

    size_t arguments_size = lambda_arguments.size();
    if (lambda_arguments_nodes_size != arguments_size)
        throw Exception(ErrorCodes::BAD_ARGUMENTS,
            "Lambda {} expect {} arguments. Actual {}. In scope {}",
            lambda_to_resolve.formatASTForErrorMessage(),
            arguments_size,
            lambda_arguments_nodes_size,
            scope.scope_node->formatASTForErrorMessage());

    /// Initialize aliases in lambda scope
    QueryExpressionsAliasVisitor visitor(scope);
    visitor.visit(lambda_to_resolve.getExpression());

    /** Replace lambda arguments with new arguments.
      * Additionally validate that there are no aliases with same name as lambda arguments.
      * Arguments are registered in current scope expression_argument_name_to_node map.
      */
    QueryTreeNodes lambda_new_arguments_nodes;
    lambda_new_arguments_nodes.reserve(lambda_arguments_nodes_size);

    for (size_t i = 0; i < lambda_arguments_nodes_size; ++i)
    {
        auto & lambda_argument_node = lambda_arguments_nodes[i];
        auto & lambda_argument_node_typed = lambda_argument_node->as<IdentifierNode &>();
        const auto & lambda_argument_name = lambda_argument_node_typed.getIdentifier().getFullName();

        bool has_expression_node = scope.alias_name_to_expression_node.contains(lambda_argument_name);
        bool has_alias_node = scope.alias_name_to_lambda_node.contains(lambda_argument_name);

        if (has_expression_node || has_alias_node)
        {
            throw Exception(ErrorCodes::BAD_ARGUMENTS,
                "Alias name '{}' inside lambda {} cannot have same name as lambda argument. In scope {}",
                lambda_argument_name,
                lambda_argument_node_typed.formatASTForErrorMessage(),
                scope.scope_node->formatASTForErrorMessage());
        }

        scope.expression_argument_name_to_node.emplace(lambda_argument_name, lambda_arguments[i]);
        lambda_new_arguments_nodes.push_back(lambda_arguments[i]);
    }

    lambda_to_resolve.getArguments().getNodes() = std::move(lambda_new_arguments_nodes);

    /// Lambda body expression is resolved as standard query expression node.
    auto result_projection_names = resolveExpressionNode(lambda_to_resolve.getExpression(), scope, false /*allow_lambda_expression*/, false /*allow_table_expression*/);

    lambdas_in_resolve_process.erase(lambda_node.get());

    return result_projection_names;
}

namespace
{
void checkFunctionNodeHasEmptyNullsAction(FunctionNode const & node)
{
    if (node.getNullsAction() != NullsAction::EMPTY)
        throw Exception(
            ErrorCodes::SYNTAX_ERROR,
            "Function with name '{}' cannot use {} NULLS",
            node.getFunctionName(),
            node.getNullsAction() == NullsAction::IGNORE_NULLS ? "IGNORE" : "RESPECT");
}
}

/** Resolve function node in scope.
  * During function node resolve, function node can be replaced with another expression (if it match lambda or sql user defined function),
  * with constant (if it allow constant folding), or with expression list. It is caller responsibility to handle such cases appropriately.
  *
  * Steps:
  * 1. Resolve function parameters. Validate that each function parameter must be constant node.
  * 2. Try to lookup function as lambda in current scope. If it is lambda we can skip `in` and `count` special handling.
  * 3. If function is count function, that take unqualified ASTERISK matcher, remove it from its arguments. Example: SELECT count(*) FROM test_table;
  * 4. If function is `IN` function, then right part of `IN` function is replaced as subquery.
  * 5. Resolve function arguments list, lambda expressions are allowed as function arguments.
  * For `IN` function table expressions are allowed as function arguments.
  * 6. Initialize argument_columns, argument_types, function_lambda_arguments_indexes arrays from function arguments.
  * 7. If function name identifier was not resolved as function in current scope, try to lookup lambda from sql user defined functions factory.
  * 8. If function was resolve as lambda from step 2 or 7, then resolve lambda using function arguments and replace function node with lambda result.
  * After than function node is resolved.
  * 9. If function was not resolved during step 6 as lambda, then try to resolve function as window function or executable user defined function
  * or ordinary function or aggregate function.
  *
  * If function is resolved as window function or executable user defined function or aggregate function, function node is resolved
  * no additional special handling is required.
  *
  * 8. If function was resolved as non aggregate function. Then if some of function arguments are lambda expressions, their result types need to be initialized and
  * they must be resolved.
  * 9. If function is suitable for constant folding, try to perform constant folding for function node.
  */
ProjectionNames QueryAnalyzer::resolveFunction(QueryTreeNodePtr & node, IdentifierResolveScope & scope)
{
    FunctionNodePtr function_node_ptr = std::static_pointer_cast<FunctionNode>(node);
    auto function_name = function_node_ptr->getFunctionName();

    /// Resolve function parameters

    auto parameters_projection_names = resolveExpressionNodeList(function_node_ptr->getParametersNode(),
        scope,
        false /*allow_lambda_expression*/,
        false /*allow_table_expression*/);

    /// Convert function parameters into constant parameters array

    Array parameters;

    auto & parameters_nodes = function_node_ptr->getParameters().getNodes();
    parameters.reserve(parameters_nodes.size());

    for (auto & parameter_node : parameters_nodes)
    {
        const auto * constant_node = parameter_node->as<ConstantNode>();
        if (!constant_node)
            throw Exception(ErrorCodes::BAD_ARGUMENTS,
            "Parameter for function '{}' expected to have constant value. Actual {}. In scope {}",
            function_name,
            parameter_node->formatASTForErrorMessage(),
            scope.scope_node->formatASTForErrorMessage());

        parameters.push_back(constant_node->getValue());
    }

    //// If function node is not window function try to lookup function node name as lambda identifier.
    QueryTreeNodePtr lambda_expression_untyped;
    if (!function_node_ptr->isWindowFunction())
    {
        auto function_lookup_result = tryResolveIdentifier({Identifier{function_name}, IdentifierLookupContext::FUNCTION}, scope);
        lambda_expression_untyped = function_lookup_result.resolved_identifier;
    }

    bool is_special_function_in = false;
    bool is_special_function_dict_get = false;
    bool is_special_function_join_get = false;
    bool is_special_function_exists = false;
    bool is_special_function_if = false;

    if (!lambda_expression_untyped)
    {
        is_special_function_in = isNameOfInFunction(function_name);
        is_special_function_dict_get = functionIsDictGet(function_name);
        is_special_function_join_get = functionIsJoinGet(function_name);
        is_special_function_exists = function_name == "exists";
        is_special_function_if = function_name == "if";

        auto function_name_lowercase = Poco::toLower(function_name);

        /** Special handling for count and countState functions.
          *
          * Example: SELECT count(*) FROM test_table
          * Example: SELECT countState(*) FROM test_table;
          */
        if (function_node_ptr->getArguments().getNodes().size() == 1 &&
            (function_name_lowercase == "count" || function_name_lowercase == "countstate"))
        {
            auto * matcher_node = function_node_ptr->getArguments().getNodes().front()->as<MatcherNode>();
            if (matcher_node && matcher_node->isUnqualified())
                function_node_ptr->getArguments().getNodes().clear();
        }
    }

    /** Special functions dictGet and its variations and joinGet can be executed when first argument is identifier.
      * Example: SELECT dictGet(identifier, 'value', toUInt64(0));
      *
      * Try to resolve identifier as expression identifier and if it is resolved use it.
      * Example: WITH 'dict_name' AS identifier SELECT dictGet(identifier, 'value', toUInt64(0));
      *
      * Otherwise replace identifier with identifier full name constant.
      * Validation that dictionary exists or table exists will be performed during function `getReturnType` method call.
      */
    if ((is_special_function_dict_get || is_special_function_join_get) &&
        !function_node_ptr->getArguments().getNodes().empty() &&
        function_node_ptr->getArguments().getNodes()[0]->getNodeType() == QueryTreeNodeType::IDENTIFIER)
    {
        auto & first_argument = function_node_ptr->getArguments().getNodes()[0];
        auto & first_argument_identifier = first_argument->as<IdentifierNode &>();
        auto identifier = first_argument_identifier.getIdentifier();

        IdentifierLookup identifier_lookup{identifier, IdentifierLookupContext::EXPRESSION};
        auto resolve_result = tryResolveIdentifier(identifier_lookup, scope);

        if (resolve_result.isResolved())
        {
            first_argument = std::move(resolve_result.resolved_identifier);
        }
        else
        {
            size_t parts_size = identifier.getPartsSize();
            if (parts_size < 1 || parts_size > 2)
                throw Exception(ErrorCodes::BAD_ARGUMENTS,
                    "Expected {} function first argument identifier to contain 1 or 2 parts. Actual '{}'. In scope {}",
                    function_name,
                    identifier.getFullName(),
                    scope.scope_node->formatASTForErrorMessage());

            if (is_special_function_dict_get)
            {
                scope.context->getExternalDictionariesLoader().assertDictionaryStructureExists(identifier.getFullName(), scope.context);
            }
            else
            {
                auto table_node = tryResolveTableIdentifierFromDatabaseCatalog(identifier, scope.context);
                if (!table_node)
                    throw Exception(ErrorCodes::ILLEGAL_TYPE_OF_ARGUMENT,
                        "Function {} first argument expected table identifier '{}'. In scope {}",
                        function_name,
                        identifier.getFullName(),
                        scope.scope_node->formatASTForErrorMessage());

                auto & table_node_typed = table_node->as<TableNode &>();
                if (!std::dynamic_pointer_cast<StorageJoin>(table_node_typed.getStorage()))
                    throw Exception(ErrorCodes::ILLEGAL_TYPE_OF_ARGUMENT,
                        "Function {} table '{}' should have engine StorageJoin. In scope {}",
                        function_name,
                        identifier.getFullName(),
                        scope.scope_node->formatASTForErrorMessage());
            }

            first_argument = std::make_shared<ConstantNode>(identifier.getFullName());
        }
    }

    if (is_special_function_exists)
    {
        checkFunctionNodeHasEmptyNullsAction(*function_node_ptr);
        /// Rewrite EXISTS (subquery) into 1 IN (SELECT 1 FROM (subquery) LIMIT 1).
        auto & exists_subquery_argument = function_node_ptr->getArguments().getNodes().at(0);

        auto constant_data_type = std::make_shared<DataTypeUInt64>();

        auto in_subquery = std::make_shared<QueryNode>(Context::createCopy(scope.context));
        in_subquery->setIsSubquery(true);
        in_subquery->getProjection().getNodes().push_back(std::make_shared<ConstantNode>(1UL, constant_data_type));
        in_subquery->getJoinTree() = exists_subquery_argument;
        in_subquery->getLimit() = std::make_shared<ConstantNode>(1UL, constant_data_type);

        function_node_ptr = std::make_shared<FunctionNode>("in");
        function_node_ptr->getArguments().getNodes() = {std::make_shared<ConstantNode>(1UL, constant_data_type), in_subquery};
        node = function_node_ptr;
        function_name = "in";
        is_special_function_in = true;
    }

    if (is_special_function_if && !function_node_ptr->getArguments().getNodes().empty())
    {
        checkFunctionNodeHasEmptyNullsAction(*function_node_ptr);
        /** Handle special case with constant If function, even if some of the arguments are invalid.
          *
          * SELECT if(hasColumnInTable('system', 'numbers', 'not_existing_column'), not_existing_column, 5) FROM system.numbers;
          */
        auto & if_function_arguments = function_node_ptr->getArguments().getNodes();
        auto if_function_condition = if_function_arguments[0];
        resolveExpressionNode(if_function_condition, scope, false /*allow_lambda_expression*/, false /*allow_table_expression*/);

        auto constant_condition = tryExtractConstantFromConditionNode(if_function_condition);

        if (constant_condition.has_value() && if_function_arguments.size() == 3)
        {
            QueryTreeNodePtr constant_if_result_node;
            QueryTreeNodePtr possibly_invalid_argument_node;

            if (*constant_condition)
            {
                possibly_invalid_argument_node = if_function_arguments[2];
                constant_if_result_node = if_function_arguments[1];
            }
            else
            {
                possibly_invalid_argument_node = if_function_arguments[1];
                constant_if_result_node = if_function_arguments[2];
            }

            bool apply_constant_if_optimization = false;

            try
            {
                resolveExpressionNode(possibly_invalid_argument_node,
                    scope,
                    false /*allow_lambda_expression*/,
                    false /*allow_table_expression*/);
            }
            catch (...)
            {
                apply_constant_if_optimization = true;
            }

            if (apply_constant_if_optimization)
            {
                auto result_projection_names = resolveExpressionNode(constant_if_result_node,
                    scope,
                    false /*allow_lambda_expression*/,
                    false /*allow_table_expression*/);
                node = std::move(constant_if_result_node);
                return result_projection_names;
            }
        }
    }

    /// Resolve function arguments

    bool allow_table_expressions = is_special_function_in;
    auto arguments_projection_names = resolveExpressionNodeList(function_node_ptr->getArgumentsNode(),
        scope,
        true /*allow_lambda_expression*/,
        allow_table_expressions /*allow_table_expression*/);

    auto & function_node = *function_node_ptr;

    /// Replace right IN function argument if it is table or table function with subquery that read ordinary columns
    if (is_special_function_in)
    {
        checkFunctionNodeHasEmptyNullsAction(function_node);
        if (scope.context->getSettingsRef().transform_null_in)
        {
            static constexpr std::array<std::pair<std::string_view, std::string_view>, 4> in_function_to_replace_null_in_function_map =
            {{
                {"in", "nullIn"},
                {"notIn", "notNullIn"},
                {"globalIn", "globalNullIn"},
                {"globalNotIn", "globalNotNullIn"},
            }};

            for (const auto & [in_function_name, in_function_name_to_replace] : in_function_to_replace_null_in_function_map)
            {
                if (function_name == in_function_name)
                {
                    function_name = in_function_name_to_replace;
                    break;
                }
            }
        }

        auto & function_in_arguments_nodes = function_node.getArguments().getNodes();
        if (function_in_arguments_nodes.size() != 2)
            throw Exception(ErrorCodes::NUMBER_OF_ARGUMENTS_DOESNT_MATCH, "Function '{}' expects 2 arguments", function_name);

        auto & in_second_argument = function_in_arguments_nodes[1];
        auto * table_node = in_second_argument->as<TableNode>();
        auto * table_function_node = in_second_argument->as<TableFunctionNode>();

        if (table_node)
        {
            /// If table is already prepared set, we do not replace it with subquery.
            /// If table is not a StorageSet, we'll create plan to build set in the Planner.
        }
        else if (table_function_node)
        {
            const auto & storage_snapshot = table_function_node->getStorageSnapshot();
            auto columns_to_select = storage_snapshot->getColumns(GetColumnsOptions(GetColumnsOptions::Ordinary));

            size_t columns_to_select_size = columns_to_select.size();

            auto column_nodes_to_select = std::make_shared<ListNode>();
            column_nodes_to_select->getNodes().reserve(columns_to_select_size);

            NamesAndTypes projection_columns;
            projection_columns.reserve(columns_to_select_size);

            for (auto & column : columns_to_select)
            {
                column_nodes_to_select->getNodes().emplace_back(std::make_shared<ColumnNode>(column, in_second_argument));
                projection_columns.emplace_back(column.name, column.type);
            }

            auto in_second_argument_query_node = std::make_shared<QueryNode>(Context::createCopy(scope.context));
            in_second_argument_query_node->setIsSubquery(true);
            in_second_argument_query_node->getProjectionNode() = std::move(column_nodes_to_select);
            in_second_argument_query_node->getJoinTree() = std::move(in_second_argument);
            in_second_argument_query_node->resolveProjectionColumns(std::move(projection_columns));

            in_second_argument = std::move(in_second_argument_query_node);
        }
        else
        {
            /// Replace storage with values storage of insertion block
            if (StoragePtr storage = scope.context->getViewSource())
            {
                if (auto * query_node = in_second_argument->as<QueryNode>())
                {
                    auto table_expression = extractLeftTableExpression(query_node->getJoinTree());
                    if (auto * query_table_node = table_expression->as<TableNode>())
                    {
                        if (query_table_node->getStorageID().getFullNameNotQuoted() == storage->getStorageID().getFullNameNotQuoted())
                        {
                            auto replacement_table_expression = std::make_shared<TableNode>(storage, scope.context);
                            if (std::optional<TableExpressionModifiers> table_expression_modifiers = query_table_node->getTableExpressionModifiers())
                                replacement_table_expression->setTableExpressionModifiers(*table_expression_modifiers);
                            in_second_argument = in_second_argument->cloneAndReplace(table_expression, std::move(replacement_table_expression));
                        }
                    }
                }
            }

            resolveExpressionNode(in_second_argument, scope, false /*allow_lambda_expression*/, true /*allow_table_expression*/);
        }
    }

    /// Initialize function argument columns

    ColumnsWithTypeAndName argument_columns;
    DataTypes argument_types;
    bool all_arguments_constants = true;
    std::vector<size_t> function_lambda_arguments_indexes;

    auto & function_arguments = function_node.getArguments().getNodes();
    size_t function_arguments_size = function_arguments.size();

    for (size_t function_argument_index = 0; function_argument_index < function_arguments_size; ++function_argument_index)
    {
        auto & function_argument = function_arguments[function_argument_index];

        ColumnWithTypeAndName argument_column;
        argument_column.name = arguments_projection_names[function_argument_index];

        /** If function argument is lambda, save lambda argument index and initialize argument type as DataTypeFunction
          * where function argument types are initialized with empty array of lambda arguments size.
          */
        if (const auto * lambda_node = function_argument->as<const LambdaNode>())
        {
            size_t lambda_arguments_size = lambda_node->getArguments().getNodes().size();
            argument_column.type = std::make_shared<DataTypeFunction>(DataTypes(lambda_arguments_size, nullptr), nullptr);
            function_lambda_arguments_indexes.push_back(function_argument_index);
        }
        else if (is_special_function_in && function_argument_index == 1)
        {
            argument_column.type = std::make_shared<DataTypeSet>();
        }
        else
        {
            argument_column.type = function_argument->getResultType();
        }

        if (!argument_column.type)
            throw Exception(ErrorCodes::LOGICAL_ERROR,
                "Function '{}' argument is not resolved. In scope {}",
                function_name,
                scope.scope_node->formatASTForErrorMessage());

        const auto * constant_node = function_argument->as<ConstantNode>();
        if (constant_node)
        {
            argument_column.column = constant_node->getResultType()->createColumnConst(1, constant_node->getValue());
            argument_column.type = constant_node->getResultType();
        }
        else
        {
            all_arguments_constants = false;
        }

        argument_types.push_back(argument_column.type);
        argument_columns.emplace_back(std::move(argument_column));
    }

    /// Calculate function projection name
    ProjectionNames result_projection_names = { calculateFunctionProjectionName(node, parameters_projection_names, arguments_projection_names) };

    /** Try to resolve function as
      * 1. Lambda function in current scope. Example: WITH (x -> x + 1) AS lambda SELECT lambda(1);
      * 2. Lambda function from sql user defined functions.
      * 3. Special `untuple` function.
      * 4. Special `grouping` function.
      * 5. Window function.
      * 6. Executable user defined function.
      * 7. Ordinary function.
      * 8. Aggregate function.
      *
      * TODO: Provide better error hints.
      */
    if (!function_node.isWindowFunction())
    {
        if (!lambda_expression_untyped)
            lambda_expression_untyped = tryGetLambdaFromSQLUserDefinedFunctions(function_node.getFunctionName(), scope.context);

        /** If function is resolved as lambda.
          * Clone lambda before resolve.
          * Initialize lambda arguments as function arguments.
          * Resolve lambda and then replace function node with resolved lambda expression body.
          * Example: WITH (x -> x + 1) AS lambda SELECT lambda(value) FROM test_table;
          * Result: SELECT value + 1 FROM test_table;
          */
        if (lambda_expression_untyped)
        {
            auto * lambda_expression = lambda_expression_untyped->as<LambdaNode>();
            if (!lambda_expression)
                throw Exception(ErrorCodes::LOGICAL_ERROR,
                    "Function identifier '{}' must be resolved as lambda. Actual {}. In scope {}",
                    function_node.getFunctionName(),
                    lambda_expression_untyped->formatASTForErrorMessage(),
                    scope.scope_node->formatASTForErrorMessage());

            checkFunctionNodeHasEmptyNullsAction(function_node);

            if (!parameters.empty())
            {
                throw Exception(
                    ErrorCodes::FUNCTION_CANNOT_HAVE_PARAMETERS, "Function {} is not parametric", function_node.formatASTForErrorMessage());
            }

            auto lambda_expression_clone = lambda_expression_untyped->clone();

            IdentifierResolveScope lambda_scope(lambda_expression_clone, &scope /*parent_scope*/);
            ProjectionNames lambda_projection_names = resolveLambda(lambda_expression_untyped, lambda_expression_clone, function_arguments, lambda_scope);

            auto & resolved_lambda = lambda_expression_clone->as<LambdaNode &>();
            node = resolved_lambda.getExpression();

            if (node->getNodeType() == QueryTreeNodeType::LIST)
                result_projection_names = std::move(lambda_projection_names);

            return result_projection_names;
        }

        if (function_name == "untuple")
        {
            /// Special handling of `untuple` function

            if (function_arguments.size() != 1)
                throw Exception(ErrorCodes::UNSUPPORTED_METHOD,
                    "Function 'untuple' must have 1 argument. In scope {}",
                    scope.scope_node->formatASTForErrorMessage());

            checkFunctionNodeHasEmptyNullsAction(function_node);

            const auto & untuple_argument = function_arguments[0];
            auto result_type = untuple_argument->getResultType();
            const auto * tuple_data_type = typeid_cast<const DataTypeTuple *>(result_type.get());
            if (!tuple_data_type)
                throw Exception(ErrorCodes::UNSUPPORTED_METHOD,
                    "Function 'untuple' argument must have compound type. Actual type {}. In scope {}",
                    result_type->getName(),
                    scope.scope_node->formatASTForErrorMessage());

            const auto & element_names = tuple_data_type->getElementNames();

            auto result_list = std::make_shared<ListNode>();
            result_list->getNodes().reserve(element_names.size());

            for (const auto & element_name : element_names)
            {
                auto tuple_element_function = std::make_shared<FunctionNode>("tupleElement");
                tuple_element_function->getArguments().getNodes().push_back(untuple_argument);
                tuple_element_function->getArguments().getNodes().push_back(std::make_shared<ConstantNode>(element_name));

                QueryTreeNodePtr function_query_node = tuple_element_function;
                resolveFunction(function_query_node, scope);

                result_list->getNodes().push_back(std::move(function_query_node));
            }

            auto untuple_argument_projection_name = arguments_projection_names.at(0);
            result_projection_names.clear();

            for (const auto & element_name : element_names)
            {
                if (node->hasAlias())
                    result_projection_names.push_back(node->getAlias() + '.' + element_name);
                else
                    result_projection_names.push_back(fmt::format("tupleElement({}, '{}')", untuple_argument_projection_name, element_name));
            }

            node = std::move(result_list);
            return result_projection_names;
        }
        else if (function_name == "grouping")
        {
            /// It is responsibility of planner to perform additional handling of grouping function
            if (function_arguments_size == 0)
                throw Exception(ErrorCodes::TOO_FEW_ARGUMENTS_FOR_FUNCTION,
                    "Function GROUPING expects at least one argument");
            else if (function_arguments_size > 64)
                throw Exception(ErrorCodes::TOO_MANY_ARGUMENTS_FOR_FUNCTION,
                    "Function GROUPING can have up to 64 arguments, but {} provided",
                    function_arguments_size);
            checkFunctionNodeHasEmptyNullsAction(function_node);

            bool force_grouping_standard_compatibility = scope.context->getSettingsRef().force_grouping_standard_compatibility;
            auto grouping_function = std::make_shared<FunctionGrouping>(force_grouping_standard_compatibility);
            auto grouping_function_adaptor = std::make_shared<FunctionToOverloadResolverAdaptor>(std::move(grouping_function));
            function_node.resolveAsFunction(grouping_function_adaptor->build(argument_columns));

            return result_projection_names;
        }
    }

    if (function_node.isWindowFunction())
    {
        if (!AggregateFunctionFactory::instance().isAggregateFunctionName(function_name))
        {
            throw Exception(ErrorCodes::UNKNOWN_AGGREGATE_FUNCTION, "Aggregate function with name '{}' does not exists. In scope {}{}",
                            function_name, scope.scope_node->formatASTForErrorMessage(),
                            getHintsErrorMessageSuffix(AggregateFunctionFactory::instance().getHints(function_name)));
        }

        if (!function_lambda_arguments_indexes.empty())
            throw Exception(ErrorCodes::UNSUPPORTED_METHOD,
                "Window function '{}' does not support lambda arguments",
                function_name);

        auto action = function_node_ptr->getNullsAction();
        std::string aggregate_function_name = rewriteAggregateFunctionNameIfNeeded(function_name, action, scope.context);

        AggregateFunctionProperties properties;
        auto aggregate_function
            = AggregateFunctionFactory::instance().get(aggregate_function_name, action, argument_types, parameters, properties);

        function_node.resolveAsWindowFunction(std::move(aggregate_function));

        bool window_node_is_identifier = function_node.getWindowNode()->getNodeType() == QueryTreeNodeType::IDENTIFIER;
        ProjectionName window_projection_name = resolveWindow(function_node.getWindowNode(), scope);

        if (window_node_is_identifier)
            result_projection_names[0] += " OVER " + window_projection_name;
        else
            result_projection_names[0] += " OVER (" + window_projection_name + ')';

        return result_projection_names;
    }

    FunctionOverloadResolverPtr function = UserDefinedExecutableFunctionFactory::instance().tryGet(function_name, scope.context, parameters);
    bool is_executable_udf = true;

    if (!function)
    {
        function = FunctionFactory::instance().tryGet(function_name, scope.context);
        is_executable_udf = false;
    }

    if (function)
    {
        checkFunctionNodeHasEmptyNullsAction(function_node);
    }
    else
    {
        if (!AggregateFunctionFactory::instance().isAggregateFunctionName(function_name))
        {
            std::vector<std::string> possible_function_names;

            auto function_names = UserDefinedExecutableFunctionFactory::instance().getRegisteredNames(scope.context);
            possible_function_names.insert(possible_function_names.end(), function_names.begin(), function_names.end());

            function_names = UserDefinedSQLFunctionFactory::instance().getAllRegisteredNames();
            possible_function_names.insert(possible_function_names.end(), function_names.begin(), function_names.end());

            function_names = FunctionFactory::instance().getAllRegisteredNames();
            possible_function_names.insert(possible_function_names.end(), function_names.begin(), function_names.end());

            function_names = AggregateFunctionFactory::instance().getAllRegisteredNames();
            possible_function_names.insert(possible_function_names.end(), function_names.begin(), function_names.end());

            for (auto & [name, lambda_node] : scope.alias_name_to_lambda_node)
            {
                if (lambda_node->getNodeType() == QueryTreeNodeType::LAMBDA)
                    possible_function_names.push_back(name);
            }

            NamePrompter<2> name_prompter;
            auto hints = name_prompter.getHints(function_name, possible_function_names);

            throw Exception(ErrorCodes::UNKNOWN_FUNCTION,
                "Function with name '{}' does not exists. In scope {}{}",
                function_name,
                scope.scope_node->formatASTForErrorMessage(),
                getHintsErrorMessageSuffix(hints));
        }

        if (!function_lambda_arguments_indexes.empty())
            throw Exception(ErrorCodes::UNSUPPORTED_METHOD,
                "Aggregate function '{}' does not support lambda arguments",
                function_name);

        auto action = function_node_ptr->getNullsAction();
        std::string aggregate_function_name = rewriteAggregateFunctionNameIfNeeded(function_name, action, scope.context);

        AggregateFunctionProperties properties;
        auto aggregate_function
            = AggregateFunctionFactory::instance().get(aggregate_function_name, action, argument_types, parameters, properties);

        function_node.resolveAsAggregateFunction(std::move(aggregate_function));

        return result_projection_names;
    }

    /// Executable UDFs may have parameters. They are checked in UserDefinedExecutableFunctionFactory.
    if (!parameters.empty() && !is_executable_udf)
    {
        throw Exception(ErrorCodes::FUNCTION_CANNOT_HAVE_PARAMETERS, "Function {} is not parametric", function_name);
    }

    /** For lambda arguments we need to initialize lambda argument types DataTypeFunction using `getLambdaArgumentTypes` function.
      * Then each lambda arguments are initialized with columns, where column source is lambda.
      * This information is important for later steps of query processing.
      * Example: SELECT arrayMap(x -> x + 1, [1, 2, 3]).
      * lambda node x -> x + 1 identifier x is resolved as column where source is lambda node.
      */
    bool has_lambda_arguments = !function_lambda_arguments_indexes.empty();
    if (has_lambda_arguments)
    {
        function->getLambdaArgumentTypes(argument_types);

        ProjectionNames lambda_projection_names;
        for (auto & function_lambda_argument_index : function_lambda_arguments_indexes)
        {
            auto & lambda_argument = function_arguments[function_lambda_argument_index];
            auto lambda_to_resolve = lambda_argument->clone();
            auto & lambda_to_resolve_typed = lambda_to_resolve->as<LambdaNode &>();

            const auto & lambda_argument_names = lambda_to_resolve_typed.getArgumentNames();
            size_t lambda_arguments_size = lambda_to_resolve_typed.getArguments().getNodes().size();

            const auto * function_data_type = typeid_cast<const DataTypeFunction *>(argument_types[function_lambda_argument_index].get());
            if (!function_data_type)
                throw Exception(ErrorCodes::LOGICAL_ERROR,
                    "Function '{}' expected function data type for lambda argument with index {}. Actual {}. In scope {}",
                    function_name,
                    function_lambda_argument_index,
                    argument_types[function_lambda_argument_index]->getName(),
                    scope.scope_node->formatASTForErrorMessage());

            const auto & function_data_type_argument_types = function_data_type->getArgumentTypes();
            size_t function_data_type_arguments_size = function_data_type_argument_types.size();
            if (function_data_type_arguments_size != lambda_arguments_size)
                throw Exception(ErrorCodes::LOGICAL_ERROR,
                                "Function '{}"
                                "' function data type for lambda argument with index {} arguments size mismatch. "
                                "Actual {}. Expected {}. In scope {}",
                                function_name,
                                function_data_type_arguments_size,
                                lambda_arguments_size,
                                argument_types[function_lambda_argument_index]->getName(),
                                scope.scope_node->formatASTForErrorMessage());

            QueryTreeNodes lambda_arguments;
            lambda_arguments.reserve(lambda_arguments_size);

            for (size_t i = 0; i < lambda_arguments_size; ++i)
            {
                const auto & argument_type = function_data_type_argument_types[i];
                auto column_name_and_type = NameAndTypePair{lambda_argument_names[i], argument_type};
                lambda_arguments.push_back(std::make_shared<ColumnNode>(std::move(column_name_and_type), lambda_to_resolve));
            }

            IdentifierResolveScope lambda_scope(lambda_to_resolve, &scope /*parent_scope*/);
            lambda_projection_names = resolveLambda(lambda_argument, lambda_to_resolve, lambda_arguments, lambda_scope);

            if (auto * lambda_list_node_result = lambda_to_resolve_typed.getExpression()->as<ListNode>())
            {
                size_t lambda_list_node_result_nodes_size = lambda_list_node_result->getNodes().size();

                if (lambda_list_node_result_nodes_size != 1)
                    throw Exception(ErrorCodes::UNSUPPORTED_METHOD,
                        "Lambda as function argument resolved as list node with size {}. Expected 1. In scope {}",
                        lambda_list_node_result_nodes_size,
                        lambda_to_resolve->formatASTForErrorMessage());

                lambda_to_resolve_typed.getExpression() = lambda_list_node_result->getNodes().front();
            }

            if (arguments_projection_names.at(function_lambda_argument_index) == PROJECTION_NAME_PLACEHOLDER)
            {
                size_t lambda_projection_names_size =lambda_projection_names.size();
                if (lambda_projection_names_size != 1)
                    throw Exception(ErrorCodes::LOGICAL_ERROR,
                        "Lambda argument inside function expected to have 1 projection name. Actual {}",
                        lambda_projection_names_size);

                WriteBufferFromOwnString lambda_argument_projection_name_buffer;
                lambda_argument_projection_name_buffer << "lambda(";
                lambda_argument_projection_name_buffer << "tuple(";

                size_t lambda_argument_names_size = lambda_argument_names.size();

                for (size_t i = 0; i < lambda_argument_names_size; ++i)
                {
                    const auto & lambda_argument_name = lambda_argument_names[i];
                    lambda_argument_projection_name_buffer << lambda_argument_name;

                    if (i + 1 != lambda_argument_names_size)
                        lambda_argument_projection_name_buffer << ", ";
                }

                lambda_argument_projection_name_buffer << "), ";
                lambda_argument_projection_name_buffer << lambda_projection_names[0];
                lambda_argument_projection_name_buffer << ")";

                lambda_projection_names.clear();

                arguments_projection_names[function_lambda_argument_index] = lambda_argument_projection_name_buffer.str();
            }

            auto lambda_resolved_type = std::make_shared<DataTypeFunction>(function_data_type_argument_types, lambda_to_resolve_typed.getExpression()->getResultType());
            lambda_to_resolve_typed.resolve(lambda_resolved_type);

            argument_types[function_lambda_argument_index] = lambda_resolved_type;
            argument_columns[function_lambda_argument_index].type = lambda_resolved_type;
            function_arguments[function_lambda_argument_index] = std::move(lambda_to_resolve);
        }

        /// Recalculate function projection name after lambda resolution
        result_projection_names = { calculateFunctionProjectionName(node, parameters_projection_names, arguments_projection_names) };
    }

    /** Create SET column for special function IN to allow constant folding
      * if left and right arguments are constants.
      *
      * Example: SELECT * FROM test_table LIMIT 1 IN 1;
      */
    if (is_special_function_in)
    {
        const auto * first_argument_constant_node = function_arguments[0]->as<ConstantNode>();
        const auto * second_argument_constant_node = function_arguments[1]->as<ConstantNode>();

        if (first_argument_constant_node && second_argument_constant_node)
        {
            const auto & first_argument_constant_type = first_argument_constant_node->getResultType();
            const auto & second_argument_constant_literal = second_argument_constant_node->getValue();
            const auto & second_argument_constant_type = second_argument_constant_node->getResultType();

            const auto & settings = scope.context->getSettingsRef();

            auto result_block = getSetElementsForConstantValue(first_argument_constant_type,
                second_argument_constant_literal,
                second_argument_constant_type,
                settings.transform_null_in);

            SizeLimits size_limits_for_set = {settings.max_rows_in_set, settings.max_bytes_in_set, settings.set_overflow_mode};

            auto set = std::make_shared<Set>(size_limits_for_set, 0, settings.transform_null_in);

            set->setHeader(result_block.cloneEmpty().getColumnsWithTypeAndName());
            set->insertFromBlock(result_block.getColumnsWithTypeAndName());
            set->finishInsert();

            auto future_set = std::make_shared<FutureSetFromStorage>(std::move(set));

            /// Create constant set column for constant folding

            auto column_set = ColumnSet::create(1, std::move(future_set));
            argument_columns[1].column = ColumnConst::create(std::move(column_set), 1);
        }

        argument_columns[1].type = std::make_shared<DataTypeSet>();
    }

    std::shared_ptr<ConstantValue> constant_value;

    try
    {
        auto function_base = function->build(argument_columns);

        /// Do not constant fold get scalar functions
        bool disable_constant_folding = function_name == "__getScalar" || function_name == "shardNum" ||
            function_name == "shardCount" || function_name == "hostName";

        /** If function is suitable for constant folding try to convert it to constant.
          * Example: SELECT plus(1, 1);
          * Result: SELECT 2;
          */
        if (function_base->isSuitableForConstantFolding() && !disable_constant_folding)
        {
            auto result_type = function_base->getResultType();
            auto executable_function = function_base->prepare(argument_columns);

            ColumnPtr column;

            if (all_arguments_constants)
            {
                size_t num_rows = function_arguments.empty() ? 0 : argument_columns.front().column->size();
                column = executable_function->execute(argument_columns, result_type, num_rows, true);
            }
            else
            {
                column = function_base->getConstantResultForNonConstArguments(argument_columns, result_type);
            }

            /** Do not perform constant folding if there are aggregate or arrayJoin functions inside function.
              * Example: SELECT toTypeName(sum(number)) FROM numbers(10);
              */
            if (column && isColumnConst(*column) && !typeid_cast<const ColumnConst *>(column.get())->getDataColumn().isDummy() &&
                (!hasAggregateFunctionNodes(node) && !hasFunctionNode(node, "arrayJoin")))
            {
                /// Replace function node with result constant node
                Field column_constant_value;
                column->get(0, column_constant_value);
                constant_value = std::make_shared<ConstantValue>(std::move(column_constant_value), result_type);
            }
        }

        function_node.resolveAsFunction(std::move(function_base));
    }
    catch (Exception & e)
    {
        e.addMessage("In scope {}", scope.scope_node->formatASTForErrorMessage());
        throw;
    }

    if (constant_value)
        node = std::make_shared<ConstantNode>(std::move(constant_value), node);

    return result_projection_names;
}

/** Resolve expression node.
  * Argument node can be replaced with different node, or even with list node in case of matcher resolution.
  * Example: SELECT * FROM test_table;
  * * - is matcher node, and it can be resolved into ListNode.
  *
  * Steps:
  * 1. If node has alias, replace node with its value in scope alias map. Register alias in expression_aliases_in_resolve_process, to prevent resolving identifier
  * which can bind to expression alias name. Check tryResolveIdentifierFromAliases documentation for additional explanation.
  * Example:
  * SELECT id AS id FROM test_table;
  * SELECT value.value1 AS value FROM test_table;
  *
  * 2. Call specific resolve method depending on node type.
  *
  * If allow_table_expression = true and node is query node, then it is not evaluated as scalar subquery.
  * Although if node is identifier that is resolved into query node that query is evaluated as scalar subquery.
  * SELECT id, (SELECT 1) AS c FROM test_table WHERE a IN c;
  * SELECT id, FROM test_table WHERE a IN (SELECT 1);
  *
  * 3. Special case identifier node.
  * Try resolve it as expression identifier.
  * Then if allow_lambda_expression = true try to resolve it as function.
  * Then if allow_table_expression = true try to resolve it as table expression.
  *
  * 4. If node has alias, update its value in scope alias map. Deregister alias from expression_aliases_in_resolve_process.
  */
ProjectionNames QueryAnalyzer::resolveExpressionNode(QueryTreeNodePtr & node, IdentifierResolveScope & scope, bool allow_lambda_expression, bool allow_table_expression)
{
    checkStackSize();

    auto resolved_expression_it = resolved_expressions.find(node);
    if (resolved_expression_it != resolved_expressions.end())
    {
        /** There can be edge case, when subquery for IN function is resolved multiple times in different context.
          * SELECT id IN (subquery AS value), value FROM test_table;
          * When we start to resolve `value` identifier, subquery is already resolved but constant folding is not performed.
          */
        auto node_type = node->getNodeType();
        if (!allow_table_expression && (node_type == QueryTreeNodeType::QUERY || node_type == QueryTreeNodeType::UNION))
        {
            IdentifierResolveScope subquery_scope(node, &scope /*parent_scope*/);
            subquery_scope.subquery_depth = scope.subquery_depth + 1;

            evaluateScalarSubqueryIfNeeded(node, subquery_scope);
        }

        return resolved_expression_it->second;
    }

    String node_alias = node->getAlias();
    ProjectionNames result_projection_names;

    if (node_alias.empty())
    {
        auto projection_name_it = node_to_projection_name.find(node);
        if (projection_name_it != node_to_projection_name.end())
            result_projection_names.push_back(projection_name_it->second);
    }
    else
    {
        result_projection_names.push_back(node_alias);
    }

    /** Do not use alias table if node has alias same as some other node.
      * Example: WITH x -> x + 1 AS lambda SELECT 1 AS lambda;
      * During 1 AS lambda resolve if we use alias table we replace node with x -> x + 1 AS lambda.
      *
      * Do not use alias table if allow_table_expression = true and we resolve query node directly.
      * Example: SELECT a FROM test_table WHERE id IN (SELECT 1) AS a;
      * To support both (SELECT 1) AS expression in projection and (SELECT 1) as subquery in IN, do not use
      * alias table because in alias table subquery could be evaluated as scalar.
      */
    bool use_alias_table = true;
    if (scope.nodes_with_duplicated_aliases.contains(node) || (allow_table_expression && isSubqueryNodeType(node->getNodeType())))
        use_alias_table = false;

    if (!node_alias.empty() && use_alias_table)
    {
        /** Node could be potentially resolved by resolving other nodes.
          * SELECT b, a as b FROM test_table;
          *
          * To resolve b we need to resolve a.
          */
        auto it = scope.alias_name_to_expression_node.find(node_alias);
        if (it != scope.alias_name_to_expression_node.end())
            node = it->second;

        if (allow_lambda_expression)
        {
            it = scope.alias_name_to_lambda_node.find(node_alias);
            if (it != scope.alias_name_to_lambda_node.end())
                node = it->second;
        }
    }

    scope.expressions_in_resolve_process_stack.pushNode(node);

    auto node_type = node->getNodeType();

    switch (node_type)
    {
        case QueryTreeNodeType::IDENTIFIER:
        {
            auto & identifier_node = node->as<IdentifierNode &>();
            auto unresolved_identifier = identifier_node.getIdentifier();
            auto resolve_identifier_expression_result = tryResolveIdentifier({unresolved_identifier, IdentifierLookupContext::EXPRESSION}, scope);
            auto resolved_identifier_node = resolve_identifier_expression_result.resolved_identifier;

            if (resolved_identifier_node && result_projection_names.empty() &&
                (resolve_identifier_expression_result.isResolvedFromJoinTree() || resolve_identifier_expression_result.isResolvedFromExpressionArguments()))
            {
                auto projection_name_it = node_to_projection_name.find(resolved_identifier_node);
                if (projection_name_it != node_to_projection_name.end())
                    result_projection_names.push_back(projection_name_it->second);
            }

            if (resolved_identifier_node && !node_alias.empty())
                scope.alias_name_to_lambda_node.erase(node_alias);

            if (!resolved_identifier_node && allow_lambda_expression)
            {
                resolved_identifier_node = tryResolveIdentifier({unresolved_identifier, IdentifierLookupContext::FUNCTION}, scope).resolved_identifier;

                if (resolved_identifier_node && !node_alias.empty())
                    scope.alias_name_to_expression_node.erase(node_alias);
            }

            if (!resolved_identifier_node && allow_table_expression)
            {
                resolved_identifier_node = tryResolveIdentifier({unresolved_identifier, IdentifierLookupContext::TABLE_EXPRESSION}, scope).resolved_identifier;

                if (resolved_identifier_node)
                {
                    /// If table identifier is resolved as CTE clone it and resolve
                    auto * subquery_node = resolved_identifier_node->as<QueryNode>();
                    auto * union_node = resolved_identifier_node->as<UnionNode>();
                    bool resolved_as_cte = (subquery_node && subquery_node->isCTE()) || (union_node && union_node->isCTE());

                    if (resolved_as_cte)
                    {
                        resolved_identifier_node = resolved_identifier_node->clone();
                        subquery_node = resolved_identifier_node->as<QueryNode>();
                        union_node = resolved_identifier_node->as<UnionNode>();

                        if (subquery_node)
                            subquery_node->setIsCTE(false);
                        else
                            union_node->setIsCTE(false);

                        IdentifierResolveScope subquery_scope(resolved_identifier_node, &scope /*parent_scope*/);
                        subquery_scope.subquery_depth = scope.subquery_depth + 1;

                        if (subquery_node)
                            resolveQuery(resolved_identifier_node, subquery_scope);
                        else
                            resolveUnion(resolved_identifier_node, subquery_scope);
                    }
                }
            }

            if (!resolved_identifier_node)
            {
                std::string message_clarification;
                if (allow_lambda_expression)
                    message_clarification = std::string(" or ") + toStringLowercase(IdentifierLookupContext::FUNCTION);

                if (allow_table_expression)
                    message_clarification = std::string(" or ") + toStringLowercase(IdentifierLookupContext::TABLE_EXPRESSION);

                std::unordered_set<Identifier> valid_identifiers;
                collectScopeWithParentScopesValidIdentifiersForTypoCorrection(unresolved_identifier,
                    scope,
                    true,
                    allow_lambda_expression,
                    allow_table_expression,
                    valid_identifiers);

                auto hints = collectIdentifierTypoHints(unresolved_identifier, valid_identifiers);

                throw Exception(ErrorCodes::UNKNOWN_IDENTIFIER, "Unknown {}{} identifier '{}' in scope {}{}",
                    toStringLowercase(IdentifierLookupContext::EXPRESSION),
                    message_clarification,
                    unresolved_identifier.getFullName(),
                    scope.scope_node->formatASTForErrorMessage(),
                    getHintsErrorMessageSuffix(hints));
            }

            node = std::move(resolved_identifier_node);

            if (node->getNodeType() == QueryTreeNodeType::LIST)
            {
                result_projection_names.clear();
                resolved_expression_it = resolved_expressions.find(node);
                if (resolved_expression_it != resolved_expressions.end())
                    return resolved_expression_it->second;
                else
                    throw Exception(ErrorCodes::LOGICAL_ERROR,
                        "Identifier '{}' resolve into list node and list node projection names are not initialized. In scope {}",
                        unresolved_identifier.getFullName(),
                        scope.scope_node->formatASTForErrorMessage());
            }

            if (result_projection_names.empty())
                result_projection_names.push_back(unresolved_identifier.getFullName());

            break;
        }
        case QueryTreeNodeType::MATCHER:
        {
            result_projection_names = resolveMatcher(node, scope);
            break;
        }
        case QueryTreeNodeType::LIST:
        {
            /** Edge case if list expression has alias.
              * Matchers cannot have aliases, but `untuple` function can.
              * Example: SELECT a, untuple(CAST(('hello', 1) AS Tuple(name String, count UInt32))) AS a;
              * During resolveFunction `untuple` function is replaced by list of 2 constants 'hello', 1.
              */
            result_projection_names = resolveExpressionNodeList(node, scope, allow_lambda_expression, allow_lambda_expression);
            break;
        }
        case QueryTreeNodeType::CONSTANT:
        {
            if (result_projection_names.empty())
            {
                const auto & constant_node = node->as<ConstantNode &>();
                result_projection_names.push_back(constant_node.getValueStringRepresentation());
            }

            /// Already resolved
            break;
        }
        case QueryTreeNodeType::COLUMN:
        {
            auto & column_node = node->as<ColumnNode &>();
            if (column_node.hasExpression())
                resolveExpressionNode(column_node.getExpression(), scope, false /*allow_lambda_expression*/, false /*allow_table_expression*/);

            if (result_projection_names.empty())
                result_projection_names.push_back(column_node.getColumnName());

            break;
        }
        case QueryTreeNodeType::FUNCTION:
        {
            auto function_projection_names = resolveFunction(node, scope);

            if (result_projection_names.empty() || node->getNodeType() == QueryTreeNodeType::LIST)
                result_projection_names = std::move(function_projection_names);

            break;
        }
        case QueryTreeNodeType::LAMBDA:
        {
            if (!allow_lambda_expression)
                throw Exception(ErrorCodes::BAD_ARGUMENTS,
                    "Lambda {} is not allowed in expression context. In scope {}",
                    node->formatASTForErrorMessage(),
                    scope.scope_node->formatASTForErrorMessage());

            if (result_projection_names.empty())
                result_projection_names.push_back(PROJECTION_NAME_PLACEHOLDER);

            /// Lambda must be resolved by caller
            break;
        }
        case QueryTreeNodeType::QUERY:
            [[fallthrough]];
        case QueryTreeNodeType::UNION:
        {
            IdentifierResolveScope subquery_scope(node, &scope /*parent_scope*/);
            subquery_scope.subquery_depth = scope.subquery_depth + 1;

            std::string projection_name = "_subquery_" + std::to_string(subquery_counter);
            ++subquery_counter;

            if (node_type == QueryTreeNodeType::QUERY)
                resolveQuery(node, subquery_scope);
            else
                resolveUnion(node, subquery_scope);

            if (!allow_table_expression)
                evaluateScalarSubqueryIfNeeded(node, subquery_scope);

            if (result_projection_names.empty())
                result_projection_names.push_back(std::move(projection_name));

            break;
        }
        case QueryTreeNodeType::TABLE:
        {
            if (!allow_table_expression)
                throw Exception(ErrorCodes::BAD_ARGUMENTS,
                    "Table {} is not allowed in expression context. In scope {}",
                    node->formatASTForErrorMessage(),
                    scope.scope_node->formatASTForErrorMessage());

            auto & table_node = node->as<TableNode &>();
            result_projection_names.push_back(table_node.getStorageID().getFullNameNotQuoted());

            break;
        }
        case QueryTreeNodeType::TRANSFORMER:
            [[fallthrough]];
        case QueryTreeNodeType::SORT:
            [[fallthrough]];
        case QueryTreeNodeType::INTERPOLATE:
            [[fallthrough]];
        case QueryTreeNodeType::WINDOW:
            [[fallthrough]];
        case QueryTreeNodeType::TABLE_FUNCTION:
            [[fallthrough]];
        case QueryTreeNodeType::ARRAY_JOIN:
            [[fallthrough]];
        case QueryTreeNodeType::JOIN:
        {
            throw Exception(ErrorCodes::LOGICAL_ERROR,
                "{} {} is not allowed in expression context. In scope {}",
                node->getNodeType(),
                node->formatASTForErrorMessage(),
                scope.scope_node->formatASTForErrorMessage());
        }
    }

    validateTreeSize(node, scope.context->getSettingsRef().max_expanded_ast_elements, node_to_tree_size);

    if (scope.nullable_group_by_keys.contains(node) && !scope.expressions_in_resolve_process_stack.hasAggregateFunction())
    {
        node = node->clone();
        node->convertToNullable();
    }

    /** Update aliases after expression node was resolved.
      * Do not update node in alias table if we resolve it for duplicate alias.
      */
    if (!node_alias.empty() && use_alias_table && !scope.group_by_use_nulls)
    {
        auto it = scope.alias_name_to_expression_node.find(node_alias);
        if (it != scope.alias_name_to_expression_node.end())
            it->second = node;

        if (allow_lambda_expression)
        {
            it = scope.alias_name_to_lambda_node.find(node_alias);
            if (it != scope.alias_name_to_lambda_node.end())
                it->second = node;
        }
    }

    resolved_expressions.emplace(node, result_projection_names);

    scope.expressions_in_resolve_process_stack.popNode();
    bool expression_was_root = scope.expressions_in_resolve_process_stack.empty();
    if (expression_was_root)
        scope.non_cached_identifier_lookups_during_expression_resolve.clear();

    return result_projection_names;
}

/** Resolve expression node list.
  * If expression is CTE subquery node it is skipped.
  * If expression is resolved in list, it is flattened into initial node list.
  *
  * Such examples must work:
  * Example: CREATE TABLE test_table (id UInt64, value UInt64) ENGINE=TinyLog; SELECT plus(*) FROM test_table;
  * Example: SELECT *** FROM system.one;
  */
ProjectionNames QueryAnalyzer::resolveExpressionNodeList(QueryTreeNodePtr & node_list, IdentifierResolveScope & scope, bool allow_lambda_expression, bool allow_table_expression)
{
    auto & node_list_typed = node_list->as<ListNode &>();
    size_t node_list_size = node_list_typed.getNodes().size();

    QueryTreeNodes result_nodes;
    result_nodes.reserve(node_list_size);

    ProjectionNames result_projection_names;

    for (auto & node : node_list_typed.getNodes())
    {
        auto node_to_resolve = node;
        auto expression_node_projection_names = resolveExpressionNode(node_to_resolve, scope, allow_lambda_expression, allow_table_expression);

        size_t expected_projection_names_size = 1;
        if (auto * expression_list = node_to_resolve->as<ListNode>())
        {
            expected_projection_names_size = expression_list->getNodes().size();
            for (auto & expression_list_node : expression_list->getNodes())
                result_nodes.push_back(expression_list_node);
        }
        else
        {
            result_nodes.push_back(std::move(node_to_resolve));
        }

        if (expression_node_projection_names.size() != expected_projection_names_size)
            throw Exception(ErrorCodes::LOGICAL_ERROR,
                "Expression nodes list expected {} projection names. Actual {}",
                expected_projection_names_size,
                expression_node_projection_names.size());

        result_projection_names.insert(result_projection_names.end(), expression_node_projection_names.begin(), expression_node_projection_names.end());
        expression_node_projection_names.clear();
    }

    node_list_typed.getNodes() = std::move(result_nodes);

    return result_projection_names;
}

/** Resolve sort columns nodes list.
  */
ProjectionNames QueryAnalyzer::resolveSortNodeList(QueryTreeNodePtr & sort_node_list, IdentifierResolveScope & scope)
{
    ProjectionNames result_projection_names;
    ProjectionNames sort_expression_projection_names;
    ProjectionNames fill_from_expression_projection_names;
    ProjectionNames fill_to_expression_projection_names;
    ProjectionNames fill_step_expression_projection_names;

    auto & sort_node_list_typed = sort_node_list->as<ListNode &>();
    for (auto & node : sort_node_list_typed.getNodes())
    {
        auto & sort_node = node->as<SortNode &>();
        sort_expression_projection_names = resolveExpressionNode(sort_node.getExpression(), scope, false /*allow_lambda_expression*/, false /*allow_table_expression*/);

        if (auto * sort_column_list_node = sort_node.getExpression()->as<ListNode>())
        {
            size_t sort_column_list_node_size = sort_column_list_node->getNodes().size();
            if (sort_column_list_node_size != 1)
            {
                throw Exception(ErrorCodes::UNSUPPORTED_METHOD,
                    "Sort column node expression resolved into list with size {}. Expected 1. In scope {}",
                    sort_column_list_node_size,
                    scope.scope_node->formatASTForErrorMessage());
            }

            sort_node.getExpression() = sort_column_list_node->getNodes().front();
        }

        size_t sort_expression_projection_names_size = sort_expression_projection_names.size();
        if (sort_expression_projection_names_size != 1)
            throw Exception(ErrorCodes::LOGICAL_ERROR,
                "Sort expression expected 1 projection name. Actual {}",
                sort_expression_projection_names_size);

        if (sort_node.hasFillFrom())
        {
            fill_from_expression_projection_names = resolveExpressionNode(sort_node.getFillFrom(), scope, false /*allow_lambda_expression*/, false /*allow_table_expression*/);

            const auto * constant_node = sort_node.getFillFrom()->as<ConstantNode>();
            if (!constant_node || !isColumnedAsNumber(constant_node->getResultType()))
                throw Exception(ErrorCodes::INVALID_WITH_FILL_EXPRESSION,
                    "Sort FILL FROM expression must be constant with numeric type. Actual {}. In scope {}",
                    sort_node.getFillFrom()->formatASTForErrorMessage(),
                    scope.scope_node->formatASTForErrorMessage());

            size_t fill_from_expression_projection_names_size = fill_from_expression_projection_names.size();
            if (fill_from_expression_projection_names_size != 1)
                throw Exception(ErrorCodes::LOGICAL_ERROR,
                    "Sort node FILL FROM expression expected 1 projection name. Actual {}",
                    fill_from_expression_projection_names_size);
        }

        if (sort_node.hasFillTo())
        {
            fill_to_expression_projection_names = resolveExpressionNode(sort_node.getFillTo(), scope, false /*allow_lambda_expression*/, false /*allow_table_expression*/);

            const auto * constant_node = sort_node.getFillTo()->as<ConstantNode>();
            if (!constant_node || !isColumnedAsNumber(constant_node->getResultType()))
                throw Exception(ErrorCodes::INVALID_WITH_FILL_EXPRESSION,
                    "Sort FILL TO expression must be constant with numeric type. Actual {}. In scope {}",
                    sort_node.getFillFrom()->formatASTForErrorMessage(),
                    scope.scope_node->formatASTForErrorMessage());

            size_t fill_to_expression_projection_names_size = fill_to_expression_projection_names.size();
            if (fill_to_expression_projection_names_size != 1)
                throw Exception(ErrorCodes::LOGICAL_ERROR,
                    "Sort node FILL TO expression expected 1 projection name. Actual {}",
                    fill_to_expression_projection_names_size);
        }

        if (sort_node.hasFillStep())
        {
            fill_step_expression_projection_names = resolveExpressionNode(sort_node.getFillStep(), scope, false /*allow_lambda_expression*/, false /*allow_table_expression*/);

            const auto * constant_node = sort_node.getFillStep()->as<ConstantNode>();
            if (!constant_node)
                throw Exception(ErrorCodes::INVALID_WITH_FILL_EXPRESSION,
                    "Sort FILL STEP expression must be constant with numeric or interval type. Actual {}. In scope {}",
                    sort_node.getFillStep()->formatASTForErrorMessage(),
                    scope.scope_node->formatASTForErrorMessage());

            bool is_number = isColumnedAsNumber(constant_node->getResultType());
            bool is_interval = WhichDataType(constant_node->getResultType()).isInterval();
            if (!is_number && !is_interval)
                throw Exception(ErrorCodes::INVALID_WITH_FILL_EXPRESSION,
                    "Sort FILL STEP expression must be constant with numeric or interval type. Actual {}. In scope {}",
                    sort_node.getFillStep()->formatASTForErrorMessage(),
                    scope.scope_node->formatASTForErrorMessage());

            size_t fill_step_expression_projection_names_size = fill_step_expression_projection_names.size();
            if (fill_step_expression_projection_names_size != 1)
                throw Exception(ErrorCodes::LOGICAL_ERROR,
                    "Sort FILL STEP expression expected 1 projection name. Actual {}",
                    fill_step_expression_projection_names_size);
        }

        auto sort_column_projection_name = calculateSortColumnProjectionName(node,
            sort_expression_projection_names[0],
            fill_from_expression_projection_names.empty() ? "" : fill_from_expression_projection_names.front(),
            fill_to_expression_projection_names.empty() ? "" : fill_to_expression_projection_names.front(),
            fill_step_expression_projection_names.empty() ? "" : fill_step_expression_projection_names.front());

        result_projection_names.push_back(std::move(sort_column_projection_name));

        sort_expression_projection_names.clear();
        fill_from_expression_projection_names.clear();
        fill_to_expression_projection_names.clear();
        fill_step_expression_projection_names.clear();
    }

    return result_projection_names;
}

/** Resolve interpolate columns nodes list.
  */
void QueryAnalyzer::resolveInterpolateColumnsNodeList(QueryTreeNodePtr & interpolate_node_list, IdentifierResolveScope & scope)
{
    auto & interpolate_node_list_typed = interpolate_node_list->as<ListNode &>();

    for (auto & interpolate_node : interpolate_node_list_typed.getNodes())
    {
        auto & interpolate_node_typed = interpolate_node->as<InterpolateNode &>();

        auto * column_to_interpolate = interpolate_node_typed.getExpression()->as<IdentifierNode>();
        if (!column_to_interpolate)
            throw Exception(ErrorCodes::LOGICAL_ERROR, "INTERPOLATE can work only for indentifiers, but {} is found",
                interpolate_node_typed.getExpression()->formatASTForErrorMessage());
        auto column_to_interpolate_name = column_to_interpolate->getIdentifier().getFullName();

        resolveExpressionNode(interpolate_node_typed.getExpression(), scope, false /*allow_lambda_expression*/, false /*allow_table_expression*/);

        bool is_column_constant = interpolate_node_typed.getExpression()->getNodeType() == QueryTreeNodeType::CONSTANT;

        auto & interpolation_to_resolve = interpolate_node_typed.getInterpolateExpression();
        IdentifierResolveScope interpolate_scope(interpolation_to_resolve, &scope /*parent_scope*/);

        auto fake_column_node = std::make_shared<ColumnNode>(NameAndTypePair(column_to_interpolate_name, interpolate_node_typed.getExpression()->getResultType()), interpolate_node_typed.getExpression());
        if (is_column_constant)
            interpolate_scope.expression_argument_name_to_node.emplace(column_to_interpolate_name, fake_column_node);

        resolveExpressionNode(interpolation_to_resolve, interpolate_scope, false /*allow_lambda_expression*/, false /*allow_table_expression*/);

        if (is_column_constant)
            interpolation_to_resolve = interpolation_to_resolve->cloneAndReplace(fake_column_node, interpolate_node_typed.getExpression());
    }
}

/** Resolve window nodes list.
  */
void QueryAnalyzer::resolveWindowNodeList(QueryTreeNodePtr & window_node_list, IdentifierResolveScope & scope)
{
    auto & window_node_list_typed = window_node_list->as<ListNode &>();
    for (auto & node : window_node_list_typed.getNodes())
        resolveWindow(node, scope);
}

NamesAndTypes QueryAnalyzer::resolveProjectionExpressionNodeList(QueryTreeNodePtr & projection_node_list, IdentifierResolveScope & scope)
{
    ProjectionNames projection_names = resolveExpressionNodeList(projection_node_list, scope, false /*allow_lambda_expression*/, false /*allow_table_expression*/);

    auto projection_nodes = projection_node_list->as<ListNode &>().getNodes();
    size_t projection_nodes_size = projection_nodes.size();

    NamesAndTypes projection_columns;
    projection_columns.reserve(projection_nodes_size);

    for (size_t i = 0; i < projection_nodes_size; ++i)
    {
        auto projection_node = projection_nodes[i];

        if (!isExpressionNodeType(projection_node->getNodeType()))
            throw Exception(ErrorCodes::UNSUPPORTED_METHOD,
                "Projection node must be constant, function, column, query or union");

        projection_columns.emplace_back(projection_names[i], projection_node->getResultType());
    }

    return projection_columns;
}

/** Initialize query join tree node.
  *
  * 1. Resolve identifiers.
  * 2. Register table, table function, query, union, join, array join nodes in scope table expressions in resolve process.
  */
void QueryAnalyzer::initializeQueryJoinTreeNode(QueryTreeNodePtr & join_tree_node, IdentifierResolveScope & scope)
{
    std::deque<QueryTreeNodePtr *> join_tree_node_ptrs_to_process_queue;
    join_tree_node_ptrs_to_process_queue.push_back(&join_tree_node);

    while (!join_tree_node_ptrs_to_process_queue.empty())
    {
        auto * current_join_tree_node_ptr = join_tree_node_ptrs_to_process_queue.front();
        join_tree_node_ptrs_to_process_queue.pop_front();

        auto & current_join_tree_node = *current_join_tree_node_ptr;
        auto current_join_tree_node_type = current_join_tree_node->getNodeType();

        switch (current_join_tree_node_type)
        {
            case QueryTreeNodeType::IDENTIFIER:
            {
                auto & from_table_identifier = current_join_tree_node->as<IdentifierNode &>();
                auto table_identifier_lookup = IdentifierLookup{from_table_identifier.getIdentifier(), IdentifierLookupContext::TABLE_EXPRESSION};

                auto from_table_identifier_alias = from_table_identifier.getAlias();

                IdentifierResolveSettings resolve_settings;
                /// In join tree initialization ignore join tree as identifier lookup source
                resolve_settings.allow_to_check_join_tree = false;
                /** Disable resolve of subquery during identifier resolution.
                  * Example: SELECT * FROM (SELECT 1) AS t1, t1;
                  * During `t1` identifier resolution we resolve it into subquery SELECT 1, but we want to disable
                  * subquery resolution at this stage, because JOIN TREE of parent query is not resolved.
                  */
                resolve_settings.allow_to_resolve_subquery_during_identifier_resolution = false;

                scope.expressions_in_resolve_process_stack.pushNode(current_join_tree_node);

                auto table_identifier_resolve_result = tryResolveIdentifier(table_identifier_lookup, scope, resolve_settings);

                scope.expressions_in_resolve_process_stack.popNode();
                bool expression_was_root = scope.expressions_in_resolve_process_stack.empty();
                if (expression_was_root)
                    scope.non_cached_identifier_lookups_during_expression_resolve.clear();

                auto resolved_identifier = table_identifier_resolve_result.resolved_identifier;

                if (!resolved_identifier)
                    throw Exception(ErrorCodes::UNKNOWN_TABLE,
                        "Unknown table expression identifier '{}' in scope {}",
                        from_table_identifier.getIdentifier().getFullName(),
                        scope.scope_node->formatASTForErrorMessage());

                resolved_identifier = resolved_identifier->clone();

                /// Update alias name to table expression map
                auto table_expression_it = scope.alias_name_to_table_expression_node.find(from_table_identifier_alias);
                if (table_expression_it != scope.alias_name_to_table_expression_node.end())
                    table_expression_it->second = resolved_identifier;

                auto table_expression_modifiers = from_table_identifier.getTableExpressionModifiers();

                auto * resolved_identifier_query_node = resolved_identifier->as<QueryNode>();
                auto * resolved_identifier_union_node = resolved_identifier->as<UnionNode>();

                if (resolved_identifier_query_node || resolved_identifier_union_node)
                {
                    if (table_expression_modifiers.has_value())
                    {
                        throw Exception(ErrorCodes::UNSUPPORTED_METHOD,
                            "Table expression modifiers {} are not supported for subquery {}",
                            table_expression_modifiers->formatForErrorMessage(),
                            resolved_identifier->formatASTForErrorMessage());
                    }
                }
                else if (auto * resolved_identifier_table_node = resolved_identifier->as<TableNode>())
                {
                    if (table_expression_modifiers.has_value())
                        resolved_identifier_table_node->setTableExpressionModifiers(*table_expression_modifiers);
                }
                else if (auto * resolved_identifier_table_function_node = resolved_identifier->as<TableFunctionNode>())
                {
                    if (table_expression_modifiers.has_value())
                        resolved_identifier_table_function_node->setTableExpressionModifiers(*table_expression_modifiers);
                }
                else
                {
                    throw Exception(ErrorCodes::LOGICAL_ERROR,
                        "Identifier in JOIN TREE '{}' resolved into unexpected table expression. In scope {}",
                        from_table_identifier.getIdentifier().getFullName(),
                        scope.scope_node->formatASTForErrorMessage());
                }

                auto current_join_tree_node_alias = current_join_tree_node->getAlias();
                resolved_identifier->setAlias(current_join_tree_node_alias);
                current_join_tree_node = resolved_identifier;

                scope.table_expressions_in_resolve_process.insert(current_join_tree_node.get());
                break;
            }
            case QueryTreeNodeType::QUERY:
            {
                scope.table_expressions_in_resolve_process.insert(current_join_tree_node.get());
                break;
            }
            case QueryTreeNodeType::UNION:
            {
                scope.table_expressions_in_resolve_process.insert(current_join_tree_node.get());
                break;
            }
            case QueryTreeNodeType::TABLE_FUNCTION:
            {
                scope.table_expressions_in_resolve_process.insert(current_join_tree_node.get());
                break;
            }
            case QueryTreeNodeType::TABLE:
            {
                scope.table_expressions_in_resolve_process.insert(current_join_tree_node.get());
                break;
            }
            case QueryTreeNodeType::ARRAY_JOIN:
            {
                auto & array_join = current_join_tree_node->as<ArrayJoinNode &>();
                join_tree_node_ptrs_to_process_queue.push_back(&array_join.getTableExpression());
                scope.table_expressions_in_resolve_process.insert(current_join_tree_node.get());
                break;
            }
            case QueryTreeNodeType::JOIN:
            {
                auto & join = current_join_tree_node->as<JoinNode &>();
                join_tree_node_ptrs_to_process_queue.push_back(&join.getLeftTableExpression());
                join_tree_node_ptrs_to_process_queue.push_back(&join.getRightTableExpression());
                scope.table_expressions_in_resolve_process.insert(current_join_tree_node.get());
                ++scope.joins_count;
                break;
            }
            default:
            {
                throw Exception(ErrorCodes::BAD_ARGUMENTS,
                    "Query FROM section expected table, table function, query, UNION, ARRAY JOIN or JOIN. Actual {} {}. In scope {}",
                    current_join_tree_node->getNodeTypeName(),
                    current_join_tree_node->formatASTForErrorMessage(),
                    scope.scope_node->formatASTForErrorMessage());
            }
        }
    }
}

/// Initialize table expression data for table expression node
void QueryAnalyzer::initializeTableExpressionData(const QueryTreeNodePtr & table_expression_node, IdentifierResolveScope & scope)
{
    auto * table_node = table_expression_node->as<TableNode>();
    auto * query_node = table_expression_node->as<QueryNode>();
    auto * union_node = table_expression_node->as<UnionNode>();
    auto * table_function_node = table_expression_node->as<TableFunctionNode>();

    if (!table_node && !table_function_node && !query_node && !union_node)
        throw Exception(ErrorCodes::UNSUPPORTED_METHOD,
        "Unexpected table expression. Expected table, table function, query or union node. Actual {}. In scope {}",
        table_expression_node->formatASTForErrorMessage(),
        scope.scope_node->formatASTForErrorMessage());

    auto table_expression_data_it = scope.table_expression_node_to_data.find(table_expression_node);
    if (table_expression_data_it != scope.table_expression_node_to_data.end())
        return;

    TableExpressionData table_expression_data;

    if (table_node)
    {
        if (!table_node->getTemporaryTableName().empty())
        {
            table_expression_data.table_name = table_node->getTemporaryTableName();
            table_expression_data.table_expression_name = table_node->getTemporaryTableName();
        }
        else
        {
            const auto & table_storage_id = table_node->getStorageID();
            table_expression_data.database_name = table_storage_id.database_name;
            table_expression_data.table_name = table_storage_id.table_name;
            table_expression_data.table_expression_name = table_storage_id.getFullNameNotQuoted();
        }

        table_expression_data.table_expression_description = "table";
    }
    else if (query_node || union_node)
    {
        table_expression_data.table_name = query_node ? query_node->getCTEName() : union_node->getCTEName();
        table_expression_data.table_expression_description = "subquery";
    }
    else if (table_function_node)
    {
        table_expression_data.table_expression_description = "table_function";
    }

    if (table_expression_node->hasAlias())
        table_expression_data.table_expression_name = table_expression_node->getAlias();

    if (table_node || table_function_node)
    {
        const auto & storage_snapshot = table_node ? table_node->getStorageSnapshot() : table_function_node->getStorageSnapshot();

        auto get_column_options = GetColumnsOptions(GetColumnsOptions::All).withExtendedObjects().withVirtuals();
        if (storage_snapshot->storage.supportsSubcolumns())
            get_column_options.withSubcolumns();

        auto column_names_and_types = storage_snapshot->getColumns(get_column_options);
        table_expression_data.column_names_and_types = NamesAndTypes(column_names_and_types.begin(), column_names_and_types.end());

        const auto & columns_description = storage_snapshot->metadata->getColumns();

        std::vector<std::pair<std::string, ColumnNodePtr>> alias_columns_to_resolve;
        ColumnNameToColumnNodeMap column_name_to_column_node;
        column_name_to_column_node.reserve(column_names_and_types.size());

        /** For ALIAS columns in table we must additionally analyze ALIAS expressions.
          * Example: CREATE TABLE test_table (id UInt64, alias_value_1 ALIAS id + 5);
          *
          * To do that we collect alias columns and build table column name to column node map.
          * For each alias column we build identifier resolve scope, initialize it with table column name to node map
          * and resolve alias column.
          */
        for (const auto & column_name_and_type : table_expression_data.column_names_and_types)
        {
            const auto & column_default = columns_description.getDefault(column_name_and_type.name);

            if (column_default && column_default->kind == ColumnDefaultKind::Alias)
            {
                auto alias_expression = buildQueryTree(column_default->expression, scope.context);
                alias_expression = buildCastFunction(alias_expression, column_name_and_type.type, scope.context, false /*resolve*/);
                auto column_node = std::make_shared<ColumnNode>(column_name_and_type, std::move(alias_expression), table_expression_node);
                column_name_to_column_node.emplace(column_name_and_type.name, column_node);
                alias_columns_to_resolve.emplace_back(column_name_and_type.name, column_node);
            }
            else
            {
                auto column_node = std::make_shared<ColumnNode>(column_name_and_type, table_expression_node);
                column_name_to_column_node.emplace(column_name_and_type.name, column_node);
            }
        }

        for (auto & [alias_column_to_resolve_name, alias_column_to_resolve] : alias_columns_to_resolve)
        {
            /** Alias column could be potentially resolved during resolve of other ALIAS column.
              * Example: CREATE TABLE test_table (id UInt64, alias_value_1 ALIAS id + alias_value_2, alias_value_2 ALIAS id + 5) ENGINE=TinyLog;
              *
              * During resolve of alias_value_1, alias_value_2 column will be resolved.
              */
            alias_column_to_resolve = column_name_to_column_node[alias_column_to_resolve_name];

            IdentifierResolveScope alias_column_resolve_scope(alias_column_to_resolve, nullptr /*parent_scope*/);
            alias_column_resolve_scope.column_name_to_column_node = std::move(column_name_to_column_node);
            alias_column_resolve_scope.context = scope.context;

            /// Initialize aliases in alias column scope
            QueryExpressionsAliasVisitor visitor(alias_column_resolve_scope);
            visitor.visit(alias_column_to_resolve->getExpression());

            resolveExpressionNode(alias_column_resolve_scope.scope_node,
                alias_column_resolve_scope,
                false /*allow_lambda_expression*/,
                false /*allow_table_expression*/);

            column_name_to_column_node = std::move(alias_column_resolve_scope.column_name_to_column_node);
            column_name_to_column_node[alias_column_to_resolve_name] = alias_column_to_resolve;
        }

        table_expression_data.column_name_to_column_node = std::move(column_name_to_column_node);
    }
    else if (query_node || union_node)
    {
        table_expression_data.column_names_and_types = query_node ? query_node->getProjectionColumns() : union_node->computeProjectionColumns();
        table_expression_data.column_name_to_column_node.reserve(table_expression_data.column_names_and_types.size());

        for (const auto & column_name_and_type : table_expression_data.column_names_and_types)
        {
            auto column_node = std::make_shared<ColumnNode>(column_name_and_type, table_expression_node);
            table_expression_data.column_name_to_column_node.emplace(column_name_and_type.name, column_node);
        }
    }

    table_expression_data.column_identifier_first_parts.reserve(table_expression_data.column_name_to_column_node.size());

    for (auto & [column_name, _] : table_expression_data.column_name_to_column_node)
    {
        Identifier column_name_identifier(column_name);
        table_expression_data.column_identifier_first_parts.insert(column_name_identifier.at(0));
    }

    if (auto * scope_query_node = scope.scope_node->as<QueryNode>())
    {
        auto left_table_expression = extractLeftTableExpression(scope_query_node->getJoinTree());
        if (table_expression_node.get() == left_table_expression.get() &&
            scope.joins_count == 1 &&
            scope.context->getSettingsRef().single_join_prefer_left_table)
            table_expression_data.should_qualify_columns = false;
    }

    scope.table_expression_node_to_data.emplace(table_expression_node, std::move(table_expression_data));
}

bool findIdentifier(const FunctionNode & function)
{
    for (const auto & argument : function.getArguments())
    {
        if (argument->as<IdentifierNode>())
            return true;
        if (const auto * f = argument->as<FunctionNode>(); f && findIdentifier(*f))
            return true;
    }
    return false;
}

/// Resolve table function node in scope
void QueryAnalyzer::resolveTableFunction(QueryTreeNodePtr & table_function_node,
    IdentifierResolveScope & scope,
    QueryExpressionsAliasVisitor & expressions_visitor,
    bool nested_table_function)
{
    auto & table_function_node_typed = table_function_node->as<TableFunctionNode &>();

    if (!nested_table_function)
        expressions_visitor.visit(table_function_node_typed.getArgumentsNode());

    const auto & table_function_name = table_function_node_typed.getTableFunctionName();

    auto & scope_context = scope.context;

    TableFunctionPtr table_function_ptr = TableFunctionFactory::instance().tryGet(table_function_name, scope_context);
    if (!table_function_ptr)
    {
        auto hints = TableFunctionFactory::instance().getHints(table_function_name);
        if (!hints.empty())
            throw Exception(ErrorCodes::UNKNOWN_FUNCTION,
                "Unknown table function {}. Maybe you meant: {}",
                table_function_name,
                DB::toString(hints));
        else
            throw Exception(ErrorCodes::UNKNOWN_FUNCTION,
                "Unknown table function {}",
                table_function_name);
    }

    QueryTreeNodes result_table_function_arguments;

    auto skip_analysis_arguments_indexes = table_function_ptr->skipAnalysisForArguments(table_function_node, scope_context);

    auto & table_function_arguments = table_function_node_typed.getArguments().getNodes();
    size_t table_function_arguments_size = table_function_arguments.size();

    for (size_t table_function_argument_index = 0; table_function_argument_index < table_function_arguments_size; ++table_function_argument_index)
    {
        auto & table_function_argument = table_function_arguments[table_function_argument_index];

        auto skip_argument_index_it = std::find(skip_analysis_arguments_indexes.begin(),
            skip_analysis_arguments_indexes.end(),
            table_function_argument_index);
        if (skip_argument_index_it != skip_analysis_arguments_indexes.end())
        {
            result_table_function_arguments.push_back(table_function_argument);
            continue;
        }

        if (auto * identifier_node = table_function_argument->as<IdentifierNode>())
        {
            const auto & unresolved_identifier = identifier_node->getIdentifier();
            auto identifier_resolve_result = tryResolveIdentifier({unresolved_identifier, IdentifierLookupContext::EXPRESSION}, scope);
            auto resolved_identifier = std::move(identifier_resolve_result.resolved_identifier);

            if (resolved_identifier && resolved_identifier->getNodeType() == QueryTreeNodeType::CONSTANT)
                result_table_function_arguments.push_back(std::move(resolved_identifier));
            else
                result_table_function_arguments.push_back(table_function_argument);

            continue;
        }
        else if (auto * table_function_argument_function = table_function_argument->as<FunctionNode>())
        {
            const auto & table_function_argument_function_name = table_function_argument_function->getFunctionName();
            if (TableFunctionFactory::instance().isTableFunctionName(table_function_argument_function_name))
            {
                auto table_function_node_to_resolve_typed = std::make_shared<TableFunctionNode>(table_function_argument_function_name);
                table_function_node_to_resolve_typed->getArgumentsNode() = table_function_argument_function->getArgumentsNode();

                QueryTreeNodePtr table_function_node_to_resolve = std::move(table_function_node_to_resolve_typed);
                resolveTableFunction(table_function_node_to_resolve, scope, expressions_visitor, true /*nested_table_function*/);

                result_table_function_arguments.push_back(std::move(table_function_node_to_resolve));
                continue;
            }
        }

        /** Table functions arguments can contain expressions with invalid identifiers.
          * We cannot skip analysis for such arguments, because some table functions cannot provide
          * information if analysis for argument should be skipped until other arguments will be resolved.
          *
          * Example: SELECT key from remote('127.0.0.{1,2}', view(select number AS key from numbers(2)), cityHash64(key));
          * Example: SELECT id from remote('127.0.0.{1,2}', 'default', 'test_table', cityHash64(id));
          */
        try
        {
            resolveExpressionNode(table_function_argument, scope, false /*allow_lambda_expression*/, false /*allow_table_expression*/);
        }
        catch (const Exception & exception)
        {
            if (exception.code() == ErrorCodes::UNKNOWN_IDENTIFIER)
            {
                result_table_function_arguments.push_back(table_function_argument);
                continue;
            }

            throw;
        }

        if (auto * expression_list = table_function_argument->as<ListNode>())
        {
            for (auto & expression_list_node : expression_list->getNodes())
                result_table_function_arguments.push_back(expression_list_node);
        }
        else
        {
            result_table_function_arguments.push_back(table_function_argument);
        }
    }

    table_function_node_typed.getArguments().getNodes() = std::move(result_table_function_arguments);

    auto table_function_ast = table_function_node_typed.toAST();
    table_function_ptr->parseArguments(table_function_ast, scope_context);


    uint64_t use_structure_from_insertion_table_in_table_functions = scope_context->getSettingsRef().use_structure_from_insertion_table_in_table_functions;
    if (!nested_table_function &&
        use_structure_from_insertion_table_in_table_functions &&
        scope_context->hasInsertionTable() &&
        table_function_ptr->needStructureHint())
    {
        const auto & insertion_table = scope_context->getInsertionTable();
        if (!insertion_table.empty())
        {
            const auto & insert_columns = DatabaseCatalog::instance()
                                              .getTable(insertion_table, scope_context)
                                              ->getInMemoryMetadataPtr()
                                              ->getColumns();
            const auto & insert_column_names = scope_context->hasInsertionTableColumnNames() ? *scope_context->getInsertionTableColumnNames() : insert_columns.getOrdinary().getNames();
            DB::ColumnsDescription structure_hint;

            bool use_columns_from_insert_query = true;

            /// Insert table matches columns against SELECT expression by position, so we want to map
            /// insert table columns to table function columns through names from SELECT expression.

            auto insert_column_name_it = insert_column_names.begin();
            auto insert_column_names_end = insert_column_names.end();  /// end iterator of the range covered by possible asterisk
            auto virtual_column_names = table_function_ptr->getVirtualsToCheckBeforeUsingStructureHint();
            bool asterisk = false;
            const auto & expression_list = scope.scope_node->as<QueryNode &>().getProjection();
            auto expression = expression_list.begin();

            /// We want to go through SELECT expression list and correspond each expression to column in insert table
            /// which type will be used as a hint for the file structure inference.
            for (; expression != expression_list.end() && insert_column_name_it != insert_column_names_end; ++expression)
            {
                if (auto * identifier_node = (*expression)->as<IdentifierNode>())
                {

                    if (!virtual_column_names.contains(identifier_node->getIdentifier().getFullName()))
                    {
                        if (asterisk)
                        {
                            if (use_structure_from_insertion_table_in_table_functions == 1)
                                throw Exception(ErrorCodes::ILLEGAL_COLUMN, "Asterisk cannot be mixed with column list in INSERT SELECT query.");

                            use_columns_from_insert_query = false;
                            break;
                        }

                        ColumnDescription column = insert_columns.get(*insert_column_name_it);
                        column.name = identifier_node->getIdentifier().getFullName();
                        /// Change ephemeral columns to default columns.
                        column.default_desc.kind = ColumnDefaultKind::Default;
                        structure_hint.add(std::move(column));
                    }

                    /// Once we hit asterisk we want to find end of the range covered by asterisk
                    /// contributing every further SELECT expression to the tail of insert structure
                    if (asterisk)
                        --insert_column_names_end;
                    else
                        ++insert_column_name_it;
                }
                else if (auto * matcher_node = (*expression)->as<MatcherNode>(); matcher_node && matcher_node->getMatcherType() == MatcherNodeType::ASTERISK)
                {
                    if (asterisk)
                    {
                        if (use_structure_from_insertion_table_in_table_functions == 1)
                            throw Exception(ErrorCodes::ILLEGAL_COLUMN, "Only one asterisk can be used in INSERT SELECT query.");

                        use_columns_from_insert_query = false;
                        break;
                    }
                    if (!structure_hint.empty())
                    {
                        if (use_structure_from_insertion_table_in_table_functions == 1)
                            throw Exception(ErrorCodes::ILLEGAL_COLUMN, "Asterisk cannot be mixed with column list in INSERT SELECT query.");

                        use_columns_from_insert_query = false;
                        break;
                    }

                    asterisk = true;
                }
                else if (auto * function = (*expression)->as<FunctionNode>())
                {
                    if (use_structure_from_insertion_table_in_table_functions == 2 && findIdentifier(*function))
                    {
                        use_columns_from_insert_query = false;
                        break;
                    }

                    /// Once we hit asterisk we want to find end of the range covered by asterisk
                    /// contributing every further SELECT expression to the tail of insert structure
                    if (asterisk)
                        --insert_column_names_end;
                    else
                        ++insert_column_name_it;
                }
                else
                {
                    /// Once we hit asterisk we want to find end of the range covered by asterisk
                    /// contributing every further SELECT expression to the tail of insert structure
                    if (asterisk)
                        --insert_column_names_end;
                    else
                        ++insert_column_name_it;
                }
            }

            if (use_structure_from_insertion_table_in_table_functions == 2 && !asterisk)
            {
                /// For input function we should check if input format supports reading subset of columns.
                if (table_function_ptr->getName() == "input")
                    use_columns_from_insert_query = FormatFactory::instance().checkIfFormatSupportsSubsetOfColumns(scope.context->getInsertFormat(), scope.context);
                else
                    use_columns_from_insert_query = table_function_ptr->supportsReadingSubsetOfColumns(scope.context);
            }

            if (use_columns_from_insert_query)
            {
                if (expression == expression_list.end())
                {
                    /// Append tail of insert structure to the hint
                    if (asterisk)
                    {
                        for (; insert_column_name_it != insert_column_names_end; ++insert_column_name_it)
                        {
                            ColumnDescription column = insert_columns.get(*insert_column_name_it);
                            /// Change ephemeral columns to default columns.
                            column.default_desc.kind = ColumnDefaultKind::Default;
                            structure_hint.add(insert_columns.get(*insert_column_name_it));
                        }
                    }

                    if (!structure_hint.empty())
                        table_function_ptr->setStructureHint(structure_hint);

                } else if (use_structure_from_insertion_table_in_table_functions == 1)
                    throw Exception(ErrorCodes::NUMBER_OF_COLUMNS_DOESNT_MATCH, "Number of columns in insert table less than required by SELECT expression.");
            }
        }
    }

    auto table_function_storage = scope_context->getQueryContext()->executeTableFunction(table_function_ast, table_function_ptr);
    table_function_node_typed.resolve(std::move(table_function_ptr), std::move(table_function_storage), scope_context, std::move(skip_analysis_arguments_indexes));
}

/// Resolve array join node in scope
void QueryAnalyzer::resolveArrayJoin(QueryTreeNodePtr & array_join_node, IdentifierResolveScope & scope, QueryExpressionsAliasVisitor & expressions_visitor)
{
    auto & array_join_node_typed = array_join_node->as<ArrayJoinNode &>();
    resolveQueryJoinTreeNode(array_join_node_typed.getTableExpression(), scope, expressions_visitor);

    std::unordered_set<String> array_join_column_names;

    /// Wrap array join expressions into column nodes, where array join expression is inner expression

    auto & array_join_nodes = array_join_node_typed.getJoinExpressions().getNodes();
    size_t array_join_nodes_size = array_join_nodes.size();

    if (array_join_nodes_size == 0)
        throw Exception(ErrorCodes::NUMBER_OF_ARGUMENTS_DOESNT_MATCH,
            "ARRAY JOIN requires at least single expression");

    std::vector<QueryTreeNodePtr> array_join_column_expressions;
    array_join_column_expressions.reserve(array_join_nodes_size);

    for (auto & array_join_expression : array_join_nodes)
    {
        auto array_join_expression_alias = array_join_expression->getAlias();
        if (!array_join_expression_alias.empty() && scope.alias_name_to_expression_node.contains(array_join_expression_alias))
            throw Exception(ErrorCodes::MULTIPLE_EXPRESSIONS_FOR_ALIAS,
                "ARRAY JOIN expression {} with duplicate alias {}. In scope {}",
                array_join_expression->formatASTForErrorMessage(),
                array_join_expression_alias,
                scope.scope_node->formatASTForErrorMessage());

        /// Add array join expression into scope
        expressions_visitor.visit(array_join_expression);

        std::string identifier_full_name;

        if (auto * identifier_node = array_join_expression->as<IdentifierNode>())
            identifier_full_name = identifier_node->getIdentifier().getFullName();

        resolveExpressionNode(array_join_expression, scope, false /*allow_lambda_expression*/, false /*allow_table_expression*/);

        auto process_array_join_expression = [&](QueryTreeNodePtr & expression)
        {
            auto result_type = expression->getResultType();
            bool is_array_type = isArray(result_type);
            bool is_map_type = isMap(result_type);

            if (!is_array_type && !is_map_type)
                throw Exception(ErrorCodes::TYPE_MISMATCH,
                    "ARRAY JOIN {} requires expression {} with Array or Map type. Actual {}. In scope {}",
                    array_join_node_typed.formatASTForErrorMessage(),
                    expression->formatASTForErrorMessage(),
                    result_type->getName(),
                    scope.scope_node->formatASTForErrorMessage());

            if (is_map_type)
                result_type = assert_cast<const DataTypeMap &>(*result_type).getNestedType();

            result_type = assert_cast<const DataTypeArray &>(*result_type).getNestedType();

            String array_join_column_name;

            if (!array_join_expression_alias.empty())
            {
                array_join_column_name = array_join_expression_alias;
            }
            else if (auto * array_join_expression_inner_column = array_join_expression->as<ColumnNode>())
            {
                array_join_column_name = array_join_expression_inner_column->getColumnName();
            }
            else if (!identifier_full_name.empty())
            {
                array_join_column_name = identifier_full_name;
            }
            else
            {
                array_join_column_name = "__array_join_expression_" + std::to_string(array_join_expressions_counter);
                ++array_join_expressions_counter;
            }

            if (array_join_column_names.contains(array_join_column_name))
                throw Exception(ErrorCodes::BAD_ARGUMENTS,
                    "ARRAY JOIN {} multiple columns with name {}. In scope {}",
                    array_join_node_typed.formatASTForErrorMessage(),
                    array_join_column_name,
                    scope.scope_node->formatASTForErrorMessage());
            array_join_column_names.emplace(array_join_column_name);

            NameAndTypePair array_join_column(array_join_column_name, result_type);
            auto array_join_column_node = std::make_shared<ColumnNode>(std::move(array_join_column), expression, array_join_node);
            array_join_column_node->setAlias(array_join_expression_alias);
            array_join_column_expressions.push_back(std::move(array_join_column_node));
        };

        // Support ARRAY JOIN COLUMNS(...). COLUMNS transformer is resolved to list of columns.
        if (auto * columns_list = array_join_expression->as<ListNode>())
        {
            for (auto & array_join_subexpression : columns_list->getNodes())
                process_array_join_expression(array_join_subexpression);
        }
        else
        {
            process_array_join_expression(array_join_expression);
        }
    }

    /** Allow to resolve ARRAY JOIN columns from aliases with types after ARRAY JOIN only after ARRAY JOIN expression list is resolved, because
      * during resolution of ARRAY JOIN expression list we must use column type before ARRAY JOIN.
      *
      * Example: SELECT id, value_element FROM test_table ARRAY JOIN [[1,2,3]] AS value_element, value_element AS value
      * It is expected that `value_element AS value` expression inside ARRAY JOIN expression list will be
      * resolved as `value_element` expression with type before ARRAY JOIN.
      * And it is expected that `value_element` inside projection expression list will be resolved as `value_element` expression
      * with type after ARRAY JOIN.
      */
    array_join_nodes = std::move(array_join_column_expressions);
    for (auto & array_join_column_expression : array_join_nodes)
    {
        auto it = scope.alias_name_to_expression_node.find(array_join_column_expression->getAlias());
        if (it != scope.alias_name_to_expression_node.end())
        {
            auto & array_join_column_expression_typed = array_join_column_expression->as<ColumnNode &>();
            auto array_join_column = std::make_shared<ColumnNode>(array_join_column_expression_typed.getColumn(),
                array_join_column_expression_typed.getColumnSource());
            it->second = std::move(array_join_column);
        }
    }
}

/// Resolve join node in scope
void QueryAnalyzer::resolveJoin(QueryTreeNodePtr & join_node, IdentifierResolveScope & scope, QueryExpressionsAliasVisitor & expressions_visitor)
{
    auto & join_node_typed = join_node->as<JoinNode &>();

    resolveQueryJoinTreeNode(join_node_typed.getLeftTableExpression(), scope, expressions_visitor);
    validateJoinTableExpressionWithoutAlias(join_node, join_node_typed.getLeftTableExpression(), scope);

    resolveQueryJoinTreeNode(join_node_typed.getRightTableExpression(), scope, expressions_visitor);
    validateJoinTableExpressionWithoutAlias(join_node, join_node_typed.getRightTableExpression(), scope);

    if (join_node_typed.isOnJoinExpression())
    {
        expressions_visitor.visit(join_node_typed.getJoinExpression());
        auto join_expression = join_node_typed.getJoinExpression();
        resolveExpressionNode(join_expression, scope, false /*allow_lambda_expression*/, false /*allow_table_expression*/);
        join_node_typed.getJoinExpression() = std::move(join_expression);
    }
    else if (join_node_typed.isUsingJoinExpression())
    {
        auto & join_using_list = join_node_typed.getJoinExpression()->as<ListNode &>();
        std::unordered_set<std::string> join_using_identifiers;

        for (auto & join_using_node : join_using_list.getNodes())
        {
            auto * identifier_node = join_using_node->as<IdentifierNode>();
            if (!identifier_node)
                throw Exception(ErrorCodes::BAD_ARGUMENTS,
                    "JOIN {} USING clause expected identifier. Actual {}",
                    join_node_typed.formatASTForErrorMessage(),
                    join_using_node->formatASTForErrorMessage());

            const auto & identifier_full_name = identifier_node->getIdentifier().getFullName();

            if (join_using_identifiers.contains(identifier_full_name))
                throw Exception(ErrorCodes::BAD_ARGUMENTS,
                    "JOIN {} identifier '{}' appears more than once in USING clause",
                    join_node_typed.formatASTForErrorMessage(),
                    identifier_full_name);

            join_using_identifiers.insert(identifier_full_name);

            IdentifierLookup identifier_lookup{identifier_node->getIdentifier(), IdentifierLookupContext::EXPRESSION};
            auto result_left_table_expression = tryResolveIdentifierFromJoinTreeNode(identifier_lookup, join_node_typed.getLeftTableExpression(), scope);
            if (!result_left_table_expression)
                throw Exception(ErrorCodes::UNKNOWN_IDENTIFIER,
                    "JOIN {} using identifier '{}' cannot be resolved from left table expression. In scope {}",
                    join_node_typed.formatASTForErrorMessage(),
                    identifier_full_name,
                    scope.scope_node->formatASTForErrorMessage());

            if (result_left_table_expression->getNodeType() != QueryTreeNodeType::COLUMN)
                throw Exception(ErrorCodes::UNSUPPORTED_METHOD,
                    "JOIN {} using identifier '{}' must be resolved into column node from left table expression. In scope {}",
                    join_node_typed.formatASTForErrorMessage(),
                    identifier_full_name,
                    scope.scope_node->formatASTForErrorMessage());

            auto result_right_table_expression = tryResolveIdentifierFromJoinTreeNode(identifier_lookup, join_node_typed.getRightTableExpression(), scope);
            if (!result_right_table_expression)
                throw Exception(ErrorCodes::UNKNOWN_IDENTIFIER,
                    "JOIN {} using identifier '{}' cannot be resolved from right table expression. In scope {}",
                    join_node_typed.formatASTForErrorMessage(),
                    identifier_full_name,
                    scope.scope_node->formatASTForErrorMessage());

            if (result_right_table_expression->getNodeType() != QueryTreeNodeType::COLUMN)
                throw Exception(ErrorCodes::UNSUPPORTED_METHOD,
                    "JOIN {} using identifier '{}' must be resolved into column node from right table expression. In scope {}",
                    join_node_typed.formatASTForErrorMessage(),
                    identifier_full_name,
                    scope.scope_node->formatASTForErrorMessage());

            auto expression_types = DataTypes{result_left_table_expression->getResultType(), result_right_table_expression->getResultType()};
            DataTypePtr common_type = tryGetLeastSupertype(expression_types);

            if (!common_type)
                throw Exception(ErrorCodes::NO_COMMON_TYPE,
                    "JOIN {} cannot infer common type for {} and {} in USING for identifier '{}'. In scope {}",
                    join_node_typed.formatASTForErrorMessage(),
                    result_left_table_expression->getResultType()->getName(),
                    result_right_table_expression->getResultType()->getName(),
                    identifier_full_name,
                    scope.scope_node->formatASTForErrorMessage());

            NameAndTypePair join_using_column(identifier_full_name, common_type);
            ListNodePtr join_using_expression = std::make_shared<ListNode>(QueryTreeNodes{result_left_table_expression, result_right_table_expression});
            auto join_using_column_node = std::make_shared<ColumnNode>(std::move(join_using_column), std::move(join_using_expression), join_node);
            join_using_node = std::move(join_using_column_node);
        }
    }
}

/** Resolve query join tree.
  *
  * Query join tree must be initialized before calling this function.
  */
void QueryAnalyzer::resolveQueryJoinTreeNode(QueryTreeNodePtr & join_tree_node, IdentifierResolveScope & scope, QueryExpressionsAliasVisitor & expressions_visitor)
{
    auto from_node_type = join_tree_node->getNodeType();

    switch (from_node_type)
    {
        case QueryTreeNodeType::QUERY:
            [[fallthrough]];
        case QueryTreeNodeType::UNION:
        {
            resolveExpressionNode(join_tree_node, scope, false /*allow_lambda_expression*/, true /*allow_table_expression*/);
            break;
        }
        case QueryTreeNodeType::TABLE_FUNCTION:
        {
            resolveTableFunction(join_tree_node, scope, expressions_visitor, false /*nested_table_function*/);
            break;
        }
        case QueryTreeNodeType::TABLE:
        {
            break;
        }
        case QueryTreeNodeType::ARRAY_JOIN:
        {
            resolveArrayJoin(join_tree_node, scope, expressions_visitor);
            break;
        }
        case QueryTreeNodeType::JOIN:
        {
            resolveJoin(join_tree_node, scope, expressions_visitor);
            break;
        }
        case QueryTreeNodeType::IDENTIFIER:
        {
            throw Exception(ErrorCodes::LOGICAL_ERROR,
                "Identifiers in FROM section must be already resolved. Node {}, scope {}",
                join_tree_node->formatASTForErrorMessage(),
                scope.scope_node->formatASTForErrorMessage());
        }
        default:
        {
            throw Exception(ErrorCodes::BAD_ARGUMENTS,
                "Query FROM section expected table, table function, query, ARRAY JOIN or JOIN. Actual {}. In scope {}",
                join_tree_node->formatASTForErrorMessage(),
                scope.scope_node->formatASTForErrorMessage());
        }
    }

    auto join_tree_node_type = join_tree_node->getNodeType();
    if (isTableExpressionNodeType(join_tree_node_type))
    {
        validateTableExpressionModifiers(join_tree_node, scope);
        initializeTableExpressionData(join_tree_node, scope);

        auto & query_node = scope.scope_node->as<QueryNode &>();
        auto & mutable_context = query_node.getMutableContext();

        if (!mutable_context->isDistributed())
        {
            bool is_distributed = false;

            if (auto * table_node = join_tree_node->as<TableNode>())
                is_distributed = table_node->getStorage()->isRemote();
            else if (auto * table_function_node = join_tree_node->as<TableFunctionNode>())
                is_distributed = table_function_node->getStorage()->isRemote();

            mutable_context->setDistributed(is_distributed);
        }
    }

    auto add_table_expression_alias_into_scope = [&](const QueryTreeNodePtr & table_expression_node)
    {
        const auto & alias_name = table_expression_node->getAlias();
        if (alias_name.empty())
            return;

        auto [it, inserted] = scope.alias_name_to_table_expression_node.emplace(alias_name, table_expression_node);
        if (!inserted)
            throw Exception(ErrorCodes::MULTIPLE_EXPRESSIONS_FOR_ALIAS,
                "Duplicate aliases {} for table expressions in FROM section are not allowed. Try to register {}. Already registered {}.",
                alias_name,
                table_expression_node->formatASTForErrorMessage(),
                it->second->formatASTForErrorMessage());
    };

    add_table_expression_alias_into_scope(join_tree_node);
    scope.table_expressions_in_resolve_process.erase(join_tree_node.get());
}

/** Resolve query.
  * This function modifies query node during resolve. It is caller responsibility to clone query node before resolve
  * if it is needed for later use.
  *
  * query_node - query_tree_node that must have QueryNode type.
  * scope - query scope. It is caller responsibility to create it.
  *
  * Resolve steps:
  * 1. Validate subqueries depth, perform GROUP BY validation that does not depend on information about aggregate functions.
  * 2. Initialize query scope with aliases.
  * 3. Register CTE subqueries from WITH section in scope and remove them from WITH section.
  * 4. Resolve JOIN TREE.
  * 5. Resolve projection columns.
  * 6. Resolve expressions in other query parts.
  * 7. Validate nodes with duplicate aliases.
  * 8. Validate aggregate functions, GROUPING function, window functions.
  * 9. Remove WITH and WINDOW sections from query.
  * 10. Remove aliases from expression and lambda nodes.
  * 11. Resolve query tree node with projection columns.
  */
void QueryAnalyzer::resolveQuery(const QueryTreeNodePtr & query_node, IdentifierResolveScope & scope)
{
    size_t max_subquery_depth = scope.context->getSettingsRef().max_subquery_depth;
    if (max_subquery_depth && scope.subquery_depth > max_subquery_depth)
        throw Exception(ErrorCodes::TOO_DEEP_SUBQUERIES,
            "Too deep subqueries. Maximum: {}",
            max_subquery_depth);

    auto & query_node_typed = query_node->as<QueryNode &>();
    const auto & settings = scope.context->getSettingsRef();

    bool is_rollup_or_cube = query_node_typed.isGroupByWithRollup() || query_node_typed.isGroupByWithCube();

    if (query_node_typed.isGroupByWithGroupingSets()
        && query_node_typed.isGroupByWithTotals()
        && query_node_typed.getGroupBy().getNodes().size() != 1)
        throw Exception(ErrorCodes::NOT_IMPLEMENTED, "WITH TOTALS and GROUPING SETS are not supported together");

    if (query_node_typed.isGroupByWithGroupingSets() && is_rollup_or_cube)
        throw Exception(ErrorCodes::NOT_IMPLEMENTED, "GROUPING SETS are not supported together with ROLLUP and CUBE");

    if (query_node_typed.isGroupByWithRollup() && (query_node_typed.isGroupByWithGroupingSets() || query_node_typed.isGroupByWithCube()))
        throw Exception(ErrorCodes::NOT_IMPLEMENTED, "ROLLUP is not supported together with GROUPING SETS and CUBE");

    if (query_node_typed.isGroupByWithCube() && (query_node_typed.isGroupByWithGroupingSets() || query_node_typed.isGroupByWithRollup()))
        throw Exception(ErrorCodes::NOT_IMPLEMENTED, "CUBE is not supported together with GROUPING SETS and ROLLUP");

    if (query_node_typed.hasHaving() && query_node_typed.isGroupByWithTotals() && is_rollup_or_cube)
        throw Exception(ErrorCodes::NOT_IMPLEMENTED, "WITH TOTALS and WITH ROLLUP or CUBE are not supported together in presence of HAVING");

    /// Initialize aliases in query node scope
    QueryExpressionsAliasVisitor visitor(scope);

    if (query_node_typed.hasWith())
        visitor.visit(query_node_typed.getWithNode());

    if (!query_node_typed.getProjection().getNodes().empty())
        visitor.visit(query_node_typed.getProjectionNode());

    if (query_node_typed.getPrewhere())
        visitor.visit(query_node_typed.getPrewhere());

    if (query_node_typed.getWhere())
        visitor.visit(query_node_typed.getWhere());

    if (query_node_typed.hasGroupBy())
        visitor.visit(query_node_typed.getGroupByNode());

    if (query_node_typed.hasHaving())
        visitor.visit(query_node_typed.getHaving());

    if (query_node_typed.hasWindow())
        visitor.visit(query_node_typed.getWindowNode());

    if (query_node_typed.hasOrderBy())
        visitor.visit(query_node_typed.getOrderByNode());

    if (query_node_typed.hasInterpolate())
        visitor.visit(query_node_typed.getInterpolate());

    if (query_node_typed.hasLimitByLimit())
        visitor.visit(query_node_typed.getLimitByLimit());

    if (query_node_typed.hasLimitByOffset())
        visitor.visit(query_node_typed.getLimitByOffset());

    if (query_node_typed.hasLimitBy())
        visitor.visit(query_node_typed.getLimitByNode());

    if (query_node_typed.hasLimit())
        visitor.visit(query_node_typed.getLimit());

    if (query_node_typed.hasOffset())
        visitor.visit(query_node_typed.getOffset());

    /// Register CTE subqueries and remove them from WITH section

    auto & with_nodes = query_node_typed.getWith().getNodes();

    for (auto & node : with_nodes)
    {
        auto * subquery_node = node->as<QueryNode>();
        auto * union_node = node->as<UnionNode>();

        bool subquery_is_cte = (subquery_node && subquery_node->isCTE()) || (union_node && union_node->isCTE());

        if (!subquery_is_cte)
            continue;

        const auto & cte_name = subquery_node ? subquery_node->getCTEName() : union_node->getCTEName();

        auto [_, inserted] = scope.cte_name_to_query_node.emplace(cte_name, node);
        if (!inserted)
            throw Exception(ErrorCodes::MULTIPLE_EXPRESSIONS_FOR_ALIAS,
                "CTE with name {} already exists. In scope {}",
                cte_name,
                scope.scope_node->formatASTForErrorMessage());
    }

    /** WITH section can be safely removed, because WITH section only can provide aliases to query expressions
      * and CTE for other sections to use.
      *
      * Example: WITH 1 AS constant, (x -> x + 1) AS lambda, a AS (SELECT * FROM test_table);
      */
    query_node_typed.getWith().getNodes().clear();

    for (auto & window_node : query_node_typed.getWindow().getNodes())
    {
        auto & window_node_typed = window_node->as<WindowNode &>();
        auto parent_window_name = window_node_typed.getParentWindowName();
        if (!parent_window_name.empty())
        {
            auto window_node_it = scope.window_name_to_window_node.find(parent_window_name);
            if (window_node_it == scope.window_name_to_window_node.end())
                throw Exception(ErrorCodes::BAD_ARGUMENTS,
                    "Window '{}' does not exists. In scope {}",
                    parent_window_name,
                    scope.scope_node->formatASTForErrorMessage());

            mergeWindowWithParentWindow(window_node, window_node_it->second, scope);
            window_node_typed.setParentWindowName({});
        }

        scope.window_name_to_window_node.emplace(window_node_typed.getAlias(), window_node);
    }

    /** Disable identifier cache during JOIN TREE resolve.
      * Depending on JOIN expression section, identifier with same name
      * can be resolved in different columns.
      *
      * Example: SELECT id FROM test_table AS t1 INNER JOIN test_table AS t2 ON t1.id = t2.id INNER JOIN test_table AS t3 ON t1.id = t3.id
      * In first join expression ON t1.id = t2.id t1.id is resolved into test_table.id column.
      * In second join expression ON t1.id = t3.id t1.id must be resolved into test_table.id column after first JOIN.
      */
    scope.use_identifier_lookup_to_result_cache = false;

    if (query_node_typed.getJoinTree())
    {
        TableExpressionsAliasVisitor table_expressions_visitor(scope);
        table_expressions_visitor.visit(query_node_typed.getJoinTree());

        initializeQueryJoinTreeNode(query_node_typed.getJoinTree(), scope);
        scope.alias_name_to_table_expression_node.clear();

        resolveQueryJoinTreeNode(query_node_typed.getJoinTree(), scope, visitor);
    }

    if (!scope.group_by_use_nulls)
        scope.use_identifier_lookup_to_result_cache = true;

    /// Resolve query node sections.

    NamesAndTypes projection_columns;

    if (!scope.group_by_use_nulls)
    {
        projection_columns = resolveProjectionExpressionNodeList(query_node_typed.getProjectionNode(), scope);
        if (query_node_typed.getProjection().getNodes().empty())
            throw Exception(ErrorCodes::EMPTY_LIST_OF_COLUMNS_QUERIED,
                "Empty list of columns in projection. In scope {}",
                scope.scope_node->formatASTForErrorMessage());
    }

    if (query_node_typed.getPrewhere())
        resolveExpressionNode(query_node_typed.getPrewhere(), scope, false /*allow_lambda_expression*/, false /*allow_table_expression*/);

    if (query_node_typed.getWhere())
        resolveExpressionNode(query_node_typed.getWhere(), scope, false /*allow_lambda_expression*/, false /*allow_table_expression*/);

    if (query_node_typed.hasGroupBy())
    {
        if (query_node_typed.isGroupByWithGroupingSets())
        {
            for (auto & grouping_sets_keys_list_node : query_node_typed.getGroupBy().getNodes())
            {
                if (settings.enable_positional_arguments)
                    replaceNodesWithPositionalArguments(grouping_sets_keys_list_node, query_node_typed.getProjection().getNodes(), scope);

                resolveExpressionNodeList(grouping_sets_keys_list_node, scope, false /*allow_lambda_expression*/, false /*allow_table_expression*/);
            }

            if (scope.group_by_use_nulls)
            {
                for (const auto & grouping_set : query_node_typed.getGroupBy().getNodes())
                {
                    for (const auto & group_by_elem : grouping_set->as<ListNode>()->getNodes())
                        scope.nullable_group_by_keys.insert(group_by_elem);
                }
            }
        }
        else
        {
            if (settings.enable_positional_arguments)
                replaceNodesWithPositionalArguments(query_node_typed.getGroupByNode(), query_node_typed.getProjection().getNodes(), scope);

            resolveExpressionNodeList(query_node_typed.getGroupByNode(), scope, false /*allow_lambda_expression*/, false /*allow_table_expression*/);

            if (scope.group_by_use_nulls)
            {
                for (const auto & group_by_elem : query_node_typed.getGroupBy().getNodes())
                    scope.nullable_group_by_keys.insert(group_by_elem);
            }
        }
    }

    if (query_node_typed.hasHaving())
        resolveExpressionNode(query_node_typed.getHaving(), scope, false /*allow_lambda_expression*/, false /*allow_table_expression*/);

    if (query_node_typed.hasWindow())
        resolveWindowNodeList(query_node_typed.getWindowNode(), scope);

    if (query_node_typed.hasOrderBy())
    {
        if (settings.enable_positional_arguments)
            replaceNodesWithPositionalArguments(query_node_typed.getOrderByNode(), query_node_typed.getProjection().getNodes(), scope);

        resolveSortNodeList(query_node_typed.getOrderByNode(), scope);
    }

    if (query_node_typed.hasInterpolate())
        resolveInterpolateColumnsNodeList(query_node_typed.getInterpolate(), scope);

    if (query_node_typed.hasLimitByLimit())
    {
        resolveExpressionNode(query_node_typed.getLimitByLimit(), scope, false /*allow_lambda_expression*/, false /*allow_table_expression*/);
        convertLimitOffsetExpression(query_node_typed.getLimitByLimit(), "LIMIT BY LIMIT", scope);
    }

    if (query_node_typed.hasLimitByOffset())
    {
        resolveExpressionNode(query_node_typed.getLimitByOffset(), scope, false /*allow_lambda_expression*/, false /*allow_table_expression*/);
        convertLimitOffsetExpression(query_node_typed.getLimitByOffset(), "LIMIT BY OFFSET", scope);
    }

    if (query_node_typed.hasLimitBy())
    {
        if (settings.enable_positional_arguments)
            replaceNodesWithPositionalArguments(query_node_typed.getLimitByNode(), query_node_typed.getProjection().getNodes(), scope);

        resolveExpressionNodeList(query_node_typed.getLimitByNode(), scope, false /*allow_lambda_expression*/, false /*allow_table_expression*/);
    }

    if (query_node_typed.hasLimit())
    {
        resolveExpressionNode(query_node_typed.getLimit(), scope, false /*allow_lambda_expression*/, false /*allow_table_expression*/);
        convertLimitOffsetExpression(query_node_typed.getLimit(), "LIMIT", scope);
    }

    if (query_node_typed.hasOffset())
    {
        resolveExpressionNode(query_node_typed.getOffset(), scope, false /*allow_lambda_expression*/, false /*allow_table_expression*/);
        convertLimitOffsetExpression(query_node_typed.getOffset(), "OFFSET", scope);
    }

    if (scope.group_by_use_nulls)
    {
        projection_columns = resolveProjectionExpressionNodeList(query_node_typed.getProjectionNode(), scope);
        if (query_node_typed.getProjection().getNodes().empty())
            throw Exception(ErrorCodes::EMPTY_LIST_OF_COLUMNS_QUERIED,
                "Empty list of columns in projection. In scope {}",
                scope.scope_node->formatASTForErrorMessage());
    }

    /** Resolve nodes with duplicate aliases.
      * Table expressions cannot have duplicate aliases.
      *
      * Such nodes during scope aliases collection are placed into duplicated array.
      * After scope nodes are resolved, we can compare node with duplicate alias with
      * node from scope alias table.
      */
    for (const auto & node_with_duplicated_alias : scope.nodes_with_duplicated_aliases)
    {
        auto node = node_with_duplicated_alias;
        auto node_alias = node->getAlias();
        resolveExpressionNode(node, scope, true /*allow_lambda_expression*/, false /*allow_table_expression*/);

        bool has_node_in_alias_table = false;

        auto it = scope.alias_name_to_expression_node.find(node_alias);
        if (it != scope.alias_name_to_expression_node.end())
        {
            has_node_in_alias_table = true;

            if (!it->second->isEqual(*node))
                throw Exception(ErrorCodes::MULTIPLE_EXPRESSIONS_FOR_ALIAS,
                    "Multiple expressions {} and {} for alias {}. In scope {}",
                    node->formatASTForErrorMessage(),
                    it->second->formatASTForErrorMessage(),
                    node_alias,
                    scope.scope_node->formatASTForErrorMessage());
        }

        it = scope.alias_name_to_lambda_node.find(node_alias);
        if (it != scope.alias_name_to_lambda_node.end())
        {
            has_node_in_alias_table = true;

            if (!it->second->isEqual(*node))
                throw Exception(ErrorCodes::MULTIPLE_EXPRESSIONS_FOR_ALIAS,
                    "Multiple expressions {} and {} for alias {}. In scope {}",
                    node->formatASTForErrorMessage(),
                    it->second->formatASTForErrorMessage(),
                    node_alias,
                    scope.scope_node->formatASTForErrorMessage());
        }

        if (!has_node_in_alias_table)
            throw Exception(ErrorCodes::LOGICAL_ERROR,
                "Node {} with duplicate alias {} does not exists in alias table. In scope {}",
                node->formatASTForErrorMessage(),
                node_alias,
                scope.scope_node->formatASTForErrorMessage());

        node->removeAlias();
    }

    if (query_node_typed.isGroupByAll())
        expandGroupByAll(query_node_typed);

    validateFilters(query_node);
    validateAggregates(query_node, { .group_by_use_nulls = scope.group_by_use_nulls });

    for (const auto & column : projection_columns)
    {
        if (isNotCreatable(column.type))
            throw Exception(ErrorCodes::ILLEGAL_TYPE_OF_ARGUMENT,
                "Invalid projection column with type {}. In scope {}",
                column.type->getName(),
                scope.scope_node->formatASTForErrorMessage());
    }

    /** WINDOW section can be safely removed, because WINDOW section can only provide window definition to window functions.
      *
      * Example: SELECT count(*) OVER w FROM test_table WINDOW w AS (PARTITION BY id);
      */
    query_node_typed.getWindow().getNodes().clear();

    /// Remove aliases from expression and lambda nodes

    for (auto & [_, node] : scope.alias_name_to_expression_node)
        node->removeAlias();

    for (auto & [_, node] : scope.alias_name_to_lambda_node)
        node->removeAlias();

    query_node_typed.resolveProjectionColumns(std::move(projection_columns));
}

void QueryAnalyzer::resolveUnion(const QueryTreeNodePtr & union_node, IdentifierResolveScope & scope)
{
    auto & union_node_typed = union_node->as<UnionNode &>();
    auto & queries_nodes = union_node_typed.getQueries().getNodes();

    for (auto & query_node : queries_nodes)
    {
        IdentifierResolveScope subquery_scope(query_node, &scope /*parent_scope*/);
        auto query_node_type = query_node->getNodeType();

        if (query_node_type == QueryTreeNodeType::QUERY)
        {
            resolveQuery(query_node, subquery_scope);
        }
        else if (query_node_type == QueryTreeNodeType::UNION)
        {
            resolveUnion(query_node, subquery_scope);
        }
        else
        {
            throw Exception(ErrorCodes::UNSUPPORTED_METHOD,
                "UNION unsupported node {}. In scope {}",
                query_node->formatASTForErrorMessage(),
                scope.scope_node->formatASTForErrorMessage());
        }
    }
}

}

QueryAnalysisPass::QueryAnalysisPass(QueryTreeNodePtr table_expression_)
    : table_expression(std::move(table_expression_))
{}

void QueryAnalysisPass::run(QueryTreeNodePtr query_tree_node, ContextPtr context)
{
    QueryAnalyzer analyzer;
    analyzer.resolve(query_tree_node, table_expression, context);
    createUniqueTableAliases(query_tree_node, table_expression, context);
}

}<|MERGE_RESOLUTION|>--- conflicted
+++ resolved
@@ -2165,18 +2165,13 @@
                 projection_nodes.size(),
                 scope.scope_node->formatASTForErrorMessage());
 
-<<<<<<< HEAD
-        --pos;
-        *node_to_replace = projection_nodes[pos]->clone();
-        if (auto it = resolved_expressions.find(projection_nodes[pos]);
+        --positional_argument_number;
+        *node_to_replace = projection_nodes[positional_argument_number]->clone();
+        if (auto it = resolved_expressions.find(projection_nodes[positional_argument_number]);
             it != resolved_expressions.end())
         {
             resolved_expressions[*node_to_replace] = it->second;
         }
-=======
-        --positional_argument_number;
-        *node_to_replace = projection_nodes[positional_argument_number];
->>>>>>> 230e1fe6
     }
 }
 
