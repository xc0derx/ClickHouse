--- conflicted
+++ resolved
@@ -167,14 +167,10 @@
 
     if (!block)
     {
-<<<<<<< HEAD
-        query_executor->finish();
-=======
         if (manually_add_rows_before_limit_counter)
             rows_before_limit->add(rows);
 
-        query_executor->finish(&read_context);
->>>>>>> fd567e03
+        query_executor->finish();
         return {};
     }
 
