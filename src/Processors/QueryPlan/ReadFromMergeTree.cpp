--- conflicted
+++ resolved
@@ -318,14 +318,9 @@
         *output_stream,
         storage_snapshot->getMetadataForQuery()->getSortingKeyColumns(),
         getSortDirection(),
-<<<<<<< HEAD
-        query_info.getInputOrderInfo(),
+        query_info.input_order_info,
         prewhere_info,
         use_skipping_final);
-=======
-        query_info.input_order_info,
-        prewhere_info);
->>>>>>> 498894a1
 }
 
 
@@ -1654,20 +1649,11 @@
     if (direction != 1 && query_info.isFinal())
         return false;
 
-<<<<<<< HEAD
-    /// All *InOrder optimization rely on an assumption that output stream is sorted, but skipping FINAL breaks this rule
+    /// All *InOrder optimization rely on an assumption that output stream is sorted, but vertical FINAL breaks this rule
     if (use_skipping_final)
         return false;
 
-    auto order_info = std::make_shared<InputOrderInfo>(SortDescription{}, prefix_size, direction, limit);
-    if (query_info.projection)
-        query_info.projection->input_order_info = order_info;
-    else
-        query_info.input_order_info = order_info;
-
-=======
     query_info.input_order_info = std::make_shared<InputOrderInfo>(SortDescription{}, prefix_size, direction, limit);
->>>>>>> 498894a1
     reader_settings.read_in_order = true;
 
     /// In case or read-in-order, don't create too many reading streams.
@@ -1719,14 +1705,9 @@
         *output_stream,
         storage_snapshot->getMetadataForQuery()->getSortingKeyColumns(),
         getSortDirection(),
-<<<<<<< HEAD
-        query_info.getInputOrderInfo(),
+        query_info.input_order_info,
         prewhere_info,
         use_skipping_final);
-=======
-        query_info.input_order_info,
-        prewhere_info);
->>>>>>> 498894a1
 }
 
 bool ReadFromMergeTree::requestOutputEachPartitionThroughSeparatePort()
