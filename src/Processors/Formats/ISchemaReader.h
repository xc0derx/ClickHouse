#pragma once

#include <Core/NamesAndTypes.h>
#include <DataTypes/IDataType.h>
#include <Formats/FormatSettings.h>
#include <IO/ReadBuffer.h>

namespace DB
{

/// Base class for schema inference for the data in some specific format.
/// It reads some data from read buffer and try to determine the schema
/// from read data.
class ISchemaReader
{
public:
    explicit ISchemaReader(ReadBuffer & in_) : in(in_) {}

    virtual NamesAndTypesList readSchema() = 0;

    /// True if order of columns is important in format.
    /// Exceptions: JSON, TSKV.
    virtual bool hasStrictOrderOfColumns() const { return true; }

    virtual ~ISchemaReader() = default;

protected:
    ReadBuffer & in;
};

/// Base class for schema inference for formats that read data row by row.
/// It reads data row by row (up to max_rows_to_read), determines types of columns
/// for each row and compare them with types from the previous rows. If some column
/// contains values with different types in different rows, the default type
/// (from argument default_type_) will be used for this column or the exception
/// will be thrown (if default type is not set). If different columns have different
/// default types, you can provide them by default_types_ argument.
class IRowSchemaReader : public ISchemaReader
{
public:
<<<<<<< HEAD
    IRowSchemaReader(ReadBuffer & in_, const FormatSettings & format_settings);
    IRowSchemaReader(ReadBuffer & in_, const FormatSettings & format_settings, DataTypePtr default_type_);
    IRowSchemaReader(ReadBuffer & in_, const FormatSettings & format_settings, const DataTypes & default_types_);

=======
    IRowSchemaReader(ReadBuffer & in_, size_t max_rows_to_read_, DataTypePtr default_type_ = nullptr, bool allow_bools_as_numbers_ = false);
>>>>>>> f3f8f27d
    NamesAndTypesList readSchema() override;

protected:
    /// Read one row and determine types of columns in it.
    /// Return types in the same order in which the values were in the row.
    /// If it's impossible to determine the type for some column, return nullptr for it.
    /// Return empty list if can't read more data.
    virtual DataTypes readRowAndGetDataTypes() = 0;

    void setColumnNames(const std::vector<String> & names) { column_names = names; }

private:
    size_t max_rows_to_read;
    DataTypePtr default_type;
<<<<<<< HEAD
    DataTypes default_types;
=======
    bool allow_bools_as_numbers;
>>>>>>> f3f8f27d
    std::vector<String> column_names;
};

/// Base class for schema inference for formats that read data row by row and each
/// row contains column names and values (ex: JSONEachRow, TSKV).
/// Differ from IRowSchemaReader in that after reading a row we get
/// a map {column_name : type} and some columns may be missed in a single row
/// (in this case we will use types from the previous rows for missed columns).
class IRowWithNamesSchemaReader : public ISchemaReader
{
public:
    IRowWithNamesSchemaReader(ReadBuffer & in_, size_t max_rows_to_read_, DataTypePtr default_type_ = nullptr, bool allow_bools_as_numbers_ = false);
    NamesAndTypesList readSchema() override;
    bool hasStrictOrderOfColumns() const override { return false; }

protected:
    /// Read one row and determine types of columns in it.
    /// Return list with names and types.
    /// If it's impossible to determine the type for some column, return nullptr for it.
    /// Set eof = true if can't read more data.
    virtual NamesAndTypesList readRowAndGetNamesAndDataTypes(bool & eof) = 0;

private:
    size_t max_rows_to_read;
    DataTypePtr default_type;
    bool allow_bools_as_numbers;
};

/// Base class for schema inference for formats that don't need any data to
/// determine the schema: formats with constant schema (ex: JSONAsString, LineAsString)
/// and formats that use external format schema (ex: Protobuf, CapnProto).
class IExternalSchemaReader
{
public:
    virtual NamesAndTypesList readSchema() = 0;

    virtual ~IExternalSchemaReader() = default;
};

}<|MERGE_RESOLUTION|>--- conflicted
+++ resolved
@@ -38,14 +38,10 @@
 class IRowSchemaReader : public ISchemaReader
 {
 public:
-<<<<<<< HEAD
-    IRowSchemaReader(ReadBuffer & in_, const FormatSettings & format_settings);
-    IRowSchemaReader(ReadBuffer & in_, const FormatSettings & format_settings, DataTypePtr default_type_);
-    IRowSchemaReader(ReadBuffer & in_, const FormatSettings & format_settings, const DataTypes & default_types_);
+    IRowSchemaReader(ReadBuffer & in_, const FormatSettings & format_settings, bool allow_bools_as_numbers_ = false);
+    IRowSchemaReader(ReadBuffer & in_, const FormatSettings & format_settings, DataTypePtr default_type_, bool allow_bools_as_numbers_ = false);
+    IRowSchemaReader(ReadBuffer & in_, const FormatSettings & format_settings, const DataTypes & default_types_, bool allow_bools_as_numbers_ = false);
 
-=======
-    IRowSchemaReader(ReadBuffer & in_, size_t max_rows_to_read_, DataTypePtr default_type_ = nullptr, bool allow_bools_as_numbers_ = false);
->>>>>>> f3f8f27d
     NamesAndTypesList readSchema() override;
 
 protected:
@@ -58,13 +54,12 @@
     void setColumnNames(const std::vector<String> & names) { column_names = names; }
 
 private:
+
+    DataTypePtr getDefaultType(size_t column) const;
     size_t max_rows_to_read;
     DataTypePtr default_type;
-<<<<<<< HEAD
     DataTypes default_types;
-=======
     bool allow_bools_as_numbers;
->>>>>>> f3f8f27d
     std::vector<String> column_names;
 };
 
