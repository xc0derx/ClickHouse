#include <Common/TaskStatsInfoGetter.h>
#include <Common/Exception.h>
#include <Core/Types.h>

#include <errno.h>
#if defined(__linux__)
#include <linux/genetlink.h>
#include <linux/netlink.h>
#include <linux/taskstats.h>
#endif

#include <stdio.h>
#include <stdlib.h>
#include <string.h>
#include <sys/socket.h>
#include <sys/types.h>
#include <unistd.h>

#if __has_include(<sys/syscall.h>)
#include <sys/syscall.h>
#else
#include <syscall.h>
#endif


/// Basic idea is motivated by "iotop" tool.
/// More info: https://www.kernel.org/doc/Documentation/accounting/taskstats.txt

#define GENLMSG_DATA(glh)       ((void *)((char*)NLMSG_DATA(glh) + GENL_HDRLEN))
#define GENLMSG_PAYLOAD(glh)    (NLMSG_PAYLOAD(glh, 0) - GENL_HDRLEN)
#define NLA_DATA(na)            ((void *)((char*)(na) + NLA_HDRLEN))
#define NLA_PAYLOAD(len)        (len - NLA_HDRLEN)


namespace DB
{

namespace ErrorCodes
{
    extern const int NETLINK_ERROR;
}


namespace
{

static size_t constexpr MAX_MSG_SIZE = 1024;


struct NetlinkMessage
{
#if defined(__linux__)
    ::nlmsghdr n;
    ::genlmsghdr g;
    char buf[MAX_MSG_SIZE];
#endif
};


void sendCommand(
    int sock_fd,
    UInt16 nlmsg_type,
    UInt32 nlmsg_pid,
    UInt8 genl_cmd,
    UInt16 nla_type,
    void * nla_data,
    int nla_len) noexcept
{
#if defined(__linux__)
    NetlinkMessage msg{};

    msg.n.nlmsg_len = NLMSG_LENGTH(GENL_HDRLEN);
    msg.n.nlmsg_type = nlmsg_type;
    msg.n.nlmsg_flags = NLM_F_REQUEST;
    msg.n.nlmsg_seq = 0;
    msg.n.nlmsg_pid = nlmsg_pid;
    msg.g.cmd = genl_cmd;
    msg.g.version = 1;

    ::nlattr * attr = static_cast<::nlattr *>(GENLMSG_DATA(&msg));
    attr->nla_type = nla_type;
    attr->nla_len = nla_len + 1 + NLA_HDRLEN;

    memcpy(NLA_DATA(attr), nla_data, nla_len);
    msg.n.nlmsg_len += NLMSG_ALIGN(attr->nla_len);

    char * buf = reinterpret_cast<char *>(&msg);
    ssize_t buflen = msg.n.nlmsg_len;

    ::sockaddr_nl nladdr{};
    nladdr.nl_family = AF_NETLINK;

    while (true)
    {
        ssize_t r = ::sendto(sock_fd, buf, buflen, 0, reinterpret_cast<const ::sockaddr *>(&nladdr), sizeof(nladdr));

        if (r >= buflen)
            break;

        if (r > 0)
        {
            buf += r;
            buflen -= r;
        }
        else if (errno != EAGAIN)
            throwFromErrno("Can't send a Netlink command", ErrorCodes::NETLINK_ERROR);
    }
<<<<<<< HEAD
#endif

    return 0;
=======
>>>>>>> 3fdff1ab
}


UInt16 getFamilyId(int nl_sock_fd) noexcept
{
#if defined(__linux__)
    struct
    {
        ::nlmsghdr header;
        ::genlmsghdr ge_header;
        char buf[256];
    } answer;

    static char name[] = TASKSTATS_GENL_NAME;

    sendCommand(
        nl_sock_fd, GENL_ID_CTRL, getpid(), CTRL_CMD_GETFAMILY,
        CTRL_ATTR_FAMILY_NAME, (void *) name,
        strlen(TASKSTATS_GENL_NAME) + 1);

    UInt16 id = 0;
    ssize_t rep_len = ::recv(nl_sock_fd, &answer, sizeof(answer), 0);
    if (rep_len < 0)
        throwFromErrno("Cannot get the family id for " + std::string(TASKSTATS_GENL_NAME) + " from the Netlink socket", ErrorCodes::NETLINK_ERROR);

    if (answer.header.nlmsg_type == NLMSG_ERROR ||!NLMSG_OK((&answer.header), rep_len))
        throw Exception("Received an error instead of the family id for " + std::string(TASKSTATS_GENL_NAME)
            + " from the Netlink socket", ErrorCodes::NETLINK_ERROR);

    const ::nlattr * attr;
    attr = static_cast<const ::nlattr *>(GENLMSG_DATA(&answer));
    attr = reinterpret_cast<const ::nlattr *>(reinterpret_cast<const char *>(attr) + NLA_ALIGN(attr->nla_len));
    if (attr->nla_type == CTRL_ATTR_FAMILY_ID)
        id = *static_cast<const UInt16 *>(NLA_DATA(attr));

    return id;
#else
    return 0;
#endif
}

}


TaskStatsInfoGetter::TaskStatsInfoGetter() = default;


void TaskStatsInfoGetter::init()
{
#if defined(__linux__)
    if (netlink_socket_fd >= 0)
        return;

    netlink_socket_fd = ::socket(PF_NETLINK, SOCK_RAW, NETLINK_GENERIC);
    if (netlink_socket_fd < 0)
        throwFromErrno("Can't create PF_NETLINK socket", ErrorCodes::NETLINK_ERROR);

    struct timeval tv;
    tv.tv_sec = 0;
    tv.tv_usec = 50000;

    if (0 != ::setsockopt(netlink_socket_fd, SOL_SOCKET, SO_RCVTIMEO, reinterpret_cast<const char *>(&tv), sizeof(tv)))
        throwFromErrno("Can't set timeout on PF_NETLINK socket", ErrorCodes::NETLINK_ERROR);

    ::sockaddr_nl addr{};
    addr.nl_family = AF_NETLINK;

    if (::bind(netlink_socket_fd, reinterpret_cast<const ::sockaddr *>(&addr), sizeof(addr)) < 0)
        throwFromErrno("Can't bind PF_NETLINK socket", ErrorCodes::NETLINK_ERROR);

    netlink_family_id = getFamilyId(netlink_socket_fd);
#endif
}


<<<<<<< HEAD
#if defined(__linux__)
=======
>>>>>>> 3fdff1ab
bool TaskStatsInfoGetter::getStatImpl(int tid, ::taskstats & out_stats, bool throw_on_error)
{
    init();

    sendCommand(netlink_socket_fd, netlink_family_id, tid, TASKSTATS_CMD_GET, TASKSTATS_CMD_ATTR_PID, &tid, sizeof(pid_t));

    NetlinkMessage msg;
    ssize_t rv = ::recv(netlink_socket_fd, &msg, sizeof(msg), 0);

    if (msg.n.nlmsg_type == NLMSG_ERROR || !NLMSG_OK((&msg.n), rv))
    {
        const ::nlmsgerr * err = static_cast<const ::nlmsgerr *>(NLMSG_DATA(&msg));
        if (throw_on_error)
            throw Exception("Can't get Netlink response, error: " + std::to_string(err->error), ErrorCodes::NETLINK_ERROR);
        else
            return false;
    }

    rv = GENLMSG_PAYLOAD(&msg.n);

    const ::nlattr * attr = static_cast<const ::nlattr *>(GENLMSG_DATA(&msg));
    ssize_t len = 0;

    while (len < rv)
    {
        len += NLA_ALIGN(attr->nla_len);

        if (attr->nla_type == TASKSTATS_TYPE_AGGR_TGID || attr->nla_type == TASKSTATS_TYPE_AGGR_PID)
        {
            int aggr_len = NLA_PAYLOAD(attr->nla_len);
            int len2 = 0;

            attr = static_cast<const ::nlattr *>(NLA_DATA(attr));
            while (len2 < aggr_len)
            {
                if (attr->nla_type == TASKSTATS_TYPE_STATS)
                {
                    const ::taskstats * ts = static_cast<const ::taskstats *>(NLA_DATA(attr));
                    out_stats = *ts;
                }

                len2 += NLA_ALIGN(attr->nla_len);
                attr = reinterpret_cast<const ::nlattr *>(reinterpret_cast<const char *>(attr) + len2);
            }
        }

        attr = reinterpret_cast<const ::nlattr *>(reinterpret_cast<const char *>(GENLMSG_DATA(&msg)) + len);
    }

    return true;
}


void TaskStatsInfoGetter::getStat(::taskstats & stat, int tid)
{
    tid = tid < 0 ? getDefaultTID() : tid;
    getStatImpl(tid, stat, true);
}

bool TaskStatsInfoGetter::tryGetStat(::taskstats & stat, int tid)
{
    tid = tid < 0 ? getDefaultTID() : tid;
    return getStatImpl(tid, stat, false);
}
#endif

int TaskStatsInfoGetter::getCurrentTID()
{
#if defined(__linux__)
    /// This call is always successful. - man gettid
    return static_cast<int>(syscall(SYS_gettid));
#else
    return 0;
#endif
}

int TaskStatsInfoGetter::getDefaultTID()
{
    if (default_tid < 0)
        default_tid = getCurrentTID();

    return default_tid;
}

static bool tryGetTaskStats()
{
#if defined(__linux__)
    TaskStatsInfoGetter getter;
    ::taskstats stat;
    return getter.tryGetStat(stat);
#else
    return false;
#endif
}

bool TaskStatsInfoGetter::checkPermissions()
{
    /// It is thread- and exception- safe since C++11
    static bool res = tryGetTaskStats();
    return res;
}


<<<<<<< HEAD
=======
TaskStatsInfoGetter::~TaskStatsInfoGetter()
{
    if (netlink_socket_fd >= 0)
        close(netlink_socket_fd);
}

>>>>>>> 3fdff1ab
}<|MERGE_RESOLUTION|>--- conflicted
+++ resolved
@@ -105,12 +105,7 @@
         else if (errno != EAGAIN)
             throwFromErrno("Can't send a Netlink command", ErrorCodes::NETLINK_ERROR);
     }
-<<<<<<< HEAD
-#endif
-
-    return 0;
-=======
->>>>>>> 3fdff1ab
+#endif
 }
 
 
@@ -186,10 +181,7 @@
 }
 
 
-<<<<<<< HEAD
-#if defined(__linux__)
-=======
->>>>>>> 3fdff1ab
+#if defined(__linux__)
 bool TaskStatsInfoGetter::getStatImpl(int tid, ::taskstats & out_stats, bool throw_on_error)
 {
     init();
@@ -293,13 +285,10 @@
 }
 
 
-<<<<<<< HEAD
-=======
 TaskStatsInfoGetter::~TaskStatsInfoGetter()
 {
     if (netlink_socket_fd >= 0)
         close(netlink_socket_fd);
 }
 
->>>>>>> 3fdff1ab
 }