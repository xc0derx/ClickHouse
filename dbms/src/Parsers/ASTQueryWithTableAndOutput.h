#pragma once

#include <Parsers/IAST.h>
#include <Parsers/ASTQueryWithOutput.h>


namespace DB
{


/** Query specifying table name and, possibly, the database and the FORMAT section.
    */
class ASTQueryWithTableAndOutput : public ASTQueryWithOutput
{
public:
    String database;
    String table;

    ASTQueryWithTableAndOutput() = default;
    explicit ASTQueryWithTableAndOutput(const StringRange range_) : ASTQueryWithOutput(range_) {}

protected:
    void formatHelper(const FormatSettings & settings, const char * name) const
    {
        settings.ostr << (settings.hilite ? hilite_keyword : "") << name << " " << (settings.hilite ? hilite_none : "")
            << (!database.empty() ? backQuoteIfNeed(database) + "." : "") << backQuoteIfNeed(table);
    }
};


<<<<<<< HEAD
template <typename AstIDAndQueryNames>
class ASTQueryWithTableAndOutputImpl : public ASTQueryWithTableAndOutput
{
public:
    ASTQueryWithTableAndOutputImpl() = default;

    explicit ASTQueryWithTableAndOutputImpl(const StringRange range_) : ASTQueryWithTableAndOutput(range_) {}

    String getID() const override { return AstIDAndQueryNames::ID + ("_" + database) + "_" + table; };

    ASTPtr clone() const override
    {
        auto res = std::make_shared<ASTQueryWithTableAndOutputImpl<AstIDAndQueryNames>>(*this);
        res->children.clear();
        cloneOutputOptions(*res);
        return res;
    }

protected:
    void formatQueryImpl(const FormatSettings & settings, FormatState & state, FormatStateStacked frame) const override
    {
        formatHelper(settings, state, frame, AstIDAndQueryNames::Query);
    }
};

=======
/// Declares the inheritance class of ASTQueryWithTableAndOutput with the implementation of methods getID and clone.
#define DEFINE_AST_QUERY_WITH_TABLE_AND_OUTPUT(Name, ID, Query) \
    class Name : public ASTQueryWithTableAndOutput \
    { \
    public: \
        Name() = default;                                                \
        Name(const StringRange range_) : ASTQueryWithTableAndOutput(range_) {} \
        String getID() const override { return ID"_" + database + "_" + table; }; \
    \
        ASTPtr clone() const override \
        { \
            std::shared_ptr<Name> res = std::make_shared<Name>(*this); \
            res->children.clear(); \
            cloneOutputOptions(*res); \
            return res; \
        } \
    \
    protected: \
        void formatQueryImpl(const FormatSettings & settings, FormatState &, FormatStateStacked) const override \
        { \
            formatHelper(settings, Query); \
        } \
    };
>>>>>>> 344f861a
}<|MERGE_RESOLUTION|>--- conflicted
+++ resolved
@@ -28,7 +28,6 @@
 };
 
 
-<<<<<<< HEAD
 template <typename AstIDAndQueryNames>
 class ASTQueryWithTableAndOutputImpl : public ASTQueryWithTableAndOutput
 {
@@ -54,29 +53,4 @@
     }
 };
 
-=======
-/// Declares the inheritance class of ASTQueryWithTableAndOutput with the implementation of methods getID and clone.
-#define DEFINE_AST_QUERY_WITH_TABLE_AND_OUTPUT(Name, ID, Query) \
-    class Name : public ASTQueryWithTableAndOutput \
-    { \
-    public: \
-        Name() = default;                                                \
-        Name(const StringRange range_) : ASTQueryWithTableAndOutput(range_) {} \
-        String getID() const override { return ID"_" + database + "_" + table; }; \
-    \
-        ASTPtr clone() const override \
-        { \
-            std::shared_ptr<Name> res = std::make_shared<Name>(*this); \
-            res->children.clear(); \
-            cloneOutputOptions(*res); \
-            return res; \
-        } \
-    \
-    protected: \
-        void formatQueryImpl(const FormatSettings & settings, FormatState &, FormatStateStacked) const override \
-        { \
-            formatHelper(settings, Query); \
-        } \
-    };
->>>>>>> 344f861a
 }