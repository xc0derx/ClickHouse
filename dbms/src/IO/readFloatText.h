--- conflicted
+++ resolved
@@ -683,7 +683,6 @@
 }
 
 template <typename T>
-<<<<<<< HEAD
 inline bool tryReadDecimalText(ReadBuffer & buf, T & x, unsigned int precision, unsigned int & scale)
 {
     unsigned int digits = precision;
@@ -696,7 +695,9 @@
 
     scale += exponent;
     return true;
-=======
+}
+
+template <typename T>
 inline void readCSVDecimalText(ReadBuffer & buf, T & x, unsigned int precision, unsigned int & scale)
 {
     if (buf.eof())
@@ -711,7 +712,6 @@
 
     if (maybe_quote == '\'' || maybe_quote == '\"')
         assertChar(maybe_quote, buf);
->>>>>>> dcc88f3a
 }
 
 template <typename T> void readFloatTextPrecise(T & x, ReadBuffer & in) { readFloatTextPreciseImpl<T, void>(x, in); }
