--- conflicted
+++ resolved
@@ -812,13 +812,7 @@
         writeChar('-', ostr); /// avoid crop leading minus when whole part is zero
     }
 
-    T whole_part = value;
-    if (scale)
-<<<<<<< HEAD
-        whole_part = value / DecimalUtils::scaleMultiplier<T>(scale);
-=======
-        whole_part = value / Decimal<T>::getScaleMultiplier(scale);
->>>>>>> e7540dcf
+    const T whole_part = DecimalUtils::getWholePart(value, scale);
 
     writeIntText(whole_part, ostr);
     if (scale)
