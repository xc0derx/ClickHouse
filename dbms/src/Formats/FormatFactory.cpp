#include <Common/Exception.h>
#include <Interpreters/Context.h>
#include <Core/Settings.h>
#include <DataStreams/MaterializingBlockOutputStream.h>
#include <Formats/FormatSettings.h>
#include <Formats/FormatFactory.h>
#include <Processors/Formats/IRowInputFormat.h>


namespace DB
{

namespace ErrorCodes
{
    extern const int UNKNOWN_FORMAT;
    extern const int LOGICAL_ERROR;
    extern const int FORMAT_IS_NOT_SUITABLE_FOR_INPUT;
    extern const int FORMAT_IS_NOT_SUITABLE_FOR_OUTPUT;
}


const FormatFactory::Creators & FormatFactory::getCreators(const String & name) const
{
    auto it = dict.find(name);
    if (dict.end() != it)
        return it->second;
    throw Exception("Unknown format " + name, ErrorCodes::UNKNOWN_FORMAT);
}

<<<<<<< HEAD
const FormatFactory::ProcessorCreators & FormatFactory::getProcessorCreators(const String & name) const
=======

BlockInputStreamPtr FormatFactory::getInput(const String & name, ReadBuffer & buf, const Block & sample, const Context & context, UInt64 max_block_size, UInt64 rows_portion_size) const
>>>>>>> 1578aec2
{
    auto it = processors_dict.find(name);
    if (processors_dict.end() != it)
        return it->second;
    throw Exception("Unknown format " + name, ErrorCodes::UNKNOWN_FORMAT);
}

static FormatSettings getInputFormatSetting(const Settings & settings)
{
    FormatSettings format_settings;
    format_settings.csv.delimiter = settings.format_csv_delimiter;
    format_settings.csv.allow_single_quotes = settings.format_csv_allow_single_quotes;
    format_settings.csv.allow_double_quotes = settings.format_csv_allow_double_quotes;
    format_settings.csv.empty_as_default = settings.input_format_defaults_for_omitted_fields;
    format_settings.values.interpret_expressions = settings.input_format_values_interpret_expressions;
    format_settings.with_names_use_header = settings.input_format_with_names_use_header;
    format_settings.skip_unknown_fields = settings.input_format_skip_unknown_fields;
    format_settings.import_nested_json = settings.input_format_import_nested_json;
    format_settings.date_time_input_format = settings.date_time_input_format;
    format_settings.input_allow_errors_num = settings.input_format_allow_errors_num;
    format_settings.input_allow_errors_ratio = settings.input_format_allow_errors_ratio;

<<<<<<< HEAD
    return format_settings;
=======
    return input_getter(buf, sample, context, max_block_size, rows_portion_size, format_settings);
>>>>>>> 1578aec2
}

static FormatSettings getOutputFormatSetting(const Settings & settings)
{
    FormatSettings format_settings;
    format_settings.json.quote_64bit_integers = settings.output_format_json_quote_64bit_integers;
    format_settings.json.quote_denormals = settings.output_format_json_quote_denormals;
    format_settings.json.escape_forward_slashes = settings.output_format_json_escape_forward_slashes;
    format_settings.csv.delimiter = settings.format_csv_delimiter;
    format_settings.csv.allow_single_quotes = settings.format_csv_allow_single_quotes;
    format_settings.csv.allow_double_quotes = settings.format_csv_allow_double_quotes;
    format_settings.pretty.max_rows = settings.output_format_pretty_max_rows;
    format_settings.pretty.max_column_pad_width = settings.output_format_pretty_max_column_pad_width;
    format_settings.pretty.color = settings.output_format_pretty_color;
    format_settings.write_statistics = settings.output_format_write_statistics;
    format_settings.parquet.row_group_size = settings.output_format_parquet_row_group_size;

    return format_settings;
}


BlockInputStreamPtr FormatFactory::getInput(const String & name, ReadBuffer & buf, const Block & sample, const Context & context, UInt64 max_block_size) const
{
    const auto & input_getter = getCreators(name).first;
    if (!input_getter)
        throw Exception("Format " + name + " is not suitable for input", ErrorCodes::FORMAT_IS_NOT_SUITABLE_FOR_INPUT);

    const Settings & settings = context.getSettingsRef();
    FormatSettings format_settings = getInputFormatSetting(settings);

    return input_getter(buf, sample, context, max_block_size, format_settings);
}


BlockOutputStreamPtr FormatFactory::getOutput(const String & name, WriteBuffer & buf, const Block & sample, const Context & context) const
{
    const auto & output_getter = getCreators(name).second;
    if (!output_getter)
        throw Exception("Format " + name + " is not suitable for output", ErrorCodes::FORMAT_IS_NOT_SUITABLE_FOR_OUTPUT);

    const Settings & settings = context.getSettingsRef();
    FormatSettings format_settings = getOutputFormatSetting(settings);

    /** Materialization is needed, because formats can use the functions `IDataType`,
      *  which only work with full columns.
      */
    return std::make_shared<MaterializingBlockOutputStream>(
        output_getter(buf, sample, context, format_settings), sample);
}


InputFormatPtr FormatFactory::getInputFormat(const String & name, ReadBuffer & buf, const Block & sample, const Context & context, UInt64 max_block_size) const
{
    const auto & input_getter = getProcessorCreators(name).first;
    if (!input_getter)
        throw Exception("Format " + name + " is not suitable for input", ErrorCodes::FORMAT_IS_NOT_SUITABLE_FOR_INPUT);

    const Settings & settings = context.getSettingsRef();
    FormatSettings format_settings = getInputFormatSetting(settings);

    RowInputFormatParams params;
    params.max_block_size = max_block_size;
    params.allow_errors_num = format_settings.input_allow_errors_num;
    params.allow_errors_ratio = format_settings.input_allow_errors_ratio;

    return input_getter(buf, sample, context, params, format_settings);
}


OutputFormatPtr FormatFactory::getOutputFormat(const String & name, WriteBuffer & buf, const Block & sample, const Context & context) const
{
    const auto & output_getter = getProcessorCreators(name).second;
    if (!output_getter)
        throw Exception("Format " + name + " is not suitable for output", ErrorCodes::FORMAT_IS_NOT_SUITABLE_FOR_OUTPUT);

    const Settings & settings = context.getSettingsRef();
    FormatSettings format_settings = getOutputFormatSetting(settings);

    /** TODO: Materialization is needed, because formats can use the functions `IDataType`,
      *  which only work with full columns.
      */
    return output_getter(buf, sample, context, format_settings);
}


void FormatFactory::registerInputFormat(const String & name, InputCreator input_creator)
{
    auto & target = dict[name].first;
    if (target)
        throw Exception("FormatFactory: Input format " + name + " is already registered", ErrorCodes::LOGICAL_ERROR);
    target = std::move(input_creator);
}

void FormatFactory::registerOutputFormat(const String & name, OutputCreator output_creator)
{
    auto & target = dict[name].second;
    if (target)
        throw Exception("FormatFactory: Output format " + name + " is already registered", ErrorCodes::LOGICAL_ERROR);
    target = std::move(output_creator);
}

void FormatFactory::registerInputFormatProcessor(const String & name, InputProcessorCreator input_creator)
{
    auto & target = processors_dict[name].first;
    if (target)
        throw Exception("FormatFactory: Input format " + name + " is already registered", ErrorCodes::LOGICAL_ERROR);
    target = std::move(input_creator);
}

void FormatFactory::registerOutputFormatProcessor(const String & name, OutputProcessorCreator output_creator)
{
    auto & target = processors_dict[name].second;
    if (target)
        throw Exception("FormatFactory: Output format " + name + " is already registered", ErrorCodes::LOGICAL_ERROR);
    target = std::move(output_creator);
}


/// Formats for both input/output.

void registerInputFormatNative(FormatFactory & factory);
void registerOutputFormatNative(FormatFactory & factory);
void registerInputFormatRowBinary(FormatFactory & factory);
void registerOutputFormatRowBinary(FormatFactory & factory);
void registerInputFormatTabSeparated(FormatFactory & factory);
void registerOutputFormatTabSeparated(FormatFactory & factory);
void registerInputFormatValues(FormatFactory & factory);
void registerOutputFormatValues(FormatFactory & factory);
void registerInputFormatCSV(FormatFactory & factory);
void registerOutputFormatCSV(FormatFactory & factory);
void registerInputFormatTSKV(FormatFactory & factory);
void registerOutputFormatTSKV(FormatFactory & factory);
void registerInputFormatJSONEachRow(FormatFactory & factory);
void registerOutputFormatJSONEachRow(FormatFactory & factory);
void registerInputFormatParquet(FormatFactory & factory);
void registerOutputFormatParquet(FormatFactory & factory);
void registerInputFormatProtobuf(FormatFactory & factory);
void registerOutputFormatProtobuf(FormatFactory & factory);

void registerInputFormatProcessorNative(FormatFactory & factory);
void registerOutputFormatProcessorNative(FormatFactory & factory);
void registerInputFormatProcessorRowBinary(FormatFactory & factory);
void registerOutputFormatProcessorRowBinary(FormatFactory & factory);
void registerInputFormatProcessorTabSeparated(FormatFactory & factory);
void registerOutputFormatProcessorTabSeparated(FormatFactory & factory);
void registerInputFormatProcessorValues(FormatFactory & factory);
void registerOutputFormatProcessorValues(FormatFactory & factory);
void registerInputFormatProcessorCSV(FormatFactory & factory);
void registerOutputFormatProcessorCSV(FormatFactory & factory);
void registerInputFormatProcessorTSKV(FormatFactory & factory);
void registerOutputFormatProcessorTSKV(FormatFactory & factory);
void registerInputFormatProcessorJSONEachRow(FormatFactory & factory);
void registerOutputFormatProcessorJSONEachRow(FormatFactory & factory);
void registerInputFormatProcessorParquet(FormatFactory & factory);
void registerOutputFormatProcessorParquet(FormatFactory & factory);
void registerInputFormatProcessorProtobuf(FormatFactory & factory);
void registerOutputFormatProcessorProtobuf(FormatFactory & factory);

/// Output only (presentational) formats.

void registerOutputFormatPretty(FormatFactory & factory);
void registerOutputFormatPrettyCompact(FormatFactory & factory);
void registerOutputFormatPrettySpace(FormatFactory & factory);
void registerOutputFormatVertical(FormatFactory & factory);
void registerOutputFormatJSON(FormatFactory & factory);
void registerOutputFormatJSONCompact(FormatFactory & factory);
void registerOutputFormatXML(FormatFactory & factory);
void registerOutputFormatODBCDriver(FormatFactory & factory);
void registerOutputFormatODBCDriver2(FormatFactory & factory);
void registerOutputFormatNull(FormatFactory & factory);
void registerOutputFormatMySQLWire(FormatFactory & factory);

void registerOutputFormatProcessorPretty(FormatFactory & factory);
void registerOutputFormatProcessorPrettyCompact(FormatFactory & factory);
void registerOutputFormatProcessorPrettySpace(FormatFactory & factory);
void registerOutputFormatProcessorVertical(FormatFactory & factory);
void registerOutputFormatProcessorJSON(FormatFactory & factory);
void registerOutputFormatProcessorJSONCompact(FormatFactory & factory);
void registerOutputFormatProcessorXML(FormatFactory & factory);
void registerOutputFormatProcessorODBCDriver(FormatFactory & factory);
void registerOutputFormatProcessorODBCDriver2(FormatFactory & factory);
void registerOutputFormatProcessorNull(FormatFactory & factory);

/// Input only formats.

void registerInputFormatCapnProto(FormatFactory & factory);
void registerInputFormatProcessorCapnProto(FormatFactory & factory);


FormatFactory::FormatFactory()
{
    registerInputFormatNative(*this);
    registerOutputFormatNative(*this);
    registerInputFormatRowBinary(*this);
    registerOutputFormatRowBinary(*this);
    registerInputFormatTabSeparated(*this);
    registerOutputFormatTabSeparated(*this);
    registerInputFormatValues(*this);
    registerOutputFormatValues(*this);
    registerInputFormatCSV(*this);
    registerOutputFormatCSV(*this);
    registerInputFormatTSKV(*this);
    registerOutputFormatTSKV(*this);
    registerInputFormatJSONEachRow(*this);
    registerOutputFormatJSONEachRow(*this);
    registerInputFormatProtobuf(*this);
    registerOutputFormatProtobuf(*this);
    registerInputFormatCapnProto(*this);
    registerInputFormatParquet(*this);
    registerOutputFormatParquet(*this);

    registerInputFormatProcessorNative(*this);
    registerOutputFormatProcessorNative(*this);
    registerInputFormatProcessorRowBinary(*this);
    registerOutputFormatProcessorRowBinary(*this);
    registerInputFormatProcessorTabSeparated(*this);
    registerOutputFormatProcessorTabSeparated(*this);
    registerInputFormatProcessorValues(*this);
    registerOutputFormatProcessorValues(*this);
    registerInputFormatProcessorCSV(*this);
    registerOutputFormatProcessorCSV(*this);
    registerInputFormatProcessorTSKV(*this);
    registerOutputFormatProcessorTSKV(*this);
    registerInputFormatProcessorJSONEachRow(*this);
    registerOutputFormatProcessorJSONEachRow(*this);
    registerInputFormatProcessorProtobuf(*this);
    registerOutputFormatProcessorProtobuf(*this);
    registerInputFormatProcessorCapnProto(*this);
    registerInputFormatProcessorParquet(*this);
    registerOutputFormatProcessorParquet(*this);

    registerOutputFormatPretty(*this);
    registerOutputFormatPrettyCompact(*this);
    registerOutputFormatPrettySpace(*this);
    registerOutputFormatVertical(*this);
    registerOutputFormatJSON(*this);
    registerOutputFormatJSONCompact(*this);
    registerOutputFormatXML(*this);
    registerOutputFormatODBCDriver(*this);
    registerOutputFormatODBCDriver2(*this);
    registerOutputFormatNull(*this);
<<<<<<< HEAD

    registerOutputFormatProcessorPretty(*this);
    registerOutputFormatProcessorPrettyCompact(*this);
    registerOutputFormatProcessorPrettySpace(*this);
    registerOutputFormatProcessorVertical(*this);
    registerOutputFormatProcessorJSON(*this);
    registerOutputFormatProcessorJSONCompact(*this);
    registerOutputFormatProcessorXML(*this);
    registerOutputFormatProcessorODBCDriver(*this);
    registerOutputFormatProcessorODBCDriver2(*this);
    registerOutputFormatProcessorNull(*this);
=======
    registerOutputFormatMySQLWire(*this);
>>>>>>> 1578aec2
}

}<|MERGE_RESOLUTION|>--- conflicted
+++ resolved
@@ -27,12 +27,7 @@
     throw Exception("Unknown format " + name, ErrorCodes::UNKNOWN_FORMAT);
 }
 
-<<<<<<< HEAD
 const FormatFactory::ProcessorCreators & FormatFactory::getProcessorCreators(const String & name) const
-=======
-
-BlockInputStreamPtr FormatFactory::getInput(const String & name, ReadBuffer & buf, const Block & sample, const Context & context, UInt64 max_block_size, UInt64 rows_portion_size) const
->>>>>>> 1578aec2
 {
     auto it = processors_dict.find(name);
     if (processors_dict.end() != it)
@@ -55,11 +50,7 @@
     format_settings.input_allow_errors_num = settings.input_format_allow_errors_num;
     format_settings.input_allow_errors_ratio = settings.input_format_allow_errors_ratio;
 
-<<<<<<< HEAD
     return format_settings;
-=======
-    return input_getter(buf, sample, context, max_block_size, rows_portion_size, format_settings);
->>>>>>> 1578aec2
 }
 
 static FormatSettings getOutputFormatSetting(const Settings & settings)
@@ -81,7 +72,7 @@
 }
 
 
-BlockInputStreamPtr FormatFactory::getInput(const String & name, ReadBuffer & buf, const Block & sample, const Context & context, UInt64 max_block_size) const
+BlockInputStreamPtr FormatFactory::getInput(const String & name, ReadBuffer & buf, const Block & sample, const Context & context, UInt64 max_block_size, UInt64 rows_portion_size) const
 {
     const auto & input_getter = getCreators(name).first;
     if (!input_getter)
@@ -90,7 +81,7 @@
     const Settings & settings = context.getSettingsRef();
     FormatSettings format_settings = getInputFormatSetting(settings);
 
-    return input_getter(buf, sample, context, max_block_size, format_settings);
+    return input_getter(buf, sample, context, max_block_size, rows_portion_size, format_settings);
 }
 
 
@@ -271,6 +262,8 @@
     registerInputFormatParquet(*this);
     registerOutputFormatParquet(*this);
 
+    registerOutputFormatMySQLWire(*this);
+
     registerInputFormatProcessorNative(*this);
     registerOutputFormatProcessorNative(*this);
     registerInputFormatProcessorRowBinary(*this);
@@ -301,7 +294,6 @@
     registerOutputFormatODBCDriver(*this);
     registerOutputFormatODBCDriver2(*this);
     registerOutputFormatNull(*this);
-<<<<<<< HEAD
 
     registerOutputFormatProcessorPretty(*this);
     registerOutputFormatProcessorPrettyCompact(*this);
@@ -313,9 +305,6 @@
     registerOutputFormatProcessorODBCDriver(*this);
     registerOutputFormatProcessorODBCDriver2(*this);
     registerOutputFormatProcessorNull(*this);
-=======
-    registerOutputFormatMySQLWire(*this);
->>>>>>> 1578aec2
 }
 
 }