--- conflicted
+++ resolved
@@ -371,11 +371,7 @@
                 std::move(replicas), settings.load_balancing, settings.connections_with_failover_max_tries);
 
         slot_to_shard.insert(std::end(slot_to_shard), default_weight, shards_info.size());
-<<<<<<< HEAD
-        shards_info.push_back({{}, current_shard_num, default_weight, std::move(shard_local_addresses), shard_pool});
-=======
-        shards_info.push_back({{}, current_shard_num, default_weight, {}, shard_pool, false});
->>>>>>> 344f861a
+        shards_info.push_back({{}, current_shard_num, default_weight, std::move(shard_local_addresses), shard_pool, false});
         ++current_shard_num;
     }
 
