#pragma once

#include <memory>

#include <Core/QueryProcessingStage.h>
#include <Parsers/ASTSelectQuery.h>
#include <DataStreams/IBlockStream_fwd.h>
#include <Interpreters/Context.h>
#include <Interpreters/ExpressionActions.h>
#include <Interpreters/ExpressionAnalyzer.h>
#include <Interpreters/IInterpreter.h>
#include <Interpreters/SelectQueryOptions.h>
#include <Storages/SelectQueryInfo.h>
#include <Storages/TableStructureLockHolder.h>
#include <Storages/ReadInOrderOptimizer.h>
#include <Storages/StorageID.h>

#include <Processors/QueryPipeline.h>
#include <Columns/FilterDescription.h>

namespace Poco { class Logger; }

namespace DB
{

struct SubqueryForSet;
class InterpreterSelectWithUnionQuery;

struct SyntaxAnalyzerResult;
using SyntaxAnalyzerResultPtr = std::shared_ptr<const SyntaxAnalyzerResult>;


/** Interprets the SELECT query. Returns the stream of blocks with the results of the query before `to_stage` stage.
  */
class InterpreterSelectQuery : public IInterpreter
{
public:
    /**
     * query_ptr
     * - A query AST to interpret.
     *
     * required_result_column_names
     * - don't calculate all columns except the specified ones from the query
     *  - it is used to remove calculation (and reading) of unnecessary columns from subqueries.
     *   empty means - use all columns.
     */

    InterpreterSelectQuery(
        const ASTPtr & query_ptr_,
        const Context & context_,
        const SelectQueryOptions &,
        const Names & required_result_column_names_ = Names{});

    /// Read data not from the table specified in the query, but from the prepared source `input`.
    InterpreterSelectQuery(
        const ASTPtr & query_ptr_,
        const Context & context_,
        const BlockInputStreamPtr & input_,
        const SelectQueryOptions & = {});

    /// Read data not from the table specified in the query, but from the prepared pipe `input`.
    InterpreterSelectQuery(
            const ASTPtr & query_ptr_,
            const Context & context_,
            Pipe input_pipe_,
            const SelectQueryOptions & = {});

    /// Read data not from the table specified in the query, but from the specified `storage_`.
    InterpreterSelectQuery(
        const ASTPtr & query_ptr_,
        const Context & context_,
        const StoragePtr & storage_,
        const SelectQueryOptions & = {});

    ~InterpreterSelectQuery() override;

    /// Execute a query. Get the stream of blocks to read.
    BlockIO execute() override;

    /// Execute the query and return multuple streams for parallel processing.
    BlockInputStreams executeWithMultipleStreams(QueryPipeline & parent_pipeline);

    QueryPipeline executeWithProcessors() override;
    bool canExecuteWithProcessors() const override { return true; }

    bool ignoreLimits() const override { return options.ignore_limits; }
    bool ignoreQuota() const override { return options.ignore_quota; }

    Block getSampleBlock();

    void ignoreWithTotals();

    ASTPtr getQuery() const { return query_ptr; }

private:
    InterpreterSelectQuery(
        const ASTPtr & query_ptr_,
        const Context & context_,
        const BlockInputStreamPtr & input_,
        std::optional<Pipe> input_pipe,
        const StoragePtr & storage_,
        const SelectQueryOptions &,
        const Names & required_result_column_names = {});

    ASTSelectQuery & getSelectQuery() { return query_ptr->as<ASTSelectQuery &>(); }

    Block getSampleBlockImpl(bool try_move_to_prewhere);

    struct Pipeline
    {
        /** Streams of data.
          * The source data streams are produced in the executeFetchColumns function.
          * Then they are converted (wrapped in other streams) using the `execute*` functions,
          *  to get the whole pipeline running the query.
          */
        BlockInputStreams streams;

        /** When executing FULL or RIGHT JOIN, there will be a data stream from which you can read "not joined" rows.
          * It has a special meaning, since reading from it should be done after reading from the main streams.
          * It is appended to the main streams in UnionBlockInputStream or ParallelAggregatingBlockInputStream.
          */
        BlockInputStreamPtr stream_with_non_joined_data;
        bool union_stream = false;

        BlockInputStreamPtr & firstStream() { return streams.at(0); }

        template <typename Transform>
        void transform(Transform && transformation)
        {
            for (auto & stream : streams)
                transformation(stream);

            if (stream_with_non_joined_data)
                transformation(stream_with_non_joined_data);
        }

        bool hasMoreThanOneStream() const
        {
            return streams.size() + (stream_with_non_joined_data ? 1 : 0) > 1;
        }

        /// Resulting stream is mix of other streams data. Distinct and/or order guaranties are broken.
        bool hasMixedStreams() const
        {
            return hasMoreThanOneStream() || union_stream;
        }

        bool hasDelayedStream() const { return stream_with_non_joined_data != nullptr; }
        bool initialized() const { return !streams.empty(); }
    };

    template <typename TPipeline>
    void executeImpl(TPipeline & pipeline, const BlockInputStreamPtr & prepared_input, std::optional<Pipe> prepared_pipe, QueryPipeline & save_context_and_storage);

<<<<<<< HEAD
    struct AnalysisResult
    {
        bool hasJoin() const { return before_join.get(); }
        bool has_where      = false;
        bool need_aggregate = false;
        bool has_having     = false;
        bool has_order_by   = false;
        bool has_limit_by   = false;

        bool remove_where_filter = false;
        bool optimize_read_in_order = false;
        bool optimize_aggregation_in_order = false;

        ExpressionActionsPtr before_join;   /// including JOIN
        ExpressionActionsPtr before_where;
        ExpressionActionsPtr before_aggregation;
        ExpressionActionsPtr before_having;
        ExpressionActionsPtr before_order_and_select;
        ExpressionActionsPtr before_limit_by;
        ExpressionActionsPtr final_projection;

        /// Columns from the SELECT list, before renaming them to aliases.
        Names selected_columns;

        /// Columns will be removed after prewhere actions execution.
        Names columns_to_remove_after_prewhere;

        /// Do I need to perform the first part of the pipeline - running on remote servers during distributed processing.
        bool first_stage = false;
        /// Do I need to execute the second part of the pipeline - running on the initiating server during distributed processing.
        bool second_stage = false;

        SubqueriesForSets subqueries_for_sets;
        PrewhereInfoPtr prewhere_info;
        FilterInfoPtr filter_info;
        ConstantFilterDescription prewhere_constant_filter_description;
        ConstantFilterDescription where_constant_filter_description;
    };

    static AnalysisResult analyzeExpressions(
        const ASTSelectQuery & query,
        SelectQueryExpressionAnalyzer & query_analyzer,
        QueryProcessingStage::Enum from_stage,
        QueryProcessingStage::Enum to_stage,
        const Context & context,
        const StoragePtr & storage,
        bool only_types,
        const FilterInfoPtr & filter_info,
        const Block & source_header);

=======
>>>>>>> 7aeb9009
    /** From which table to read. With JOIN, the "left" table is returned.
     */
    static void getDatabaseAndTableNames(const ASTSelectQuery & query, String & database_name, String & table_name, const Context & context);

    /// Different stages of query execution.

    /// dry_run - don't read from table, use empty header block instead.
    void executeWithMultipleStreamsImpl(Pipeline & pipeline, const BlockInputStreamPtr & input, bool dry_run);

    template <typename TPipeline>
    void executeFetchColumns(QueryProcessingStage::Enum processing_stage, TPipeline & pipeline,
        const PrewhereInfoPtr & prewhere_info,
        const Names & columns_to_remove_after_prewhere,
        QueryPipeline & save_context_and_storage);

    void executeWhere(Pipeline & pipeline, const ExpressionActionsPtr & expression, bool remove_filter);
    void executeAggregation(Pipeline & pipeline, const ExpressionActionsPtr & expression, bool overflow_row, bool final, GroupByInfoPtr group_by_info);
    void executeMergeAggregated(Pipeline & pipeline, bool overflow_row, bool final);
    void executeTotalsAndHaving(Pipeline & pipeline, bool has_having, const ExpressionActionsPtr & expression, bool overflow_row, bool final);
    void executeHaving(Pipeline & pipeline, const ExpressionActionsPtr & expression);
    void executeExpression(Pipeline & pipeline, const ExpressionActionsPtr & expression);
    void executeOrder(Pipeline & pipeline, InputSortingInfoPtr sorting_info);
    void executeWithFill(Pipeline & pipeline);
    void executeMergeSorted(Pipeline & pipeline);
    void executePreLimit(Pipeline & pipeline);
    void executeUnion(Pipeline & pipeline, Block header);
    void executeLimitBy(Pipeline & pipeline);
    void executeLimit(Pipeline & pipeline);
    void executeProjection(Pipeline & pipeline, const ExpressionActionsPtr & expression);
    void executeDistinct(Pipeline & pipeline, bool before_order, Names columns);
    void executeExtremes(Pipeline & pipeline);
    void executeSubqueriesInSetsAndJoins(Pipeline & pipeline, const std::unordered_map<String, SubqueryForSet> & subqueries_for_sets);
    void executeMergeSorted(Pipeline & pipeline, const SortDescription & sort_description, UInt64 limit);

    void executeWhere(QueryPipeline & pipeline, const ExpressionActionsPtr & expression, bool remove_fiter);
    void executeAggregation(QueryPipeline & pipeline, const ExpressionActionsPtr & expression, bool overflow_row, bool final, GroupByInfoPtr group_by_info);
    void executeMergeAggregated(QueryPipeline & pipeline, bool overflow_row, bool final);
    void executeTotalsAndHaving(QueryPipeline & pipeline, bool has_having, const ExpressionActionsPtr & expression, bool overflow_row, bool final);
    void executeHaving(QueryPipeline & pipeline, const ExpressionActionsPtr & expression);
    void executeExpression(QueryPipeline & pipeline, const ExpressionActionsPtr & expression);
    void executeOrder(QueryPipeline & pipeline, InputSortingInfoPtr sorting_info);
    void executeWithFill(QueryPipeline & pipeline);
    void executeMergeSorted(QueryPipeline & pipeline);
    void executePreLimit(QueryPipeline & pipeline);
    void executeLimitBy(QueryPipeline & pipeline);
    void executeLimit(QueryPipeline & pipeline);
    void executeProjection(QueryPipeline & pipeline, const ExpressionActionsPtr & expression);
    void executeDistinct(QueryPipeline & pipeline, bool before_order, Names columns);
    void executeExtremes(QueryPipeline & pipeline);
    void executeSubqueriesInSetsAndJoins(QueryPipeline & pipeline, const std::unordered_map<String, SubqueryForSet> & subqueries_for_sets);
    void executeMergeSorted(QueryPipeline & pipeline, const SortDescription & sort_description, UInt64 limit);

    String generateFilterActions(ExpressionActionsPtr & actions, const ASTPtr & row_policy_filter, const Names & prerequisite_columns = {}) const;

    /// Add ConvertingBlockInputStream to specified header.
    void unifyStreams(Pipeline & pipeline, Block header);

    enum class Modificator
    {
        ROLLUP = 0,
        CUBE = 1
    };

    void executeRollupOrCube(Pipeline & pipeline, Modificator modificator);

    void executeRollupOrCube(QueryPipeline & pipeline, Modificator modificator);

    /** If there is a SETTINGS section in the SELECT query, then apply settings from it.
      *
      * Section SETTINGS - settings for a specific query.
      * Normally, the settings can be passed in other ways, not inside the query.
      * But the use of this section is justified if you need to set the settings for one subquery.
      */
    void initSettings();

    SelectQueryOptions options;
    ASTPtr query_ptr;
    std::shared_ptr<Context> context;
    SyntaxAnalyzerResultPtr syntax_analyzer_result;
    std::unique_ptr<SelectQueryExpressionAnalyzer> query_analyzer;
    SelectQueryInfo query_info;

    /// Is calculated in getSampleBlock. Is used later in readImpl.
    ExpressionAnalysisResult analysis_result;
    FilterInfoPtr filter_info;

    QueryProcessingStage::Enum from_stage = QueryProcessingStage::FetchColumns;

    /// How many streams we ask for storage to produce, and in how many threads we will do further processing.
    size_t max_streams = 1;

    /// List of columns to read to execute the query.
    Names required_columns;
    /// Structure of query source (table, subquery, etc).
    Block source_header;
    /// Structure of query result.
    Block result_header;

    /// The subquery interpreter, if the subquery
    std::unique_ptr<InterpreterSelectWithUnionQuery> interpreter_subquery;

    /// Table from where to read data, if not subquery.
    StoragePtr storage;
    StorageID table_id = StorageID::createEmpty();  /// Will be initialized if storage is not nullptr
    TableStructureReadLockHolder table_lock;

    /// Used when we read from prepared input, not table or subquery.
    BlockInputStreamPtr input;
    std::optional<Pipe> input_pipe;

    Poco::Logger * log;
};

}<|MERGE_RESOLUTION|>--- conflicted
+++ resolved
@@ -152,59 +152,6 @@
     template <typename TPipeline>
     void executeImpl(TPipeline & pipeline, const BlockInputStreamPtr & prepared_input, std::optional<Pipe> prepared_pipe, QueryPipeline & save_context_and_storage);
 
-<<<<<<< HEAD
-    struct AnalysisResult
-    {
-        bool hasJoin() const { return before_join.get(); }
-        bool has_where      = false;
-        bool need_aggregate = false;
-        bool has_having     = false;
-        bool has_order_by   = false;
-        bool has_limit_by   = false;
-
-        bool remove_where_filter = false;
-        bool optimize_read_in_order = false;
-        bool optimize_aggregation_in_order = false;
-
-        ExpressionActionsPtr before_join;   /// including JOIN
-        ExpressionActionsPtr before_where;
-        ExpressionActionsPtr before_aggregation;
-        ExpressionActionsPtr before_having;
-        ExpressionActionsPtr before_order_and_select;
-        ExpressionActionsPtr before_limit_by;
-        ExpressionActionsPtr final_projection;
-
-        /// Columns from the SELECT list, before renaming them to aliases.
-        Names selected_columns;
-
-        /// Columns will be removed after prewhere actions execution.
-        Names columns_to_remove_after_prewhere;
-
-        /// Do I need to perform the first part of the pipeline - running on remote servers during distributed processing.
-        bool first_stage = false;
-        /// Do I need to execute the second part of the pipeline - running on the initiating server during distributed processing.
-        bool second_stage = false;
-
-        SubqueriesForSets subqueries_for_sets;
-        PrewhereInfoPtr prewhere_info;
-        FilterInfoPtr filter_info;
-        ConstantFilterDescription prewhere_constant_filter_description;
-        ConstantFilterDescription where_constant_filter_description;
-    };
-
-    static AnalysisResult analyzeExpressions(
-        const ASTSelectQuery & query,
-        SelectQueryExpressionAnalyzer & query_analyzer,
-        QueryProcessingStage::Enum from_stage,
-        QueryProcessingStage::Enum to_stage,
-        const Context & context,
-        const StoragePtr & storage,
-        bool only_types,
-        const FilterInfoPtr & filter_info,
-        const Block & source_header);
-
-=======
->>>>>>> 7aeb9009
     /** From which table to read. With JOIN, the "left" table is returned.
      */
     static void getDatabaseAndTableNames(const ASTSelectQuery & query, String & database_name, String & table_name, const Context & context);
