#!/usr/bin/env python3

# pylint: disable=too-many-return-statements
# pylint: disable=global-variable-not-assigned
# pylint: disable=too-many-lines
# pylint: disable=anomalous-backslash-in-string

import enum
from queue import Full
import shutil
import sys
import os
import os.path
import signal
import re
import copy
import traceback
import math

# Not requests, to avoid requiring extra dependency.
import http.client
import urllib.parse
import json

# for crc32
import zlib

from argparse import ArgumentParser
from typing import Tuple, Union, Optional, Dict, Set, List
import subprocess
from subprocess import Popen
from subprocess import PIPE
from datetime import datetime
from time import time, sleep
from errno import ESRCH

try:
    import termcolor  # type: ignore
except ImportError:
    termcolor = None

import random
import string
import multiprocessing
import socket
from contextlib import closing

USE_JINJA = True
try:
    import jinja2
except ImportError:
    USE_JINJA = False
    print("WARNING: jinja2 not installed! Template tests will be skipped.")

MESSAGES_TO_RETRY = [
    "ConnectionPoolWithFailover: Connection failed at try",
    "DB::Exception: New table appeared in database being dropped or detached. Try again",
    "is already started to be removing by another replica right now",
]

MAX_RETRIES = 3

TEST_FILE_EXTENSIONS = [".sql", ".sql.j2", ".sh", ".py", ".expect"]

VERSION_PATTERN = r"^((\d+\.)?(\d+\.)?(\d+\.)?\d+)$"


def stringhash(s):
    # default hash() function consistent
    # only during process invocation https://stackoverflow.com/a/42089311
    return zlib.crc32(s.encode("utf-8"))


# First and last lines of the log
def trim_for_log(s):
    if not s:
        return s
    lines = s.splitlines()
    if len(lines) > 100:
        return "\n".join(lines[:50] + ["#" * 100] + lines[-50:])
    else:
        return "\n".join(lines)


class HTTPError(Exception):
    def __init__(self, message=None, code=None):
        self.message = message
        self.code = code
        super().__init__(message)

    def __str__(self):
        return f"Code: {self.code}. {self.message}"


# Helpers to execute queries via HTTP interface.
def clickhouse_execute_http(
    base_args, query, timeout=30, settings=None, default_format=None, max_http_retries=5
):
    if args.secure:
        client = http.client.HTTPSConnection(
            host=base_args.tcp_host, port=base_args.http_port, timeout=timeout
        )
    else:
        client = http.client.HTTPConnection(
            host=base_args.tcp_host, port=base_args.http_port, timeout=timeout
        )

    timeout = int(timeout)
    params = {
        "query": query,
        # hung check in stress tests may remove the database,
        # hence we should use 'system'.
        "database": "system",
        "connect_timeout": timeout,
        "receive_timeout": timeout,
        "send_timeout": timeout,
        "http_connection_timeout": timeout,
        "http_receive_timeout": timeout,
        "http_send_timeout": timeout,
    }
    if settings is not None:
        params.update(settings)
    if default_format is not None:
        params["default_format"] = default_format

    for i in range(max_http_retries):
        try:
            client.request(
                "POST",
                f"/?{base_args.client_options_query_str}{urllib.parse.urlencode(params)}",
            )
            res = client.getresponse()
            data = res.read()
            break
        except Exception as ex:
            if i == max_http_retries - 1:
                raise ex

            sleep(i + 1)

    if res.status != 200:
        raise HTTPError(data.decode(), res.status)

    return data

def clickhouse_execute(base_args, query, timeout=30, settings=None, max_http_retries=5):
    return clickhouse_execute_http(base_args, query, timeout, settings, max_http_retries=max_http_retries).strip()


def clickhouse_execute_json(base_args, query, timeout=60, settings=None, max_http_retries=5):
    data = clickhouse_execute_http(base_args, query, timeout, settings, "JSONEachRow", max_http_retries=max_http_retries)
    if not data:
        return None
    rows = []
    for row in data.strip().splitlines():
        rows.append(json.loads(row))
    return rows


class Terminated(KeyboardInterrupt):
    pass


def signal_handler(sig, frame):
    raise Terminated(f"Terminated with {sig} signal")


def stop_tests():
    global stop_tests_triggered_lock
    global stop_tests_triggered
    global restarted_tests

    with stop_tests_triggered_lock:
        print("Stopping tests")
        if not stop_tests_triggered.is_set():
            stop_tests_triggered.set()

            # materialize multiprocessing.Manager().list() object before
            # sending SIGTERM since this object is a proxy, that requires
            # communicating with manager thread, but after SIGTERM will be
            # send, this thread will die, and you will get
            # ConnectionRefusedError error for any access to "restarted_tests"
            # variable.
            restarted_tests = [*restarted_tests]

            # send signal to all processes in group to avoid hung check triggering
            # (to avoid terminating clickhouse-test itself, the signal should be ignored)
            signal.signal(signal.SIGTERM, signal.SIG_IGN)
            os.killpg(os.getpgid(os.getpid()), signal.SIGTERM)
            signal.signal(signal.SIGTERM, signal.SIG_DFL)


def get_db_engine(args, database_name):
    if args.replicated_database:
        return f" ON CLUSTER test_cluster_database_replicated \
            ENGINE=Replicated('/test/clickhouse/db/{database_name}', \
            '{{shard}}', '{{replica}}')"
    if args.db_engine:
        return " ENGINE=" + args.db_engine
    return ""  # Will use default engine


def get_create_database_settings(args, testcase_args):
    create_database_settings = dict()
    if testcase_args:
        create_database_settings["log_comment"] = testcase_args.testcase_basename
    if args.db_engine == "Ordinary":
        create_database_settings["allow_deprecated_database_ordinary"] = 1
    return create_database_settings


def get_zookeeper_session_uptime(args):
    try:
        if args.replicated_database:
            return int(
                clickhouse_execute(
                    args,
                    """
            SELECT min(materialize(zookeeperSessionUptime()))
            FROM clusterAllReplicas('test_cluster_database_replicated', system.one)
            """,
                )
            )
        else:
            return int(clickhouse_execute(args, "SELECT zookeeperSessionUptime()"))
    except Exception:
        return None


def need_retry(args, stdout, stderr, total_time):
    if args.check_zookeeper_session:
        # Sometimes we may get unexpected exception like "Replica is readonly" or "Shutdown is called for table"
        # instead of "Session expired" or "Connection loss"
        # Retry if session was expired during test execution.
        # If ZooKeeper is configured, then it's more reliable than checking stderr,
        # but the following condition is always true if ZooKeeper is not configured.
        session_uptime = get_zookeeper_session_uptime(args)
        if session_uptime is not None and session_uptime < math.ceil(total_time):
            return True
    return any(msg in stdout for msg in MESSAGES_TO_RETRY) or any(
        msg in stderr for msg in MESSAGES_TO_RETRY
    )


def get_processlist_with_stacktraces(args):
    try:
        if args.replicated_database:
            return clickhouse_execute_json(
                args,
                """
            SELECT materialize(hostName() || '::' || tcpPort()::String) as host_port, *
            -- NOTE: view() here to do JOIN on shards, instead of initiator
            FROM clusterAllReplicas('test_cluster_database_replicated', view(
                SELECT
                    groupArray((s.thread_id, arrayStringConcat(arrayMap(
                        x -> concat(addressToLine(x), '::', demangle(addressToSymbol(x))),
                        s.trace), '\n') AS stacktrace
                    )) AS stacktraces,
                    p.*
                FROM system.processes p
                JOIN system.stack_trace s USING (query_id)
                WHERE query NOT LIKE '%system.processes%'
                GROUP BY p.*
            ))
            ORDER BY elapsed DESC
            """,
                settings={
                    "allow_introspection_functions": 1,
                },
            )
        else:
            return clickhouse_execute_json(
                args,
                """
            SELECT
                groupArray((s.thread_id, arrayStringConcat(arrayMap(
                    x -> concat(addressToLine(x), '::', demangle(addressToSymbol(x))),
                    s.trace), '\n') AS stacktrace
                )) AS stacktraces,
                p.*
            FROM system.processes p
            JOIN system.stack_trace s USING (query_id)
            WHERE query NOT LIKE '%system.processes%'
            GROUP BY p.*
            ORDER BY elapsed DESC
            """,
                settings={
                    "allow_introspection_functions": 1,
                },
            )
    except Exception as e:
        return "Failed to get processlist: " + str(e)


def get_transactions_list(args):
    try:
        if args.replicated_database:
            return clickhouse_execute_json(
                args,
                "SELECT materialize((hostName(), tcpPort())) as host, * FROM "
                "clusterAllReplicas('test_cluster_database_replicated', system.transactions)",
            )
        else:
            return clickhouse_execute_json(args, "select * from system.transactions")
    except Exception as e:
        return f"Cannot get list of transactions: {e}"


# collect server stacktraces using gdb
def get_stacktraces_from_gdb(server_pid):
    try:
        cmd = f"gdb -batch -ex 'thread apply all backtrace' -p {server_pid}"
        return subprocess.check_output(cmd, shell=True).decode("utf-8")
    except Exception as e:
        print(f"Error occurred while receiving stack traces from gdb: {e}")
        return None


# collect server stacktraces from system.stack_trace table
# it does not work in Sandbox
def get_stacktraces_from_clickhouse(args):
    settings_str = " ".join(
        [
            get_additional_client_options(args),
            "--allow_introspection_functions=1",
            "--skip_unavailable_shards=1",
        ]
    )
    replicated_msg = (
        f"{args.client} {settings_str} --query "
        '"SELECT materialize((hostName(), tcpPort())) as host, thread_id, '
        "arrayStringConcat(arrayMap(x, y -> concat(x, ': ', y), "
        "arrayMap(x -> addressToLine(x), trace), "
        "arrayMap(x -> demangle(addressToSymbol(x)), trace)), '\n') as trace "
        "FROM clusterAllReplicas('test_cluster_database_replicated', 'system.stack_trace') "
        'ORDER BY host, thread_id FORMAT Vertical"'
    )

    msg = (
        f"{args.client} {settings_str} --query "
        "\"SELECT arrayStringConcat(arrayMap(x, y -> concat(x, ': ', y), "
        "arrayMap(x -> addressToLine(x), trace), "
        "arrayMap(x -> demangle(addressToSymbol(x)), trace)), '\n') as trace "
        'FROM system.stack_trace FORMAT Vertical"'
    )

    try:
        return subprocess.check_output(
            replicated_msg if args.replicated_database else msg,
            shell=True,
            stderr=subprocess.STDOUT,
        ).decode("utf-8")
    except Exception as e:
        print(f"Error occurred while receiving stack traces from client: {e}")
        return None


def print_stacktraces() -> None:
    server_pid = get_server_pid()

    bt = None

    if server_pid and not args.replicated_database:
        print("")
        print(
            f"Located ClickHouse server process {server_pid} listening at TCP port {args.tcp_port}"
        )
        print("Collecting stacktraces from all running threads with gdb:")

        bt = get_stacktraces_from_gdb(server_pid)

        if len(bt) < 1000:
            print("Got suspiciously small stacktraces: ", bt)
            bt = None

    if bt is None:
        print("\nCollecting stacktraces from system.stacktraces table:")

        bt = get_stacktraces_from_clickhouse(args)

    if bt is not None:
        print(bt)
        return

    print(
        colored(
            f"\nUnable to locate ClickHouse server process listening at TCP port "
            f"{args.tcp_port}. It must have crashed or exited prematurely!",
            args,
            "red",
            attrs=["bold"],
        )
    )


def get_server_pid():
    # lsof does not work in stress tests for some reason
    cmd_lsof = f"lsof -i tcp:{args.tcp_port} -s tcp:LISTEN -Fp | sed 's/^p//p;d'"
    cmd_pidof = "pidof -s clickhouse-server"

    commands = [cmd_lsof, cmd_pidof]
    output = None

    for cmd in commands:
        try:
            output = subprocess.check_output(
                cmd, shell=True, stderr=subprocess.STDOUT, universal_newlines=True
            )
            if output:
                return int(output)
        except Exception as e:
            print(f"Cannot get server pid with {cmd}, got {output}: {e}")

    return None  # most likely server is dead


def colored(text, args, color=None, on_color=None, attrs=None):
    if termcolor and (sys.stdout.isatty() or args.force_color):
        return termcolor.colored(text, color, on_color, attrs)
    else:
        return text


class TestStatus(enum.Enum):
    FAIL = "FAIL"
    UNKNOWN = "UNKNOWN"
    OK = "OK"
    SKIPPED = "SKIPPED"


class FailureReason(enum.Enum):
    # FAIL reasons
    TIMEOUT = "Timeout!"
    SERVER_DIED = "server died"
    EXIT_CODE = "return code: "
    STDERR = "having stderror: "
    EXCEPTION = "having having exception in stdout: "
    RESULT_DIFF = "result differs with reference: "
    TOO_LONG = "Test runs too long (> 60s). Make it faster."
    INTERNAL_QUERY_FAIL = "Internal query (CREATE/DROP DATABASE) failed:"

    # SKIPPED reasons
    DISABLED = "disabled"
    SKIP = "skip"
    NO_JINJA = "no jinja"
    NO_ZOOKEEPER = "no zookeeper"
    NO_SHARD = "no shard"
    FAST_ONLY = "running fast tests only"
    NO_LONG = "not running long tests"
    REPLICATED_DB = "replicated-database"
    S3_STORAGE = "s3-storage"
    BUILD = "not running for current build"
    BACKWARD_INCOMPATIBLE = "test is backward incompatible"
    NO_PARALLEL_REPLICAS = "smth in not supported with parallel replicas"

    # UNKNOWN reasons
    NO_REFERENCE = "no reference file"
    INTERNAL_ERROR = "Test internal error: "


def threshold_generator(always_on_prob, always_off_prob, min_val, max_val):
    def gen():
        tmp = random.random()
        if tmp <= always_on_prob:
            return min_val
        if tmp <= always_on_prob + always_off_prob:
            return max_val

        if isinstance(min_val, int) and isinstance(max_val, int):
            return random.randint(min_val, max_val)
        else:
            return random.uniform(min_val, max_val)

    return gen


class SettingsRandomizer:
    settings = {
        "max_insert_threads": lambda: 0
        if random.random() < 0.5
        else random.randint(1, 16),
        "group_by_two_level_threshold": threshold_generator(0.2, 0.2, 1, 1000000),
        "group_by_two_level_threshold_bytes": threshold_generator(
            0.2, 0.2, 1, 50000000
        ),
        "distributed_aggregation_memory_efficient": lambda: random.randint(0, 1),
        "fsync_metadata": lambda: random.randint(0, 1),
        "output_format_parallel_formatting": lambda: random.randint(0, 1),
        "input_format_parallel_parsing": lambda: random.randint(0, 1),
        "min_chunk_bytes_for_parallel_parsing": lambda: max(
            1024, int(random.gauss(10 * 1024 * 1024, 5 * 1000 * 1000))
        ),
        "max_read_buffer_size": lambda: random.randint(500000, 1048576),
        "prefer_localhost_replica": lambda: random.randint(0, 1),
        "max_block_size": lambda: random.randint(8000, 100000),
        "max_threads": lambda: random.randint(1, 64),
        "optimize_or_like_chain": lambda: random.randint(0, 1),
        "optimize_read_in_order": lambda: random.randint(0, 1),
        "read_in_order_two_level_merge_threshold": lambda: random.randint(0, 100),
        "optimize_aggregation_in_order": lambda: random.randint(0, 1),
        "aggregation_in_order_max_block_bytes": lambda: random.randint(0, 50000000),
        "min_compress_block_size": lambda: random.randint(1, 1048576 * 3),
        "max_compress_block_size": lambda: random.randint(1, 1048576 * 3),
        "use_uncompressed_cache": lambda: random.randint(0, 1),
        "min_bytes_to_use_direct_io": threshold_generator(
            0.2, 0.5, 1, 10 * 1024 * 1024 * 1024
        ),
        "min_bytes_to_use_mmap_io": threshold_generator(
            0.2, 0.5, 1, 10 * 1024 * 1024 * 1024
        ),
        "local_filesystem_read_method": lambda: random.choice(
            ["read", "pread", "mmap", "pread_threadpool", "io_uring"]
        ),
        "remote_filesystem_read_method": lambda: random.choice(["read", "threadpool"]),
        "local_filesystem_read_prefetch": lambda: random.randint(0, 1),
        "remote_filesystem_read_prefetch": lambda: random.randint(0, 1),
        "compile_expressions": lambda: random.randint(0, 1),
        "compile_aggregate_expressions": lambda: random.randint(0, 1),
        "compile_sort_description": lambda: random.randint(0, 1),
        "merge_tree_coarse_index_granularity": lambda: random.randint(2, 32),
        "optimize_distinct_in_order": lambda: random.randint(0, 1),
        "optimize_sorting_by_input_stream_properties": lambda: random.randint(0, 1),
        "enable_memory_bound_merging_of_aggregation_results": lambda: random.randint(0, 1),
    }

    @staticmethod
    def get_random_settings():
        random_settings = []
        for setting, generator in SettingsRandomizer.settings.items():
            random_settings.append(f"{setting}={generator()}")
        return random_settings


class MergeTreeSettingsRandomizer:
    settings = {
        # Temporary disable due to large number of failures. TODO: fix.
        # "ratio_of_defaults_for_sparse_serialization": threshold_generator(
        #     0.1, 0.6, 0.0, 1.0
        # ),
        "prefer_fetch_merged_part_size_threshold": threshold_generator(
            0.2, 0.5, 1, 10 * 1024 * 1024 * 1024
        ),
        "vertical_merge_algorithm_min_rows_to_activate": threshold_generator(
            0.4, 0.4, 1, 1000000
        ),
        "vertical_merge_algorithm_min_columns_to_activate": threshold_generator(
            0.4, 0.4, 1, 100
        ),
        "min_merge_bytes_to_use_direct_io": threshold_generator(
            0.25, 0.25, 1, 10 * 1024 * 1024 * 1024
        ),
        "index_granularity_bytes": lambda: random.randint(1024, 30 * 1024 * 1024),
        "merge_max_block_size": lambda: random.randint(1, 8192 * 3),
        "index_granularity": lambda: random.randint(1, 65536),
        "min_bytes_for_wide_part": threshold_generator(0.3, 0.3, 0, 1024 * 1024 * 1024),
    }

    @staticmethod
    def get_random_settings(args):
        random_settings = []
        for setting, generator in MergeTreeSettingsRandomizer.settings.items():
            if setting not in args.changed_merge_tree_settings:
                random_settings.append(f"{setting}={generator()}")
        return random_settings


class TestResult:
    def __init__(
        self,
        case_name: str,
        status: TestStatus,
        reason: Optional[FailureReason],
        total_time: float,
        description: str,
    ):
        self.case_name: str = case_name
        self.status: TestStatus = status
        self.reason: Optional[FailureReason] = reason
        self.total_time: float = total_time
        self.description: str = description
        self.need_retry: bool = False

    def check_if_need_retry(self, args, stdout, stderr, runs_count):
        if (
            self.status != TestStatus.FAIL
            or not need_retry(args, stdout, stderr, self.total_time)
            or MAX_RETRIES < runs_count
        ):
            return
        self.need_retry = True


class TestCase:
    @staticmethod
    def get_description_from_exception_info(exc_info):
        exc_type, exc_value, tb = exc_info
        exc_name = exc_type.__name__
        traceback_str = "\n".join(traceback.format_tb(tb, 10))
        description = f"\n{exc_name}\n{exc_value}\n{traceback_str}"
        return description

    @staticmethod
    def get_reference_file(suite_dir, name):
        """
        Returns reference file name for specified test
        """

        name = removesuffix(name, ".gen")
        for ext in [".reference", ".gen.reference"]:
            reference_file = os.path.join(suite_dir, name) + ext
            if os.path.isfile(reference_file):
                return reference_file
        return None

    @staticmethod
    def configure_testcase_args(args, case_file, suite_tmp_dir):
        testcase_args = copy.deepcopy(args)

        testcase_args.testcase_start_time = datetime.now()
        testcase_basename = os.path.basename(case_file)
        testcase_args.testcase_client = (
            f"{testcase_args.client} --log_comment '{testcase_basename}'"
        )
        testcase_args.testcase_basename = testcase_basename

        if testcase_args.database:
            database = testcase_args.database
            os.environ.setdefault("CLICKHOUSE_DATABASE", database)
            os.environ.setdefault("CLICKHOUSE_TMP", suite_tmp_dir)
            testcase_args.test_tmp_dir = suite_tmp_dir
        else:
            # If --database is not specified, we will create temporary database with
            # unique name and we will recreate and drop it for each test
            def random_str(length=8):
                alphabet = string.ascii_lowercase + string.digits
                # NOTE: it is important not to use default random generator, since it shares state.
                return "".join(
                    random.SystemRandom().choice(alphabet) for _ in range(length)
                )

            database = f"test_{random_str()}"

            clickhouse_execute(
                args,
                "CREATE DATABASE IF NOT EXISTS " + database + get_db_engine(testcase_args, database),
                settings=get_create_database_settings(args, testcase_args),
            )

            os.environ["CLICKHOUSE_DATABASE"] = database
            # Set temporary directory to match the randomly generated database,
            # because .sh tests also use it for temporary files and we want to avoid
            # collisions.
            testcase_args.test_tmp_dir = os.path.join(suite_tmp_dir, database)
            os.mkdir(testcase_args.test_tmp_dir)
            os.environ["CLICKHOUSE_TMP"] = testcase_args.test_tmp_dir

        testcase_args.testcase_database = database

        # Printed only in case of failures
        #
        # NOTE: here we use "CLICKHOUSE_TMP" instead of "file_suffix",
        # so it is installed in configure_testcase_args() unlike other files
        # (stdout_file, stderr_file) in TestCase::__init__().
        # Since using CLICKHOUSE_TMP is easier to use in expect.
        testcase_args.debug_log_file = (
            os.path.join(testcase_args.test_tmp_dir, testcase_basename) + ".debuglog"
        )

        return testcase_args

    @staticmethod
    def cli_format_settings(settings_list) -> str:
        return " ".join([f"--{setting}" for setting in settings_list])

    def has_show_create_table_in_test(self):
        return not subprocess.call(["grep", "-iq", "show create", self.case_file])

    def add_random_settings(self, client_options):
        new_options = ""
        if self.randomize_settings:
            if len(self.base_url_params) == 0:
                os.environ["CLICKHOUSE_URL_PARAMS"] = "&".join(self.random_settings)
            else:
                os.environ["CLICKHOUSE_URL_PARAMS"] = (
                    self.base_url_params + "&" + "&".join(self.random_settings)
                )

            new_options += f" {self.cli_format_settings(self.random_settings)}"

        if self.randomize_merge_tree_settings:
            new_options += f" --allow_merge_tree_settings {self.cli_format_settings(self.merge_tree_random_settings)}"

        if new_options != "":
            new_options += " --allow_repeated_settings"

            os.environ["CLICKHOUSE_CLIENT_OPT"] = (
                self.base_client_options + new_options + " "
            )

        return client_options + new_options

    def remove_random_settings_from_env(self):
        os.environ["CLICKHOUSE_URL_PARAMS"] = self.base_url_params
        os.environ["CLICKHOUSE_CLIENT_OPT"] = self.base_client_options

    def add_info_about_settings(self, description):
        if self.randomize_settings:
            description += f"\nSettings used in the test: {self.cli_format_settings(self.random_settings)}"
        if self.randomize_merge_tree_settings:
            description += f"\n\nMergeTree settings used in test: {self.cli_format_settings(self.merge_tree_random_settings)}"

        return description + "\n"

    def __init__(self, suite, case: str, args, is_concurrent: bool):
        self.case: str = case  # case file name
        self.tags: Set[str] = suite.all_tags[case] if case in suite.all_tags else set()

        for tag in os.getenv("GLOBAL_TAGS", "").split(","):
            self.tags.add(tag.strip())

        self.case_file: str = os.path.join(suite.suite_path, case)
        (self.name, self.ext) = os.path.splitext(case)

        file_suffix = f".{os.getpid()}" if is_concurrent and args.test_runs > 1 else ""
        self.reference_file = self.get_reference_file(suite.suite_path, self.name)
        self.stdout_file = (
            os.path.join(suite.suite_tmp_path, self.name) + file_suffix + ".stdout"
        )
        self.stderr_file = (
            os.path.join(suite.suite_tmp_path, self.name) + file_suffix + ".stderr"
        )

        self.testcase_args = None
        self.runs_count = 0

        has_no_random_settings_tag = self.tags and "no-random-settings" in self.tags

        self.randomize_settings = not (
            args.no_random_settings or has_no_random_settings_tag
        )

        has_no_random_merge_tree_settings_tag = (
            self.tags and "no-random-merge-tree-settings" in self.tags
        )

        # If test contains SHOW CREATE TABLE do not
        # randomize merge tree settings, because
        # they will be added to table definition and test will fail
        self.randomize_merge_tree_settings = not (
            args.no_random_merge_tree_settings
            or has_no_random_settings_tag
            or has_no_random_merge_tree_settings_tag
            or self.has_show_create_table_in_test()
        )

        if self.randomize_settings:
            self.random_settings = SettingsRandomizer.get_random_settings()

        if self.randomize_merge_tree_settings:
            self.merge_tree_random_settings = (
                MergeTreeSettingsRandomizer.get_random_settings(args)
            )

        self.base_url_params = (
            os.environ["CLICKHOUSE_URL_PARAMS"]
            if "CLICKHOUSE_URL_PARAMS" in os.environ
            else ""
        )

        self.base_client_options = (
            os.environ["CLICKHOUSE_CLIENT_OPT"]
            if "CLICKHOUSE_CLIENT_OPT" in os.environ
            else ""
        )

    # Check if test contains tag "no-backward-compatibility-check" and we should skip it
    def check_backward_incompatible_tag(self) -> bool:
        for tag in self.tags:
            if tag.startswith("no-backward-compatibility-check"):
                split = tag.split(":")

                # If version is not specified in tag, always skip this test.
                if len(split) == 1:
                    return True
                version_from_tag = split[1]

                # Check if extracted string from tag is a real ClickHouse version, if not - always skip test.
                if re.match(VERSION_PATTERN, version_from_tag) is None:
                    return True

                server_version = str(
                    clickhouse_execute(args, "SELECT version()").decode()
                )
                # If server version is less or equal from the version specified in tag, we should skip this test.
                version_from_tag_split = list(map(int, version_from_tag.split(".")))
                server_version_split = list(map(int, server_version.split(".")))
                if (
                    server_version_split[: len(version_from_tag_split)]
                    <= version_from_tag_split
                ):
                    return True

        return False

    # should skip test, should increment skipped_total, skip reason
    def should_skip_test(self, suite) -> Optional[FailureReason]:
        tags = self.tags

        if tags and ("disabled" in tags) and not args.disabled:
            return FailureReason.DISABLED

        elif (
            os.path.exists(os.path.join(suite.suite_path, self.name) + ".disabled")
            and not args.disabled
        ):
            return FailureReason.DISABLED

        elif "no-parallel-replicas" in tags and args.no_parallel_replicas:
            return FailureReason.NO_PARALLEL_REPLICAS

        elif args.skip and any(s in self.name for s in args.skip):
            return FailureReason.SKIP

        elif not USE_JINJA and self.ext.endswith("j2"):
            return FailureReason.NO_JINJA

        elif (
            tags
            and (("zookeeper" in tags) or ("replica" in tags))
            and not args.zookeeper
        ):
            return FailureReason.NO_ZOOKEEPER

        elif (
            tags
            and (("shard" in tags) or ("distributed" in tags) or ("global" in tags))
            and not args.shard
        ):
            return FailureReason.NO_SHARD

        elif tags and ("no-fasttest" in tags) and args.fast_tests_only:
            return FailureReason.FAST_ONLY

        elif (
            tags
            and (("long" in tags) or ("deadlock" in tags) or ("race" in tags))
            and args.no_long
        ):
            # Tests for races and deadlocks usually are run in a loop for a significant amount of time
            return FailureReason.NO_LONG

        elif tags and ("no-replicated-database" in tags) and args.replicated_database:
            return FailureReason.REPLICATED_DB

        elif (
            args.backward_compatibility_check and self.check_backward_incompatible_tag()
        ):
            return FailureReason.BACKWARD_INCOMPATIBLE

        elif tags and ("no-s3-storage" in tags) and args.s3_storage:
            return FailureReason.S3_STORAGE

        elif tags:
            for build_flag in args.build_flags:
                if "no-" + build_flag in tags:
                    return FailureReason.BUILD
            for tag in tags:
                tag = tag.replace("-", "_")
                if tag.startswith("use_") and tag not in args.build_flags:
                    return FailureReason.BUILD

        return None

    def process_result_impl(
        self, proc, stdout: str, stderr: str, debug_log: str, total_time: float
    ):
        description = ""

        debug_log = trim_for_log(debug_log)

        if proc:
            if proc.returncode is None:
                try:
                    proc.kill()
                except OSError as e:
                    if e.errno != ESRCH:
                        raise

                if stderr:
                    description += stderr
                if debug_log:
                    description += "\n"
                    description += debug_log
                return TestResult(
                    self.name,
                    TestStatus.FAIL,
                    FailureReason.TIMEOUT,
                    total_time,
                    description,
                )

            if proc.returncode != 0:
                reason = FailureReason.EXIT_CODE
                description += str(proc.returncode)

                if stderr:
                    description += "\n"
                    description += stderr
                if debug_log:
                    description += "\n"
                    description += debug_log

                # Stop on fatal errors like segmentation fault. They are sent to client via logs.
                if " <Fatal> " in stderr:
                    reason = FailureReason.SERVER_DIED

                if (
                    self.testcase_args.stop
                    and (
                        "Connection refused" in stderr
                        or "Attempt to read after eof" in stderr
                    )
                    and "Received exception from server" not in stderr
                ):
                    reason = FailureReason.SERVER_DIED

                if os.path.isfile(self.stdout_file):
                    description += ", result:\n\n"
                    description += trim_for_log(open(self.stdout_file).read())
                    description += "\n"

                description += f"\nstdout:\n{stdout}\n"
                return TestResult(
                    self.name, TestStatus.FAIL, reason, total_time, description
                )

        if stderr:
            description += "\n"
            description += trim_for_log(stderr)
            description += "\n"
            description += "\nstdout:\n"
            description += trim_for_log(stdout)
            description += "\n"
            if debug_log:
                description += "\n"
                description += debug_log
            return TestResult(
                self.name,
                TestStatus.FAIL,
                FailureReason.STDERR,
                total_time,
                description,
            )

        if "Exception" in stdout:
            description += "\n"
            description += trim_for_log(stdout)
            description += "\n"
            if debug_log:
                description += "\n"
                description += debug_log
            return TestResult(
                self.name,
                TestStatus.FAIL,
                FailureReason.EXCEPTION,
                total_time,
                description,
            )

        if "@@SKIP@@" in stdout:
            skip_reason = stdout.replace("@@SKIP@@", "").rstrip("\n")
            description += " - "
            description += skip_reason
            return TestResult(
                self.name,
                TestStatus.SKIPPED,
                FailureReason.SKIP,
                total_time,
                description,
            )

        if self.reference_file is None:
            return TestResult(
                self.name,
                TestStatus.UNKNOWN,
                FailureReason.NO_REFERENCE,
                total_time,
                description,
            )

        result_is_different = subprocess.call(
            ["diff", "-q", self.reference_file, self.stdout_file], stdout=PIPE
        )

        if result_is_different:
            diff = Popen(
                [
                    "diff",
                    "-U",
                    str(self.testcase_args.unified),
                    self.reference_file,
                    self.stdout_file,
                ],
                stdout=PIPE,
                universal_newlines=True,
            ).communicate()[0]
            if diff.startswith("Binary files "):
                diff += "Content of stdout:\n===================\n"
                file = open(self.stdout_file, "r")
                diff += str(file.read())
                file.close()
                diff += "==================="
            description += f"\n{diff}\n"
            if debug_log:
                description += "\n"
                description += debug_log
            return TestResult(
                self.name,
                TestStatus.FAIL,
                FailureReason.RESULT_DIFF,
                total_time,
                description,
            )

        if (
            self.testcase_args.test_runs > 1
            and total_time > 120
            and "long" not in self.tags
        ):
            if debug_log:
                description += "\n"
                description += debug_log
            # We're in Flaky Check mode, check the run time as well while we're at it.
            return TestResult(
                self.name,
                TestStatus.FAIL,
                FailureReason.TOO_LONG,
                total_time,
                description,
            )

        if os.path.exists(self.stdout_file):
            os.remove(self.stdout_file)
        if os.path.exists(self.stderr_file):
            os.remove(self.stderr_file)
        if os.path.exists(self.testcase_args.debug_log_file):
            os.remove(self.testcase_args.debug_log_file)

        return TestResult(self.name, TestStatus.OK, None, total_time, description)

    @staticmethod
    def print_test_time(test_time) -> str:
        if args.print_time:
            return f" {test_time:.2f} sec."
        else:
            return ""

    def process_result(self, result: TestResult, messages):
        description_full = messages[result.status]
        description_full += self.print_test_time(result.total_time)
        if result.reason is not None:
            description_full += " - "
            description_full += result.reason.value

        description_full += result.description
        description_full += "\n"

        if result.status == TestStatus.FAIL and self.testcase_args:
            description_full += "Database: " + self.testcase_args.testcase_database

        result.description = description_full
        return result

    @staticmethod
    def send_test_name_failed(suite: str, case: str):
        pid = os.getpid()
        clickhouse_execute(args, f"SELECT 'Running test {suite}/{case} from pid={pid}'")

    def run_single_test(
        self, server_logs_level, client_options
    ) -> Tuple[Optional[Popen], str, str, str, float]:
        args = self.testcase_args
        client = args.testcase_client
        start_time = args.testcase_start_time
        database = args.testcase_database

        # This is for .sh tests
        os.environ["CLICKHOUSE_LOG_COMMENT"] = args.testcase_basename

        params = {
            "client": client + " --database=" + database,
            "logs_level": server_logs_level,
            "options": client_options,
            "test": self.case_file,
            "stdout": self.stdout_file,
            "stderr": self.stderr_file,
            "secure": "--secure" if args.secure else "",
        }

        # >> append to stderr (but not stdout since it is not used there),
        # because there are also output of per test database creation
        if not args.database:
            pattern = "{test} > {stdout} 2> {stderr}"
        else:
            pattern = "{test} > {stdout} 2> {stderr}"

        if self.ext == ".sql":
            pattern = (
                "{client} --send_logs_level={logs_level} {secure} --multiquery {options} < "
                + pattern
            )

        command = pattern.format(**params)

        proc = Popen(command, shell=True, env=os.environ)

        while (
            datetime.now() - start_time
        ).total_seconds() < args.timeout and proc.poll() is None:
            sleep(0.01)

        need_drop_database = not args.database
        if need_drop_database and args.no_drop_if_fail:
            maybe_passed = (
                (proc.returncode == 0)
                and (proc.stderr is None)
                and (proc.stdout is None or "Exception" not in proc.stdout)
            )
            need_drop_database = maybe_passed

        debug_log = ""
        if os.path.exists(self.testcase_args.debug_log_file):
            with open(self.testcase_args.debug_log_file, "rb") as stream:
                debug_log += self.testcase_args.debug_log_file + ":\n"
                debug_log += str(stream.read(), errors="replace", encoding="utf-8")
                debug_log += "\n"

        if need_drop_database:
            seconds_left = max(
                args.timeout - (datetime.now() - start_time).total_seconds(), 20
            )
            drop_database_query = "DROP DATABASE IF EXISTS " + database
            if args.replicated_database:
                drop_database_query += " ON CLUSTER test_cluster_database_replicated"

            try:
                # It's possible to get an error "New table appeared in database being dropped or detached. Try again."
                for _ in range(1, 60):
                    try:
                        clickhouse_execute(
                            args,
                            drop_database_query,
                            timeout=seconds_left,
                            settings={
                                "log_comment": args.testcase_basename,
                            },
                        )
                    except HTTPError as e:
                        if need_retry(args, e.message, e.message, 0):
                            continue
                        raise
                    break

            except socket.timeout:
                total_time = (datetime.now() - start_time).total_seconds()
                return (
                    None,
                    "",
                    f"Timeout dropping database {database} after test",
                    debug_log,
                    total_time,
                )
            shutil.rmtree(args.test_tmp_dir)

        total_time = (datetime.now() - start_time).total_seconds()

        # Normalize randomized database names in stdout, stderr files.
        os.system(f"LC_ALL=C sed -i -e 's/{database}/default/g' {self.stdout_file}")
        if args.hide_db_name:
            os.system(f"LC_ALL=C sed -i -e 's/{database}/default/g' {self.stderr_file}")
        if args.replicated_database:
            os.system(f"LC_ALL=C sed -i -e 's|/auto_{{shard}}||g' {self.stdout_file}")
            os.system(f"LC_ALL=C sed -i -e 's|auto_{{replica}}||g' {self.stdout_file}")

        # Normalize hostname in stdout file.
        os.system(
            f"LC_ALL=C sed -i -e 's/{socket.gethostname()}/localhost/g' {self.stdout_file}"
        )

        stdout = ""
        if os.path.exists(self.stdout_file):
            with open(self.stdout_file, "rb") as stdfd:
                stdout = str(stdfd.read(), errors="replace", encoding="utf-8")

        stderr = ""
        if os.path.exists(self.stderr_file):
            with open(self.stderr_file, "rb") as stdfd:
                stderr += str(stdfd.read(), errors="replace", encoding="utf-8")

        return proc, stdout, stderr, debug_log, total_time

    def run(self, args, suite, client_options, server_logs_level):
        try:
            skip_reason = self.should_skip_test(suite)
            if skip_reason is not None:
                return TestResult(self.name, TestStatus.SKIPPED, skip_reason, 0.0, "")

            if args.testname:
                try:
                    self.send_test_name_failed(suite.suite, self.case)
                except Exception:
                    return TestResult(
                        self.name,
                        TestStatus.FAIL,
                        FailureReason.SERVER_DIED,
                        0.0,
                        "\nServer does not respond to health check\n",
                    )

            self.runs_count += 1
            self.testcase_args = self.configure_testcase_args(
                args, self.case_file, suite.suite_tmp_path
            )
            client_options = self.add_random_settings(client_options)
            proc, stdout, stderr, debug_log, total_time = self.run_single_test(
                server_logs_level, client_options
            )

            result = self.process_result_impl(
                proc, stdout, stderr, debug_log, total_time
            )
            result.check_if_need_retry(args, stdout, stderr, self.runs_count)
            # to avoid breaking CSV parser
            result.description = result.description.replace('\0', '')

            if result.status == TestStatus.FAIL:
                result.description = self.add_info_about_settings(result.description)
            return result
        except KeyboardInterrupt as e:
            raise e
        except HTTPError:
            return TestResult(
                self.name,
                TestStatus.FAIL,
                FailureReason.INTERNAL_QUERY_FAIL,
                0.0,
                self.add_info_about_settings(
                    self.get_description_from_exception_info(sys.exc_info())
                ),
            )
        except (ConnectionError, http.client.ImproperConnectionState):
            return TestResult(
                self.name,
                TestStatus.FAIL,
                FailureReason.SERVER_DIED,
                0.0,
                self.add_info_about_settings(
                    self.get_description_from_exception_info(sys.exc_info())
                ),
            )
        except Exception:
            return TestResult(
                self.name,
                TestStatus.UNKNOWN,
                FailureReason.INTERNAL_ERROR,
                0.0,
                self.get_description_from_exception_info(sys.exc_info()),
            )
        finally:
            self.remove_random_settings_from_env()


class TestSuite:
    @staticmethod
    def tests_in_suite_key_func(item: str) -> float:
        if args.order == "random":
            return random.random()

        reverse = 1 if args.order == "asc" else -1

        if -1 == item.find("_"):
            return 99998

        prefix, _ = item.split("_", 1)

        try:
            return reverse * int(prefix)
        except ValueError:
            return 99997

    @staticmethod
    def render_test_template(j2env, suite_dir, test_name):
        """
        Render template for test and reference file if needed
        """

        if j2env is None:
            return test_name

        test_base_name = removesuffix(test_name, ".sql.j2", ".sql")

        reference_file_name = test_base_name + ".reference.j2"
        reference_file_path = os.path.join(suite_dir, reference_file_name)
        if os.path.isfile(reference_file_path):
            tpl = j2env.get_template(reference_file_name)
            tpl.stream().dump(
                os.path.join(suite_dir, test_base_name) + ".gen.reference"
            )

        if test_name.endswith(".sql.j2"):
            tpl = j2env.get_template(test_name)
            generated_test_name = test_base_name + ".gen.sql"
            tpl.stream().dump(os.path.join(suite_dir, generated_test_name))
            return generated_test_name

        return test_name

    @staticmethod
    def read_test_tags(suite_dir: str, all_tests: List[str]) -> Dict[str, Set[str]]:
        def get_comment_sign(filename):
            if filename.endswith(".sql") or filename.endswith(".sql.j2"):
                return "--"
            elif (
                filename.endswith(".sh")
                or filename.endswith(".py")
                or filename.endswith(".expect")
            ):
                return "#"
            else:
                raise Exception(f"Unknown file_extension: {filename}")

        def parse_tags_from_line(line, comment_sign):
            if not line.startswith(comment_sign):
                return None
            tags_str = line[len(comment_sign) :].lstrip()  # noqa: ignore E203
            tags_prefix = "Tags:"
            if not tags_str.startswith(tags_prefix):
                return None
            tags_str = tags_str[len(tags_prefix) :]  # noqa: ignore E203
            tags = tags_str.split(",")
            tags = {tag.strip() for tag in tags}
            return tags

        def is_shebang(line: str) -> bool:
            return line.startswith("#!")

        def find_tag_line(file):
            for line in file:
                line = line.strip()
                if line and not is_shebang(line):
                    return line
            return ""

        def load_tags_from_file(filepath):
            comment_sign = get_comment_sign(filepath)
            with open(filepath, "r", encoding="utf-8") as file:
                try:
                    line = find_tag_line(file)
                except UnicodeDecodeError:
                    return []
            return parse_tags_from_line(line, comment_sign)

        all_tags = {}
        start_time = datetime.now()
        for test_name in all_tests:
            tags = load_tags_from_file(os.path.join(suite_dir, test_name))
            if tags:
                all_tags[test_name] = tags
        elapsed = (datetime.now() - start_time).total_seconds()
        if elapsed > 1:
            print(f"Tags for suite {suite_dir} read in {elapsed:.2f} seconds")
        return all_tags

    def __init__(self, args, suite_path: str, suite_tmp_path: str, suite: str):
        self.args = args
        self.suite_path: str = suite_path
        self.suite_tmp_path: str = suite_tmp_path
        self.suite: str = suite

        filter_func = lambda x: True  # noqa: ignore E731

        if args.run_by_hash_num is not None and args.run_by_hash_total is not None:
            if args.run_by_hash_num > args.run_by_hash_total:
                raise Exception(
                    f"Incorrect run by hash, value {args.run_by_hash_num} bigger than total {args.run_by_hash_total}"
                )

            filter_func = (
                lambda x: stringhash(x) % args.run_by_hash_total == args.run_by_hash_num
            )

        self.all_tests: List[str] = self.get_tests_list(
            self.tests_in_suite_key_func, filter_func
        )
        self.all_tags: Dict[str, Set[str]] = self.read_test_tags(
            self.suite_path, self.all_tests
        )

        self.sequential_tests = []
        self.parallel_tests = []
        for test_name in self.all_tests:
            if self.is_sequential_test(test_name):
                self.sequential_tests.append(test_name)
            else:
                self.parallel_tests.append(test_name)

    def is_sequential_test(self, test_name):
        if args.sequential:
            if any(s in test_name for s in args.sequential):
                return True

        if test_name not in self.all_tags:
            return False

        return ("no-parallel" in self.all_tags[test_name]) or (
            "sequential" in self.all_tags[test_name]
        )

    def get_tests_list(self, sort_key, filter_func):
        """
        Return list of tests file names to run
        """

        all_tests = list(self.get_selected_tests(filter_func))
        all_tests = all_tests * self.args.test_runs
        all_tests.sort(key=sort_key)
        return all_tests

    def get_selected_tests(self, filter_func):
        """
        Find all files with tests, filter, render templates
        """

        j2env = (
            jinja2.Environment(
                loader=jinja2.FileSystemLoader(self.suite_path),
                keep_trailing_newline=True,
            )
            if USE_JINJA
            else None
        )

        for test_name in os.listdir(self.suite_path):
            if not is_test_from_dir(self.suite_path, test_name):
                continue
            if self.args.test and not any(
                re.search(pattern, test_name) for pattern in self.args.test
            ):
                continue
            if USE_JINJA and test_name.endswith(".gen.sql"):
                continue
            if not filter_func(test_name):
                continue
            test_name = self.render_test_template(j2env, self.suite_path, test_name)
            yield test_name

    @staticmethod
    def read_test_suite(args, suite_dir_name: str):
        def is_data_present():
            try:
                return int(clickhouse_execute(args, "EXISTS TABLE test.hits"))
            except Exception as e:
                print(
                    "Cannot check if dataset is available, assuming it's not: ", str(e)
                )
                return False

        base_dir = os.path.abspath(args.queries)
        tmp_dir = os.path.abspath(args.tmp)
        suite_path = os.path.join(base_dir, suite_dir_name)

        suite_re_obj = re.search("^[0-9]+_(.*)$", suite_dir_name)
        if not suite_re_obj:  # skip .gitignore and so on
            return None

        suite_tmp_path = os.path.join(tmp_dir, suite_dir_name)
        if not os.path.exists(suite_tmp_path):
            os.makedirs(suite_tmp_path)

        suite = suite_re_obj.group(1)

        if not os.path.isdir(suite_path):
            return None

        if "stateful" in suite and not args.no_stateful and not is_data_present():
            print("Won't run stateful tests because test data wasn't loaded.")
            return None
        if "stateless" in suite and args.no_stateless:
            print("Won't run stateless tests because they were manually disabled.")
            return None
        if "stateful" in suite and args.no_stateful:
            print("Won't run stateful tests because they were manually disabled.")
            return None

        return TestSuite(args, suite_path, suite_tmp_path, suite)


stop_time = None
exit_code = None
server_died = None
stop_tests_triggered_lock = None
stop_tests_triggered = None
queue = None
multiprocessing_manager = None
restarted_tests = None


def run_tests_array(all_tests_with_params: Tuple[List[str], int, TestSuite]):
    all_tests, num_tests, test_suite = all_tests_with_params
    global stop_time
    global exit_code
    global server_died
    global restarted_tests

    OP_SQUARE_BRACKET = colored("[", args, attrs=["bold"])
    CL_SQUARE_BRACKET = colored("]", args, attrs=["bold"])

    MSG_FAIL = (
        OP_SQUARE_BRACKET
        + colored(" FAIL ", args, "red", attrs=["bold"])
        + CL_SQUARE_BRACKET
    )
    MSG_UNKNOWN = (
        OP_SQUARE_BRACKET
        + colored(" UNKNOWN ", args, "yellow", attrs=["bold"])
        + CL_SQUARE_BRACKET
    )
    MSG_OK = (
        OP_SQUARE_BRACKET
        + colored(" OK ", args, "green", attrs=["bold"])
        + CL_SQUARE_BRACKET
    )
    MSG_SKIPPED = (
        OP_SQUARE_BRACKET
        + colored(" SKIPPED ", args, "cyan", attrs=["bold"])
        + CL_SQUARE_BRACKET
    )

    MESSAGES = {
        TestStatus.FAIL: MSG_FAIL,
        TestStatus.UNKNOWN: MSG_UNKNOWN,
        TestStatus.OK: MSG_OK,
        TestStatus.SKIPPED: MSG_SKIPPED,
    }

    passed_total = 0
    skipped_total = 0
    failures_total = 0
    failures_chain = 0
    start_time = datetime.now()

    is_concurrent = multiprocessing.current_process().name != "MainProcess"

    client_options = get_additional_client_options(args)

    if num_tests > 0:
        about = "about " if is_concurrent else ""
        proc_name = multiprocessing.current_process().name
        print(f"\nRunning {about}{num_tests} {test_suite.suite} tests ({proc_name}).\n")

    while True:
        if is_concurrent:
            case = queue.get(timeout=args.timeout * 1.1)
            if not case:
                break
        else:
            if all_tests:
                case = all_tests.pop(0)
            else:
                break

        if server_died.is_set():
            stop_tests()
            break

        if stop_time and time() > stop_time:
            print("\nStop tests run because global time limit is exceeded.\n")
            stop_tests()
            break

        test_case = TestCase(test_suite, case, args, is_concurrent)

        try:
            description = ""
            test_cace_name = removesuffix(test_case.name, ".gen", ".sql") + ": "
            if not is_concurrent:
                sys.stdout.flush()
                sys.stdout.write(f"{test_cace_name:72}")
                # This flush is needed so you can see the test name of the long
                # running test before it will finish. But don't do it in parallel
                # mode, so that the lines don't mix.
                sys.stdout.flush()
            else:
                description = f"{test_cace_name:72}"

            while True:
                test_result = test_case.run(
                    args, test_suite, client_options, server_logs_level
                )
                test_result = test_case.process_result(test_result, MESSAGES)
                if not test_result.need_retry:
                    break
                restarted_tests.append(test_result)

            # First print the description, than invoke the check result logic
            description += test_result.description

            if description and not description.endswith("\n"):
                description += "\n"

            sys.stdout.write(description)
            sys.stdout.flush()

            if test_result.status == TestStatus.OK:
                passed_total += 1
                failures_chain = 0
            elif test_result.status == TestStatus.FAIL:
                failures_total += 1
                failures_chain += 1
                if test_result.reason == FailureReason.SERVER_DIED:
                    server_died.set()
                    stop_tests()
            elif test_result.status == TestStatus.SKIPPED:
                skipped_total += 1

        except KeyboardInterrupt as e:
            print(colored("Break tests execution", args, "red"))
            stop_tests()
            raise e

        if failures_chain >= args.max_failures_chain:
            stop_tests()
            break

    if failures_total > 0:
        print(
            colored(
                f"\nHaving {failures_total} errors! {passed_total} tests passed."
                f" {skipped_total} tests skipped."
                f" {(datetime.now() - start_time).total_seconds():.2f} s elapsed"
                f" ({multiprocessing.current_process().name}).",
                args,
                "red",
                attrs=["bold"],
            )
        )
        exit_code.value = 1
    else:
        print(
            colored(
                f"\n{passed_total} tests passed. {skipped_total} tests skipped."
                f" {(datetime.now() - start_time).total_seconds():.2f} s elapsed"
                f" ({multiprocessing.current_process().name}).",
                args,
                "green",
                attrs=["bold"],
            )
        )

    sys.stdout.flush()


server_logs_level = "warning"


def check_server_started(args):
    print("Connecting to ClickHouse server...", end="")

    sys.stdout.flush()
    retry_count = args.server_check_retries
    while retry_count > 0:
        try:
            clickhouse_execute(args, "SELECT 1", max_http_retries=1)
            print(" OK")
            sys.stdout.flush()
            return True
        except (ConnectionError, http.client.ImproperConnectionState) as e:
            if args.hung_check:
                print("Connection error, will retry: ", str(e))
            else:
                print(".", end="")
            sys.stdout.flush()
            retry_count -= 1
            sleep(0.5)
            continue
        except TimeoutError:
            print("\nConnection timeout, will not retry")
            break
        except Exception as e:
            print("\nUexpected exception, will not retry: ", type(e).__name__, ": ", str(e))
            break

    print("\nAll connection tries failed")
    sys.stdout.flush()
    return False


class BuildFlags:
    THREAD = "tsan"
    ADDRESS = "asan"
    UNDEFINED = "ubsan"
    MEMORY = "msan"
    DEBUG = "debug"
    RELEASE = "release"
    ORDINARY_DATABASE = "ordinary-database"
    POLYMORPHIC_PARTS = "polymorphic-parts"


def collect_build_flags(args):
    result = []

    value = clickhouse_execute(
        args, "SELECT value FROM system.build_options WHERE name = 'CXX_FLAGS'"
    )
    if b"-fsanitize=thread" in value:
        result.append(BuildFlags.THREAD)
    elif b"-fsanitize=address" in value:
        result.append(BuildFlags.ADDRESS)
    elif b"-fsanitize=undefined" in value:
        result.append(BuildFlags.UNDEFINED)
    elif b"-fsanitize=memory" in value:
        result.append(BuildFlags.MEMORY)

    value = clickhouse_execute(
        args, "SELECT value FROM system.build_options WHERE name = 'BUILD_TYPE'"
    )
    if b"Debug" in value:
        result.append(BuildFlags.DEBUG)
    elif b"RelWithDebInfo" in value or b"Release" in value:
        result.append(BuildFlags.RELEASE)

    value = clickhouse_execute(
        args,
        "SELECT value FROM system.settings WHERE name = 'allow_deprecated_database_ordinary'",
    )
    if value == b"1" or args.db_engine == "Ordinary":
        result.append(BuildFlags.ORDINARY_DATABASE)

    value = int(
        clickhouse_execute(
            args,
            "SELECT value FROM system.merge_tree_settings WHERE name = 'min_bytes_for_wide_part'",
        )
    )
    if value == 0:
        result.append(BuildFlags.POLYMORPHIC_PARTS)

    use_flags = clickhouse_execute(
        args,
        "SELECT name FROM system.build_options WHERE name like 'USE_%' AND value in ('ON', '1')",
    )
    for use_flag in use_flags.strip().splitlines():
        use_flag = use_flag.decode().lower()
        result.append(use_flag)

    system_processor = clickhouse_execute(
        args,
        "SELECT value FROM system.build_options WHERE name = 'SYSTEM_PROCESSOR' LIMIT 1",
    ).strip()
    if system_processor:
        result.append(f"cpu-{system_processor.decode().lower()}")

    return result


def collect_changed_merge_tree_settings(args):
    changed_settings = (
        clickhouse_execute(
            args,
            "SELECT name FROM system.merge_tree_settings WHERE changed",
        )
        .strip()
        .splitlines()
    )

    return list(map(lambda s: s.decode(), changed_settings))


def check_table_column(args, database, table, column):
    return (
        int(
            clickhouse_execute(
                args,
                f"""
    SELECT count()
    FROM system.columns
    WHERE database = '{database}' AND table = '{table}' AND name = '{column}'
    """,
            )
        )
        > 0
    )


def suite_key_func(item: str) -> Union[float, Tuple[int, str]]:
    if args.order == "random":
        return random.random()

    if -1 == item.find("_"):
        return 99998, ""

    prefix, suffix = item.split("_", 1)

    try:
        return int(prefix), suffix
    except ValueError:
        return 99997, ""


def extract_key(key: str) -> str:
    return subprocess.getstatusoutput(
        args.extract_from_config + " --try --config " + args.configserver + key
    )[1]


def do_run_tests(jobs, test_suite: TestSuite, parallel):
    if jobs > 1 and len(test_suite.parallel_tests) > 0:
        print(
            "Found",
            len(test_suite.parallel_tests),
            "parallel tests and",
            len(test_suite.sequential_tests),
            "sequential tests",
        )
        run_n, run_total = parallel.split("/")
        run_n = float(run_n)
        run_total = float(run_total)
        tests_n = len(test_suite.parallel_tests)
        run_total = min(run_total, tests_n)

        jobs = min(jobs, tests_n)
        run_total = max(jobs, run_total)

        batch_size = max(1, len(test_suite.parallel_tests) // jobs)
        parallel_tests_array = []
        for _ in range(jobs):
            parallel_tests_array.append((None, batch_size, test_suite))

        try:
            with closing(multiprocessing.Pool(processes=jobs)) as pool:
                pool.map_async(run_tests_array, parallel_tests_array)

                for suit in test_suite.parallel_tests:
                    queue.put(suit, timeout=args.timeout * 1.1)

                for _ in range(jobs):
                    queue.put(None, timeout=args.timeout * 1.1)

                queue.close()
        except Full:
            print(
                "Couldn't put test to the queue within timeout. Server probably hung."
            )
            print_stacktraces()
            queue.close()

        pool.join()

        run_tests_array(
            (test_suite.sequential_tests, len(test_suite.sequential_tests), test_suite)
        )
        return len(test_suite.sequential_tests) + len(test_suite.parallel_tests)
    else:
        num_tests = len(test_suite.all_tests)
        run_tests_array((test_suite.all_tests, num_tests, test_suite))
        return num_tests


def is_test_from_dir(suite_dir, case):
    case_file = os.path.join(suite_dir, case)
    # We could also test for executable files (os.access(case_file, os.X_OK),
    # but it interferes with 01610_client_spawn_editor.editor, which is invoked
    # as a query editor in the test, and must be marked as executable.
    return os.path.isfile(case_file) and any(
        case_file.endswith(suppotred_ext) for suppotred_ext in TEST_FILE_EXTENSIONS
    )


def removesuffix(text, *suffixes):
    """
    Added in python 3.9
    https://www.python.org/dev/peps/pep-0616/

    This version can work with several possible suffixes
    """
    for suffix in suffixes:
        if suffix and text.endswith(suffix):
            return text[: -len(suffix)]
    return text


def reportCoverageFor(args, what, query, permissive=False):
    value = clickhouse_execute(args, query).decode()

    if value != "":
        print(f"\nThe following {what} were not covered by tests:\n")
        print(value)
        print("\n")
        return permissive

    return True


def reportCoverage(args):
    clickhouse_execute(args, "SYSTEM FLUSH LOGS")

    return (
        reportCoverageFor(
            args,
            "functions",
            """
            SELECT name
            FROM system.functions
            WHERE NOT is_aggregate AND origin = 'System' AND alias_to = ''
                AND name NOT IN
                (
                    SELECT arrayJoin(used_functions) FROM system.query_log WHERE event_date >= yesterday()
                )
            ORDER BY name
        """,
            True,
        )
        and reportCoverageFor(
            args,
            "aggregate functions",
            """
            SELECT name
            FROM system.functions
            WHERE is_aggregate AND origin = 'System' AND alias_to = ''
                AND name NOT IN
                (
                    SELECT arrayJoin(used_aggregate_functions) FROM system.query_log WHERE event_date >= yesterday()
                )
            ORDER BY name
        """,
        )
        and reportCoverageFor(
            args,
            "aggregate function combinators",
            """
            SELECT name
            FROM system.aggregate_function_combinators
            WHERE NOT is_internal
                AND name NOT IN
                (
                    SELECT arrayJoin(used_aggregate_function_combinators) FROM system.query_log WHERE event_date >= yesterday()
                )
            ORDER BY name
        """,
        )
        and reportCoverageFor(
            args,
            "data type families",
            """
            SELECT name
            FROM system.data_type_families
            WHERE alias_to = '' AND name NOT LIKE 'Interval%'
                AND name NOT IN
                (
                    SELECT arrayJoin(used_data_type_families) FROM system.query_log WHERE event_date >= yesterday()
                )
            ORDER BY name
        """,
        )
    )

def reportLogStats(args):
    query = """
        WITH
            120 AS mins,
            (
                SELECT (count(), sum(length(message)))
                FROM system.text_log
                WHERE (now() - toIntervalMinute(mins)) < event_time
            ) AS total
        SELECT
            count() AS count,
            round(count / (total.1), 3) AS `count_%`,
            formatReadableSize(sum(length(message))) AS size,
            round(sum(length(message)) / (total.2), 3) AS `size_%`,
            countDistinct(logger_name) AS uniq_loggers,
            countDistinct(thread_id) AS uniq_threads,
            groupArrayDistinct(toString(level)) AS levels,
            round(sum(query_id = '') / count, 3) AS `background_%`,
            message_format_string
        FROM system.text_log
        WHERE (now() - toIntervalMinute(mins)) < event_time
        GROUP BY message_format_string
        ORDER BY count DESC
        LIMIT 100
        FORMAT TSVWithNamesAndTypes
    """
    value = clickhouse_execute(args, query).decode(errors="replace")
    print("\nTop patterns of log messages:\n")
    print(value)
    print("\n")

    query = """
        WITH
            120 AS mins
        SELECT
            count() AS count,
            substr(replaceRegexpAll(message, '[^A-Za-z]+', ''), 1, 32) AS pattern,
            substr(any(message), 1, 256) as runtime_message,
            any((extract(source_file, '\/[a-zA-Z0-9_]+\.[a-z]+'), source_line)) as line
        FROM system.text_log
        WHERE (now() - toIntervalMinute(mins)) < event_time AND message_format_string = ''
        GROUP BY pattern
        ORDER BY count DESC
        LIMIT 30
        FORMAT TSVWithNamesAndTypes
    """
    value = clickhouse_execute(args, query).decode(errors="replace")
    print("\nTop messages without format string (fmt::runtime):\n")
    print(value)
    print("\n")

    query = """
        SELECT message_format_string, count(), substr(any(message), 1, 120) AS any_message
        FROM system.text_log
        WHERE (now() - toIntervalMinute(120)) < event_time
        AND (message NOT LIKE (replaceRegexpAll(message_format_string, '{[:.0-9dfx]*}', '%') AS s))
        AND (message NOT LIKE concat('%Exception: ', s, '%'))
        GROUP BY message_format_string ORDER BY count() DESC LIMIT 20 FORMAT TSVWithNamesAndTypes
    """
    value = clickhouse_execute(args, query).decode(errors="replace")
    print("\nTop messages that does not match its format string:\n")
    print(value)
    print("\n")

    query = """
        WITH ('', '({}) Keys: {}', '({}) {}', 'Aggregating', 'Became leader', 'Cleaning queue', 'Creating set.',
              'Cyclic aliases', 'Detaching {}', 'Executing {}', 'Fire events: {}', 'Found part {}', 'Loaded queue',
              'No sharding key', 'No tables', 'Query: {}', 'Removed', 'Removed part {}', 'Removing parts.',
              'Request URI: {}', 'Sending part {}', 'Sent handshake', 'Starting {}', 'Will mimic {}', 'Writing to {}',
              'dropIfEmpty', 'loadAll {}', '{} ({}:{})', '{} -> {}', '{} {}', '{}: {}'
        ) AS known_short_messages
        SELECT count() AS c, message_format_string, substr(any(message), 1, 120)
        FROM system.text_log
        WHERE (now() - toIntervalMinute(120)) < event_time
            AND (length(message_format_string) < 16
                OR (length(message_format_string) < 30 AND message ilike '%DB::Exception%'))
            AND message_format_string NOT IN known_short_messages
        GROUP BY message_format_string ORDER BY c DESC LIMIT 30 FORMAT TSVWithNamesAndTypes
    """
    value = clickhouse_execute(args, query).decode(errors="replace")
    print("\nTop short messages:\n")
    print(value)
    print("\n")

    query = """
        SELECT max((freq, message_format_string)), level
        FROM (SELECT count() / (SELECT count() FROM system.text_log
              WHERE (now() - toIntervalMinute(120)) < event_time) AS freq,
              min(level) AS level, message_format_string FROM system.text_log
              WHERE (now() - toIntervalMinute(120)) < event_time
              GROUP BY message_format_string ORDER BY freq DESC)
        GROUP BY level
    """
    value = clickhouse_execute(args, query).decode(errors="replace")
    print("\nTop messages by level:\n")
    print(value)
    print("\n")


def main(args):
    global server_died
    global stop_time
    global exit_code
    global server_logs_level
    global restarted_tests

    if not check_server_started(args):
        msg = "Server is not responding. Cannot execute 'SELECT 1' query."
        if args.hung_check:
            print(msg)
            pid = get_server_pid()
            print("Got server pid", pid)
            print_stacktraces()
        raise Exception(msg)

    args.build_flags = collect_build_flags(args)
    args.changed_merge_tree_settings = collect_changed_merge_tree_settings(args)
    args.suppport_system_processes_is_all_data_sent = check_table_column(
        args, "system", "processes", "is_all_data_sent"
    )

    if args.s3_storage and (
        BuildFlags.THREAD in args.build_flags or BuildFlags.DEBUG in args.build_flags
    ):
        args.no_random_settings = True

    if args.skip:
        args.skip = set(args.skip)

    base_dir = os.path.abspath(args.queries)

    # Keep same default values as in queries/shell_config.sh
    os.environ.setdefault("CLICKHOUSE_BINARY", args.binary)
    # os.environ.setdefault("CLICKHOUSE_CLIENT", args.client)
    os.environ.setdefault("CLICKHOUSE_CONFIG", args.configserver)

    if args.configclient:
        os.environ.setdefault("CLICKHOUSE_CONFIG_CLIENT", args.configclient)

    # Force to print server warnings in stderr
    # Shell scripts could change logging level
    os.environ.setdefault("CLICKHOUSE_CLIENT_SERVER_LOGS_LEVEL", server_logs_level)

    # This code is bad as the time is not monotonic
    if args.global_time_limit:
        stop_time = time() + args.global_time_limit

    if args.zookeeper is None:
        args.zookeeper = True

    if args.shard is None:
        args.shard = bool(extract_key(' --key listen_host | grep -E "127.0.0.2|::"'))

    def create_common_database(args, db_name):
        create_database_retries = 0
        while create_database_retries < MAX_RETRIES:
            start_time = datetime.now()
            try:
                clickhouse_execute(
                    args,
                    f"CREATE DATABASE IF NOT EXISTS {db_name} "
                    f"{get_db_engine(args, db_name)}",
                    settings=get_create_database_settings(args, None),
                )
            except HTTPError as e:
                total_time = (datetime.now() - start_time).total_seconds()
                if not need_retry(args, e.message, e.message, total_time):
                    break
            create_database_retries += 1

    try:
        if args.database and args.database != "test":
            create_common_database(args, args.database)

        create_common_database(args, "test")
    except Exception as e:
        print(f"Failed to create databases for tests: {e}")
        server_died.set()

    total_tests_run = 0

    for suite in sorted(os.listdir(base_dir), key=suite_key_func):
        if server_died.is_set():
            break

        test_suite = TestSuite.read_test_suite(args, suite)
        if test_suite is None:
            continue

        total_tests_run += do_run_tests(args.jobs, test_suite, args.parallel)

    if server_died.is_set():
        exit_code.value = 1

    if args.hung_check:
        # Some queries may execute in background for some time after test was finished. This is normal.
        for _ in range(1, 60):
            processlist = get_processlist_with_stacktraces(args)
            if not processlist:
                break
            sleep(1)

        if processlist:
            print(
                colored(
                    "\nFound hung queries in processlist:", args, "red", attrs=["bold"]
                )
            )
            print(json.dumps(processlist, indent=4))
            print(get_transactions_list(args))

            exit_code.value = 1
        else:
            print(colored("\nNo queries hung.", args, "green", attrs=["bold"]))

    if len(restarted_tests) > 0:
        print("\nSome tests were restarted:\n")

        for test_result in restarted_tests:
            print(f"\n{test_result.case_name:72}: ")
            # replace it with lowercase to avoid parsing retried tests as failed
            for status in TestStatus:
                test_result.description = test_result.description.replace(
                    status.value, status.value.lower()
                )
            print(test_result.description)

    if total_tests_run == 0:
        print("No tests were run.")
        sys.exit(1)
    else:
        print("All tests have finished.")

    if args.report_logs_stats:
        try:
            reportLogStats(args)
        except Exception as e:
            print(f"Failed to get stats about log messages: {e}")

    if args.report_coverage and not reportCoverage(args):
        exit_code.value = 1

    sys.exit(exit_code.value)


def find_binary(name):
    if os.access(name, os.X_OK):
        return name
    paths = os.environ.get("PATH").split(":")
    for path in paths:
        bin_path = os.path.join(path, name)
        if os.access(bin_path, os.X_OK):
            return bin_path

    # maybe it wasn't in PATH
    bin_path = os.path.join("/usr/local/bin", name)
    if os.access(bin_path, os.X_OK):
        return bin_path
    bin_path = os.path.join("/usr/bin", name)
    if os.access(bin_path, os.X_OK):
        return bin_path

    raise Exception(f"{name} was not found in PATH")

def find_clickhouse_command(binary, command):
    symlink = binary + "-" + command
    if os.access(symlink, os.X_OK):
        return symlink

    # To avoid requiring symlinks (in case you download binary from CI)
    return binary + " " + command

def get_additional_client_options(args):
    if args.client_option:
        return " ".join("--" + option for option in args.client_option)
    return ""


def get_additional_client_options_url(args):
    if args.client_option:
        return "&".join(args.client_option)
    return ""


def parse_args():
    parser = ArgumentParser(description="ClickHouse functional tests")
    parser.add_argument("-q", "--queries", help="Path to queries dir")
    parser.add_argument("--tmp", help="Path to tmp dir")

    parser.add_argument(
        "-b",
        "--binary",
        default=find_binary("clickhouse"),
        help="Path to clickhouse binary or name of binary in PATH",
    )
    parser.add_argument(
        "-c",
        "--client",
        help="Path to clickhouse-client, this option is useless"
        "name of binary in PATH",
    )

    parser.add_argument("--extract_from_config", help="extract-from-config program")
    parser.add_argument(
        "--configclient", help="Client config (if you use not default ports)"
    )
    parser.add_argument(
        "--configserver",
        default="/etc/clickhouse-server/config.xml",
        help="Preprocessed server config",
    )
    parser.add_argument(
        "-o", "--output", help="Output xUnit compliant test report directory"
    )
    parser.add_argument(
        "-t",
        "--timeout",
        type=int,
        default=600,
        help="Timeout for each test case in seconds",
    )
    parser.add_argument(
        "--global_time_limit",
        type=int,
        help="Stop if executing more than specified time (after current test finished)",
    )
    parser.add_argument("test", nargs="*", help="Optional test case name regex")
    parser.add_argument(
        "-d",
        "--disabled",
        action="store_true",
        default=False,
        help="Also run disabled tests",
    )
    parser.add_argument(
        "--stop",
        action="store_true",
        default=None,
        dest="stop",
        help="Stop on network errors",
    )
    parser.add_argument(
        "--order", default="desc", choices=["asc", "desc", "random"], help="Run order"
    )
    parser.add_argument(
        "--testname",
        action="store_true",
        default=None,
        dest="testname",
        help="Make query with test name before test run",
    )
    parser.add_argument("--hung-check", action="store_true", default=False)
    parser.add_argument("--no-left-queries-check", action="store_true", default=False)
    parser.add_argument("--force-color", action="store_true", default=False)
    parser.add_argument(
        "--database", help="Database for tests (random name test_XXXXXX by default)"
    )
    parser.add_argument(
        "--no-drop-if-fail",
        action="store_true",
        help="Do not drop database for test if test has failed (does not work if reference file mismatch)",
    )
    parser.add_argument(
        "--hide-db-name",
        action="store_true",
        help='Replace random database name with "default" in stderr',
    )
    parser.add_argument(
        "--parallel", default="1/1", help="One parallel test run number/total"
    )
    parser.add_argument(
        "-j", "--jobs", default=1, nargs="?", type=int, help="Run all tests in parallel"
    )
    parser.add_argument(
        "--test-runs",
        default=1,
        nargs="?",
        type=int,
        help="Run each test many times (useful for e.g. flaky check)",
    )
    parser.add_argument(
        "-U",
        "--unified",
        default=3,
        type=int,
        help="output NUM lines of unified context",
    )
    parser.add_argument(
        "-r",
        "--server-check-retries",
        default=180,
        type=int,
        help="Num of tries to execute SELECT 1 before tests started",
    )
    parser.add_argument("--db-engine", help="Database engine name")
    parser.add_argument(
        "--replicated-database",
        action="store_true",
        default=False,
        help="Run tests with Replicated database engine",
    )
    parser.add_argument(
        "--fast-tests-only",
        action="store_true",
        default=False,
        help='Run only fast tests (the tests without the "no-fasttest" tag)',
    )
    parser.add_argument(
        "--no-stateless", action="store_true", help="Disable all stateless tests"
    )
    parser.add_argument(
        "--no-stateful", action="store_true", help="Disable all stateful tests"
    )
    parser.add_argument("--skip", nargs="+", help="Skip these tests")
    parser.add_argument(
        "--sequential",
        nargs="+",
        help="Run these tests sequentially even if --parallel specified",
    )
    parser.add_argument(
        "--no-long", action="store_true", dest="no_long", help="Do not run long tests"
    )
    parser.add_argument(
        "--client-option", nargs="+", help="Specify additional client argument"
    )
    parser.add_argument(
        "--print-time", action="store_true", dest="print_time", help="Print test time"
    )
    parser.add_argument(
        "--check-zookeeper-session",
        action="store_true",
        help="Check ZooKeeper session uptime to determine if failed test should be retried",
    )
    parser.add_argument(
        "--s3-storage",
        action="store_true",
        default=False,
        help="Run tests over s3 storage",
    )
    parser.add_argument(
        "--no-random-settings",
        action="store_true",
        default=False,
        help="Disable settings randomization",
    )
    parser.add_argument(
        "--no-random-merge-tree-settings",
        action="store_true",
        default=False,
        help="Disable MergeTree settings randomization",
    )
    parser.add_argument(
        "--run-by-hash-num",
        type=int,
        help="Run tests matching crc32(test_name) % run_by_hash_total == run_by_hash_num",
    )
    parser.add_argument(
        "--run-by-hash-total",
        type=int,
        help="Total test groups for crc32(test_name) % run_by_hash_total == run_by_hash_num",
    )

    group = parser.add_mutually_exclusive_group(required=False)
    group.add_argument(
        "--zookeeper",
        action="store_true",
        default=None,
        dest="zookeeper",
        help="Run zookeeper related tests",
    )
    group.add_argument(
        "--no-zookeeper",
        action="store_false",
        default=None,
        dest="zookeeper",
        help="Do not run zookeeper related tests",
    )

    group = parser.add_mutually_exclusive_group(required=False)
    group.add_argument(
        "--shard",
        action="store_true",
        default=None,
        dest="shard",
        help="Run sharding related tests "
        "(required to clickhouse-server listen 127.0.0.2 127.0.0.3)",
    )
    group.add_argument(
        "--no-shard",
        action="store_false",
        default=None,
        dest="shard",
        help="Do not run shard related tests",
    )

    group.add_argument(
        "--backward-compatibility-check",
        action="store_true",
        help="Run tests for further backward compatibility testing by ignoring all"
        "drop queries in tests for collecting data from new version of server",
    )
    parser.add_argument(
        "--secure",
        action="store_true",
        default=False,
        help="Use secure connection to connect to clickhouse-server",
    )
    parser.add_argument(
        "--max-failures-chain",
        default=20,
        type=int,
        help="Max number of failed tests in a row (stop tests if higher)",
    )
    parser.add_argument(
        "--report-coverage",
        action="store_true",
        default=False,
        help="Check what high-level server components were covered by tests",
    )
    parser.add_argument(
        "--report-logs-stats",
        action="store_true",
        default=False,
        help="Report statistics about log messages",
    )
    parser.add_argument(
        "--no-parallel-replicas",
        action="store_true",
        default=False,
        help="Do not include tests that are not supported with parallel replicas feature",
    )

    return parser.parse_args()


if __name__ == "__main__":
    stop_time = None
    exit_code = multiprocessing.Value("i", 0)
    server_died = multiprocessing.Event()
    stop_tests_triggered_lock = multiprocessing.Lock()
    stop_tests_triggered = multiprocessing.Event()
    queue = multiprocessing.Queue(maxsize=1)
    multiprocessing_manager = multiprocessing.Manager()
    restarted_tests = multiprocessing_manager.list()

    # Move to a new process group and kill it at exit so that we don't have any
    # infinite tests processes left
    # (new process group is required to avoid killing some parent processes)
    os.setpgid(0, 0)
    signal.signal(signal.SIGTERM, signal_handler)
    signal.signal(signal.SIGINT, signal_handler)
    signal.signal(signal.SIGHUP, signal_handler)

    try:
        args = parse_args()
    except Exception as e:
        print(e, file=sys.stderr)
        sys.exit(1)

    if args.queries and not os.path.isdir(args.queries):
        print(
            f"Cannot access the specified directory with queries ({args.queries})",
            file=sys.stderr,
        )
        sys.exit(1)

    # Autodetect the directory with queries if not specified
    if args.queries is None:
        args.queries = "queries"

    if not os.path.isdir(args.queries):
        # If we're running from the repo
        args.queries = os.path.join(
            os.path.dirname(os.path.abspath(__file__)), "queries"
        )

    if not os.path.isdir(args.queries):
        # Next we're going to try some system directories, don't write 'stdout' files into them.
        if args.tmp is None:
            args.tmp = "/tmp/clickhouse-test"

        args.queries = "/usr/local/share/clickhouse-test/queries"

    if not os.path.isdir(args.queries):
        args.queries = "/usr/share/clickhouse-test/queries"

    if not os.path.isdir(args.queries):
        print(
            "Failed to detect path to the queries directory. Please specify it with "
            "'--queries' option.",
            file=sys.stderr,
        )
        sys.exit(1)

    print("Using queries from '" + args.queries + "' directory")

    if args.tmp is None:
        args.tmp = args.queries
<<<<<<< HEAD
    if args.client is None:
        client_bin = find_binary(args.binary + "-client")
        if client_bin is not None:
            args.client = client_bin
            print(f"Using {args.client} as client program")
        elif args.binary:
            args.client = args.binary + " client"
            print(f"Using {args.client} as client program (expecting monolithic build)")
        else:
            print(
                "No 'clickhouse' or 'clickhouse-client' client binary found",
                file=sys.stderr,
            )
            parser.print_help()
            sys.exit(1)
=======

    if args.client:
        print(
            "WARNING: --client option is deprecated and will be removed the the future, use --binary instead",
            file=sys.stderr,
        )

    args.client = find_clickhouse_command(args.binary, "client")

    if args.extract_from_config:
        print(
            "WARNING: --extract_from_config option is deprecated and will be removed the the future",
            file=sys.stderr,
        )
    args.extract_from_config = find_clickhouse_command(args.binary, "extract-from-config")
>>>>>>> 9d116e6f

    if args.configclient:
        args.client += " --config-file=" + args.configclient

    tcp_host = os.getenv("CLICKHOUSE_HOST")
    if tcp_host is not None:
        args.tcp_host = tcp_host
        args.client += f" --host={tcp_host}"
    else:
        args.tcp_host = "localhost"

    tcp_port = os.getenv("CLICKHOUSE_PORT_TCP")
    if tcp_port is not None:
        args.tcp_port = int(tcp_port)
        args.client += f" --port={tcp_port}"
    else:
        args.tcp_port = 9440 if args.secure else 9000
        if args.secure:
            os.environ["CLICKHOUSE_PORT_TCP"] = str(args.tcp_port)

    http_port = os.getenv("CLICKHOUSE_PORT_HTTP")
    if http_port is not None:
        args.http_port = int(http_port)
    else:
        args.http_port = 8443 if args.secure else 8123
        os.environ["CLICKHOUSE_PORT_HTTP"] = str(args.http_port)
        if args.secure and os.getenv("CLICKHOUSE_PORT_HTTP_PROTO") is None:
            os.environ["CLICKHOUSE_PORT_HTTP_PROTO"] = "https"

    client_database = os.getenv("CLICKHOUSE_DATABASE")
    if client_database is not None:
        args.client += f" --database={client_database}"
        args.client_database = client_database
    else:
        args.client_database = "default"

    if args.backward_compatibility_check:
        args.client += " --fake-drop"

    if args.client_option or args.secure:
        # Set options for client
        if "CLICKHOUSE_CLIENT_OPT" in os.environ:
            os.environ["CLICKHOUSE_CLIENT_OPT"] += " "
        else:
            os.environ["CLICKHOUSE_CLIENT_OPT"] = ""

        os.environ["CLICKHOUSE_CLIENT_OPT"] += get_additional_client_options(args)
        if args.secure:
            os.environ["CLICKHOUSE_CLIENT_OPT"] += " --secure "

        # Set options for curl
        if "CLICKHOUSE_URL_PARAMS" in os.environ:
            os.environ["CLICKHOUSE_URL_PARAMS"] += "&"
        else:
            os.environ["CLICKHOUSE_URL_PARAMS"] = ""

        client_options_query_str = get_additional_client_options_url(args)
        args.client_options_query_str = client_options_query_str + "&"
        os.environ["CLICKHOUSE_URL_PARAMS"] += client_options_query_str
    else:
        args.client_options_query_str = ""

    if args.jobs is None:
        args.jobs = multiprocessing.cpu_count()

    if args.db_engine and args.db_engine == "Ordinary":
        MESSAGES_TO_RETRY.append(" locking attempt on ")

    main(args)<|MERGE_RESOLUTION|>--- conflicted
+++ resolved
@@ -2562,23 +2562,6 @@
 
     if args.tmp is None:
         args.tmp = args.queries
-<<<<<<< HEAD
-    if args.client is None:
-        client_bin = find_binary(args.binary + "-client")
-        if client_bin is not None:
-            args.client = client_bin
-            print(f"Using {args.client} as client program")
-        elif args.binary:
-            args.client = args.binary + " client"
-            print(f"Using {args.client} as client program (expecting monolithic build)")
-        else:
-            print(
-                "No 'clickhouse' or 'clickhouse-client' client binary found",
-                file=sys.stderr,
-            )
-            parser.print_help()
-            sys.exit(1)
-=======
 
     if args.client:
         print(
@@ -2594,7 +2577,6 @@
             file=sys.stderr,
         )
     args.extract_from_config = find_clickhouse_command(args.binary, "extract-from-config")
->>>>>>> 9d116e6f
 
     if args.configclient:
         args.client += " --config-file=" + args.configclient
