--- conflicted
+++ resolved
@@ -107,11 +107,7 @@
     # STATELESS_TEST_S3_RELEASE = "Stateless tests (release, s3 storage)"
     STATELESS_TEST_S3_DEBUG = "Stateless tests (debug, s3 storage)"
     STATELESS_TEST_S3_TSAN = "Stateless tests (tsan, s3 storage)"
-<<<<<<< HEAD
-    STATELESS_TEST_AZURE_ASAN = "Stateless tests (azure, asan)"
-=======
     STATELESS_TEST_AZURE_RELEASE = "Stateless tests (azure, release)"
->>>>>>> 9896c50c
     STATELESS_TEST_FLAKY_ASAN = "Stateless tests flaky check (asan)"
 
     STATEFUL_TEST_DEBUG = "Stateful tests (debug)"
@@ -1200,13 +1196,8 @@
             Build.PACKAGE_DEBUG,
             job_config=JobConfig(num_batches=6, **statless_test_common_params),  # type: ignore
         ),
-<<<<<<< HEAD
-        JobNames.STATELESS_TEST_AZURE_ASAN: TestConfig(
-            Build.PACKAGE_ASAN,
-=======
         JobNames.STATELESS_TEST_AZURE_RELEASE: TestConfig(
             Build.PACKAGE_RELEASE,
->>>>>>> 9896c50c
             job_config=JobConfig(num_batches=4, **statless_test_common_params),  # type: ignore
         ),
         JobNames.STATELESS_TEST_S3_TSAN: TestConfig(
