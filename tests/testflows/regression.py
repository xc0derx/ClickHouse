#!/usr/bin/env python3
import sys
from testflows.core import *

append_path(sys.path, ".")

from helpers.common import Pool, join, run_scenario
from helpers.argparser import argparser

@TestModule
@Name("clickhouse")
@ArgumentParser(argparser)
def regression(self, local, clickhouse_binary_path, stress=None, parallel=None):
    """ClickHouse regression.
    """
    top().terminating = False
    args = {"local": local, "clickhouse_binary_path": clickhouse_binary_path, "stress": stress, "parallel": parallel}

<<<<<<< HEAD
    self.context.stress = stress
    self.context.parallel = parallel
=======
    # Feature(test=load("example.regression", "regression"))(**args)
    # Feature(test=load("ldap.regression", "regression"))(**args)
    # Feature(test=load("rbac.regression", "regression"))(**args)
    # Feature(test=load("aes_encryption.regression", "regression"))(**args)
    Feature(test=load("map_type.regression", "regression"))(**args)
    Feature(test=load("window_functions.regression", "regression"))(**args)
    # Feature(test=load("datetime64_extended_range.regression", "regression"))(**args)
    # Feature(test=load("kerberos.regression", "regression"))(**args)
>>>>>>> 04000709

    tasks = []
    with Pool(7) as pool:
        try:
            run_scenario(pool, tasks, Feature(test=load("example.regression", "regression")), args)
            run_scenario(pool, tasks, Feature(test=load("ldap.regression", "regression")), args)
            run_scenario(pool, tasks, Feature(test=load("rbac.regression", "regression")), args)
            run_scenario(pool, tasks, Feature(test=load("aes_encryption.regression", "regression")), args)
            run_scenario(pool, tasks, Feature(test=load("map_type.regression", "regression")), args)
            run_scenario(pool, tasks, Feature(test=load("window_functions.regression", "regression")), args)
            # run_scenario(pool, tasks, Feature(test=load("kerberos.regression", "regression")), args)
        finally:
            join(tasks)
if main():
    regression()<|MERGE_RESOLUTION|>--- conflicted
+++ resolved
@@ -16,19 +16,8 @@
     top().terminating = False
     args = {"local": local, "clickhouse_binary_path": clickhouse_binary_path, "stress": stress, "parallel": parallel}
 
-<<<<<<< HEAD
     self.context.stress = stress
     self.context.parallel = parallel
-=======
-    # Feature(test=load("example.regression", "regression"))(**args)
-    # Feature(test=load("ldap.regression", "regression"))(**args)
-    # Feature(test=load("rbac.regression", "regression"))(**args)
-    # Feature(test=load("aes_encryption.regression", "regression"))(**args)
-    Feature(test=load("map_type.regression", "regression"))(**args)
-    Feature(test=load("window_functions.regression", "regression"))(**args)
-    # Feature(test=load("datetime64_extended_range.regression", "regression"))(**args)
-    # Feature(test=load("kerberos.regression", "regression"))(**args)
->>>>>>> 04000709
 
     tasks = []
     with Pool(7) as pool:
@@ -39,6 +28,7 @@
             run_scenario(pool, tasks, Feature(test=load("aes_encryption.regression", "regression")), args)
             run_scenario(pool, tasks, Feature(test=load("map_type.regression", "regression")), args)
             run_scenario(pool, tasks, Feature(test=load("window_functions.regression", "regression")), args)
+            run_scenario(pool, tasks, Feature(test=load("datetime64_extended_range.regression", "regression")), args)
             # run_scenario(pool, tasks, Feature(test=load("kerberos.regression", "regression")), args)
         finally:
             join(tasks)
