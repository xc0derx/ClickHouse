--- conflicted
+++ resolved
@@ -35,11 +35,7 @@
 ENV TZ=Europe/Moscow
 RUN ln -snf /usr/share/zoneinfo/$TZ /etc/localtime && echo $TZ > /etc/timezone
 
-<<<<<<< HEAD
-RUN pip3 install urllib3 testflows==1.6.65 docker-compose docker dicttoxml kazoo tzlocal
-=======
 RUN pip3 install urllib3 testflows==1.6.62 docker-compose docker dicttoxml kazoo tzlocal
->>>>>>> ea7fe94a
 
 ENV DOCKER_CHANNEL stable
 ENV DOCKER_VERSION 17.09.1-ce
